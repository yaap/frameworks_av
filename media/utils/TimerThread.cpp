/*
 * Copyright (C) 2021 The Android Open Source Project
 *
 * Licensed under the Apache License, Version 2.0 (the "License");
 * you may not use this file except in compliance with the License.
 * You may obtain a copy of the License at
 *
 *      http://www.apache.org/licenses/LICENSE-2.0
 *
 * Unless required by applicable law or agreed to in writing, software
 * distributed under the License is distributed on an "AS IS" BASIS,
 * WITHOUT WARRANTIES OR CONDITIONS OF ANY KIND, either express or implied.
 * See the License for the specific language governing permissions and
 * limitations under the License.
 */

#define LOG_TAG "TimerThread"

#include <optional>
#include <sstream>
#include <unistd.h>
#include <vector>

#include <mediautils/MediaUtilsDelayed.h>
#include <mediautils/TimerThread.h>
#include <utils/Log.h>
#include <utils/ThreadDefs.h>

using namespace std::chrono_literals;

namespace android::mediautils {

extern std::string formatTime(std::chrono::system_clock::time_point t);
extern std::string_view timeSuffix(std::string_view time1, std::string_view time2);

TimerThread::Handle TimerThread::scheduleTask(
<<<<<<< HEAD
        std::string_view tag, TimerCallback&& func, Duration timeoutDuration) {
    const auto now = std::chrono::system_clock::now();
    auto request = std::make_shared<const Request>(now, now +
            std::chrono::duration_cast<std::chrono::system_clock::duration>(timeoutDuration),
            gettid(), tag);
=======
        std::string_view tag, TimerCallback&& func,
        Duration timeoutDuration, Duration secondChanceDuration) {
    const auto now = std::chrono::system_clock::now();
    auto request = std::make_shared<const Request>(now, now +
            std::chrono::duration_cast<std::chrono::system_clock::duration>(timeoutDuration),
            secondChanceDuration, gettid(), tag);
>>>>>>> 1c7fb942
    return mMonitorThread.add(std::move(request), std::move(func), timeoutDuration);
}

TimerThread::Handle TimerThread::trackTask(std::string_view tag) {
    const auto now = std::chrono::system_clock::now();
    auto request = std::make_shared<const Request>(now, now,
            Duration{} /* secondChanceDuration */, gettid(), tag);
    return mNoTimeoutMap.add(std::move(request));
}

bool TimerThread::cancelTask(Handle handle) {
    std::shared_ptr<const Request> request = isNoTimeoutHandle(handle) ?
             mNoTimeoutMap.remove(handle) : mMonitorThread.remove(handle);
    if (!request) return false;
    mRetiredQueue.add(std::move(request));
    return true;
}

std::string TimerThread::toString(size_t retiredCount) const {
    // Note: These request queues are snapshot very close together but
    // not at "identical" times as we don't use a class-wide lock.

    std::vector<std::shared_ptr<const Request>> timeoutRequests;
    std::vector<std::shared_ptr<const Request>> retiredRequests;
    mTimeoutQueue.copyRequests(timeoutRequests);
    mRetiredQueue.copyRequests(retiredRequests, retiredCount);
    std::vector<std::shared_ptr<const Request>> pendingRequests =
        getPendingRequests();

    struct Analysis analysis = analyzeTimeout(timeoutRequests, pendingRequests);
    std::string analysisSummary;
    if (!analysis.summary.empty()) {
        analysisSummary = std::string("\nanalysis [ ").append(analysis.summary).append(" ]");
    }
    std::string timeoutStack;
    if (analysis.timeoutTid != -1) {
        timeoutStack = std::string("\ntimeout(")
                .append(std::to_string(analysis.timeoutTid)).append(") callstack [\n")
                .append(getCallStackStringForTid(analysis.timeoutTid)).append("]");
    }
    std::string blockedStack;
    if (analysis.HALBlockedTid != -1) {
        blockedStack = std::string("\nblocked(")
                .append(std::to_string(analysis.HALBlockedTid)).append(")  callstack [\n")
                .append(getCallStackStringForTid(analysis.HALBlockedTid)).append("]");
    }

    return std::string("now ")
            .append(formatTime(std::chrono::system_clock::now()))
            .append("\nsecondChanceCount ")
            .append(std::to_string(mMonitorThread.getSecondChanceCount()))
            .append(analysisSummary)
            .append("\ntimeout [ ")
            .append(requestsToString(timeoutRequests))
            .append(" ]\npending [ ")
            .append(requestsToString(pendingRequests))
            .append(" ]\nretired [ ")
            .append(requestsToString(retiredRequests))
            .append(" ]")
            .append(timeoutStack)
            .append(blockedStack);
}

// A HAL method is where the substring "Hidl" is in the class name.
// The tag should look like: ... Hidl ... :: ...
// When the audio HAL is updated to AIDL perhaps we will use instead
// a global directory of HAL classes.
//
// See MethodStatistics.cpp:
// mediautils::getStatisticsClassesForModule(METHOD_STATISTICS_MODULE_NAME_AUDIO_HIDL)
//
/* static */
bool TimerThread::isRequestFromHal(const std::shared_ptr<const Request>& request) {
    const size_t hidlPos = request->tag.asStringView().find("Hidl");
    if (hidlPos == std::string::npos) return false;
    // should be a separator afterwards Hidl which indicates the string was in the class.
    const size_t separatorPos = request->tag.asStringView().find("::", hidlPos);
    return separatorPos != std::string::npos;
}

/* static */
struct TimerThread::Analysis TimerThread::analyzeTimeout(
    const std::vector<std::shared_ptr<const Request>>& timeoutRequests,
    const std::vector<std::shared_ptr<const Request>>& pendingRequests) {

    if (timeoutRequests.empty() || pendingRequests.empty()) return {}; // nothing to say.

    // for now look at last timeout (in our case, the only timeout)
    const std::shared_ptr<const Request> timeout = timeoutRequests.back();

    // pending Requests that are problematic.
    std::vector<std::shared_ptr<const Request>> pendingExact;
    std::vector<std::shared_ptr<const Request>> pendingPossible;

    // We look at pending requests that were scheduled no later than kPendingDuration
    // after the timeout request. This prevents false matches with calls
    // that naturally block for a short period of time
    // such as HAL write() and read().
    //
    constexpr Duration kPendingDuration = 1000ms;
    for (const auto& pending : pendingRequests) {
        // If the pending tid is the same as timeout tid, problem identified.
        if (pending->tid == timeout->tid) {
            pendingExact.emplace_back(pending);
            continue;
        }

        // if the pending tid is scheduled within time limit
        if (pending->scheduled - timeout->scheduled < kPendingDuration) {
            pendingPossible.emplace_back(pending);
        }
    }

    struct Analysis analysis{};

    analysis.timeoutTid = timeout->tid;
    std::string& summary = analysis.summary;
    if (!pendingExact.empty()) {
        const auto& request = pendingExact.front();
        const bool hal = isRequestFromHal(request);

        if (hal) {
            summary = std::string("Blocked directly due to HAL call: ")
                .append(request->toString());
        }
    }
    if (summary.empty() && !pendingPossible.empty()) {
        for (const auto& request : pendingPossible) {
            const bool hal = isRequestFromHal(request);
            if (hal) {
                // The first blocked call is the most likely one.
                // Recent calls might be temporarily blocked
                // calls such as write() or read() depending on kDuration.
                summary = std::string("Blocked possibly due to HAL call: ")
                    .append(request->toString());
                analysis.HALBlockedTid = request->tid;
            }
       }
    }
    return analysis;
}

std::vector<std::shared_ptr<const TimerThread::Request>> TimerThread::getPendingRequests() const {
    constexpr size_t kEstimatedPendingRequests = 8;  // approx 128 byte alloc.
    std::vector<std::shared_ptr<const Request>> pendingRequests;
    pendingRequests.reserve(kEstimatedPendingRequests); // preallocate vector out of lock.

    // following are internally locked calls, which add to our local pendingRequests.
    mMonitorThread.copyRequests(pendingRequests);
    mNoTimeoutMap.copyRequests(pendingRequests);

    // Sort in order of scheduled time.
    std::sort(pendingRequests.begin(), pendingRequests.end(),
        [](const std::shared_ptr<const Request>& r1,
           const std::shared_ptr<const Request>& r2) {
               return r1->scheduled < r2->scheduled;
           });
    return pendingRequests;
}

std::string TimerThread::pendingToString() const {
    return requestsToString(getPendingRequests());
}

std::string TimerThread::retiredToString(size_t n) const {
    std::vector<std::shared_ptr<const Request>> retiredRequests;
    mRetiredQueue.copyRequests(retiredRequests, n);

    // Dump to string
    return requestsToString(retiredRequests);
}

std::string TimerThread::timeoutToString(size_t n) const {
    std::vector<std::shared_ptr<const Request>> timeoutRequests;
    mTimeoutQueue.copyRequests(timeoutRequests, n);

    // Dump to string
    return requestsToString(timeoutRequests);
}

std::string TimerThread::Request::toString() const {
    const auto scheduledString = formatTime(scheduled);
    const auto deadlineString = formatTime(deadline);
    return std::string(tag)
        .append(" scheduled ").append(scheduledString)
        .append(" deadline ").append(timeSuffix(scheduledString, deadlineString))
        .append(" tid ").append(std::to_string(tid));
}

void TimerThread::RequestQueue::add(std::shared_ptr<const Request> request) {
    std::lock_guard lg(mRQMutex);
    mRequestQueue.emplace_back(std::chrono::system_clock::now(), std::move(request));
    if (mRequestQueue.size() > mRequestQueueMax) {
        mRequestQueue.pop_front();
    }
}

void TimerThread::RequestQueue::copyRequests(
        std::vector<std::shared_ptr<const Request>>& requests, size_t n) const {
    std::lock_guard lg(mRQMutex);
    const size_t size = mRequestQueue.size();
    size_t i = n >=  size ? 0 : size - n;
    for (; i < size; ++i) {
        const auto &[time, request] = mRequestQueue[i];
        requests.emplace_back(request);
    }
}

TimerThread::Handle TimerThread::NoTimeoutMap::add(std::shared_ptr<const Request> request) {
    std::lock_guard lg(mNTMutex);
    // A unique handle is obtained by mNoTimeoutRequests.fetch_add(1),
    // This need not be under a lock, but we do so anyhow.
    const Handle handle = getUniqueHandle_l();
    mMap[handle] = request;
    return handle;
}

std::shared_ptr<const TimerThread::Request> TimerThread::NoTimeoutMap::remove(Handle handle) {
    std::lock_guard lg(mNTMutex);
    auto it = mMap.find(handle);
    if (it == mMap.end()) return {};
    auto request = it->second;
    mMap.erase(it);
    return request;
}

void TimerThread::NoTimeoutMap::copyRequests(
        std::vector<std::shared_ptr<const Request>>& requests) const {
    std::lock_guard lg(mNTMutex);
    for (const auto &[handle, request] : mMap) {
        requests.emplace_back(request);
    }
}

TimerThread::MonitorThread::MonitorThread(RequestQueue& timeoutQueue)
        : mTimeoutQueue(timeoutQueue)
        , mThread([this] { threadFunc(); }) {
     pthread_setname_np(mThread.native_handle(), "TimerThread");
     pthread_setschedprio(mThread.native_handle(), PRIORITY_URGENT_AUDIO);
}

TimerThread::MonitorThread::~MonitorThread() {
    {
        std::lock_guard _l(mMutex);
        mShouldExit = true;
        mCond.notify_all();
    }
    mThread.join();
}

void TimerThread::MonitorThread::threadFunc() {
    std::unique_lock _l(mMutex);
    while (!mShouldExit) {
        Handle nextDeadline = INVALID_HANDLE;
        Handle now = INVALID_HANDLE;
        if (!mMonitorRequests.empty()) {
            nextDeadline = mMonitorRequests.begin()->first;
            now = std::chrono::steady_clock::now();
            if (nextDeadline < now) {
                auto node = mMonitorRequests.extract(mMonitorRequests.begin());
                // Deadline has expired, handle the request.
                auto secondChanceDuration = node.mapped().first->secondChanceDuration;
                if (secondChanceDuration.count() != 0) {
                    // We now apply the second chance duration to find the clock
                    // monotonic second deadline.  The unique key is then the
                    // pair<second_deadline, first_deadline>.
                    //
                    // The second chance prevents a false timeout should there be
                    // any clock monotonic advancement during suspend.
                    auto newHandle = now + secondChanceDuration;
                    ALOGD("%s: TimeCheck second chance applied for %s",
                            __func__, node.mapped().first->tag.c_str()); // should be rare event.
                    mSecondChanceRequests.emplace_hint(mSecondChanceRequests.end(),
                            std::make_pair(newHandle, nextDeadline),
                            std::move(node.mapped()));
                    // increment second chance counter.
                    mSecondChanceCount.fetch_add(1 /* arg */, std::memory_order_relaxed);
                } else {
                    {
                        _l.unlock();
                        // We add Request to retired queue early so that it can be dumped out.
                        mTimeoutQueue.add(std::move(node.mapped().first));
                        node.mapped().second(nextDeadline);
                        // Caution: we don't hold lock when we call TimerCallback,
                        // but this is the timeout case!  We will crash soon,
                        // maybe before returning.
                        // anything left over is released here outside lock.
                    }
                    // reacquire the lock - if something was added, we loop immediately to check.
                    _l.lock();
                }
                // always process expiring monitor requests first.
                continue;
            }
        }
        // now process any second chance requests.
        if (!mSecondChanceRequests.empty()) {
            Handle secondDeadline = mSecondChanceRequests.begin()->first.first;
            if (now == INVALID_HANDLE) now = std::chrono::steady_clock::now();
            if (secondDeadline < now) {
                auto node = mSecondChanceRequests.extract(mSecondChanceRequests.begin());
                {
                    _l.unlock();
                    // We add Request to retired queue early so that it can be dumped out.
                    mTimeoutQueue.add(std::move(node.mapped().first));
<<<<<<< HEAD
                    node.mapped().second(nextDeadline);
=======
                    const Handle originalHandle = node.key().second;
                    node.mapped().second(originalHandle);
>>>>>>> 1c7fb942
                    // Caution: we don't hold lock when we call TimerCallback.
                    // This is benign issue - we permit concurrent operations
                    // while in the callback to the MonitorQueue.
                    //
                    // Anything left over is released here outside lock.
                }
                // reacquire the lock - if something was added, we loop immediately to check.
                _l.lock();
                continue;
            }
            // update the deadline.
            if (nextDeadline == INVALID_HANDLE) {
                nextDeadline = secondDeadline;
            } else {
                nextDeadline = std::min(nextDeadline, secondDeadline);
            }
        }
        if (nextDeadline != INVALID_HANDLE) {
            mCond.wait_until(_l, nextDeadline);
        } else {
            mCond.wait(_l);
        }
    }
}

TimerThread::Handle TimerThread::MonitorThread::add(
        std::shared_ptr<const Request> request, TimerCallback&& func, Duration timeout) {
    std::lock_guard _l(mMutex);
    const Handle handle = getUniqueHandle_l(timeout);
    mMonitorRequests.emplace_hint(mMonitorRequests.end(),
            handle, std::make_pair(std::move(request), std::move(func)));
    mCond.notify_all();
    return handle;
}

std::shared_ptr<const TimerThread::Request> TimerThread::MonitorThread::remove(Handle handle) {
    std::pair<std::shared_ptr<const Request>, TimerCallback> data;
    std::unique_lock ul(mMutex);
    if (const auto it = mMonitorRequests.find(handle);
        it != mMonitorRequests.end()) {
        data = std::move(it->second);
        mMonitorRequests.erase(it);
        ul.unlock();  // manually release lock here so func (data.second)
                      // is released outside of lock.
        return data.first;  // request
    }
<<<<<<< HEAD
    std::shared_ptr<const TimerThread::Request> request = std::move(it->second.first);
    TimerCallback func = std::move(it->second.second);
    mMonitorRequests.erase(it);
    ul.unlock();  // manually release lock here so func is released outside of lock.
    return request;
=======

    // this check is O(N), but since the second chance requests are ordered
    // in terms of earliest expiration time, we would expect better than average results.
    for (auto it = mSecondChanceRequests.begin(); it != mSecondChanceRequests.end(); ++it) {
        if (it->first.second == handle) {
            data = std::move(it->second);
            mSecondChanceRequests.erase(it);
            ul.unlock();  // manually release lock here so func (data.second)
                          // is released outside of lock.
            return data.first; // request
        }
    }
    return {};
>>>>>>> 1c7fb942
}

void TimerThread::MonitorThread::copyRequests(
        std::vector<std::shared_ptr<const Request>>& requests) const {
    std::lock_guard lg(mMutex);
    for (const auto &[deadline, monitorpair] : mMonitorRequests) {
        requests.emplace_back(monitorpair.first);
    }
    // we combine the second map with the first map - this is
    // everything that is pending on the monitor thread.
    // The second map will be older than the first map so this
    // is in order.
    for (const auto &[deadline, monitorpair] : mSecondChanceRequests) {
        requests.emplace_back(monitorpair.first);
    }
}

}  // namespace android::mediautils<|MERGE_RESOLUTION|>--- conflicted
+++ resolved
@@ -34,20 +34,12 @@
 extern std::string_view timeSuffix(std::string_view time1, std::string_view time2);
 
 TimerThread::Handle TimerThread::scheduleTask(
-<<<<<<< HEAD
-        std::string_view tag, TimerCallback&& func, Duration timeoutDuration) {
-    const auto now = std::chrono::system_clock::now();
-    auto request = std::make_shared<const Request>(now, now +
-            std::chrono::duration_cast<std::chrono::system_clock::duration>(timeoutDuration),
-            gettid(), tag);
-=======
         std::string_view tag, TimerCallback&& func,
         Duration timeoutDuration, Duration secondChanceDuration) {
     const auto now = std::chrono::system_clock::now();
     auto request = std::make_shared<const Request>(now, now +
             std::chrono::duration_cast<std::chrono::system_clock::duration>(timeoutDuration),
             secondChanceDuration, gettid(), tag);
->>>>>>> 1c7fb942
     return mMonitorThread.add(std::move(request), std::move(func), timeoutDuration);
 }
 
@@ -353,12 +345,8 @@
                     _l.unlock();
                     // We add Request to retired queue early so that it can be dumped out.
                     mTimeoutQueue.add(std::move(node.mapped().first));
-<<<<<<< HEAD
-                    node.mapped().second(nextDeadline);
-=======
                     const Handle originalHandle = node.key().second;
                     node.mapped().second(originalHandle);
->>>>>>> 1c7fb942
                     // Caution: we don't hold lock when we call TimerCallback.
                     // This is benign issue - we permit concurrent operations
                     // while in the callback to the MonitorQueue.
@@ -405,13 +393,6 @@
                       // is released outside of lock.
         return data.first;  // request
     }
-<<<<<<< HEAD
-    std::shared_ptr<const TimerThread::Request> request = std::move(it->second.first);
-    TimerCallback func = std::move(it->second.second);
-    mMonitorRequests.erase(it);
-    ul.unlock();  // manually release lock here so func is released outside of lock.
-    return request;
-=======
 
     // this check is O(N), but since the second chance requests are ordered
     // in terms of earliest expiration time, we would expect better than average results.
@@ -425,7 +406,6 @@
         }
     }
     return {};
->>>>>>> 1c7fb942
 }
 
 void TimerThread::MonitorThread::copyRequests(

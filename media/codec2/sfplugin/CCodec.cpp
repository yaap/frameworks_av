/*
 * Copyright (C) 2017 The Android Open Source Project
 *
 * Licensed under the Apache License, Version 2.0 (the "License");
 * you may not use this file except in compliance with the License.
 * You may obtain a copy of the License at
 *
 *      http://www.apache.org/licenses/LICENSE-2.0
 *
 * Unless required by applicable law or agreed to in writing, software
 * distributed under the License is distributed on an "AS IS" BASIS,
 * WITHOUT WARRANTIES OR CONDITIONS OF ANY KIND, either express or implied.
 * See the License for the specific language governing permissions and
 * limitations under the License.
 */

//#define LOG_NDEBUG 0
#define LOG_TAG "CCodec"
#include <utils/Log.h>

#include <sstream>
#include <thread>

#include <C2Config.h>
#include <C2Debug.h>
#include <C2ParamInternal.h>
#include <C2PlatformSupport.h>

#include <android/IOMXBufferSource.h>
#include <android/hardware/media/c2/1.0/IInputSurface.h>
#include <android/hardware/media/omx/1.0/IGraphicBufferSource.h>
#include <android/hardware/media/omx/1.0/IOmx.h>
#include <android-base/properties.h>
#include <android-base/stringprintf.h>
#include <cutils/properties.h>
#include <gui/IGraphicBufferProducer.h>
#include <gui/Surface.h>
#include <gui/bufferqueue/1.0/H2BGraphicBufferProducer.h>
#include <media/omx/1.0/WOmxNode.h>
#include <media/openmax/OMX_Core.h>
#include <media/openmax/OMX_IndexExt.h>
#include <media/stagefright/foundation/avc_utils.h>
#include <media/stagefright/omx/1.0/WGraphicBufferSource.h>
#include <media/stagefright/omx/OmxGraphicBufferSource.h>
#include <media/stagefright/CCodec.h>
#include <media/stagefright/BufferProducerWrapper.h>
#include <media/stagefright/MediaCodecConstants.h>
#include <media/stagefright/MediaCodecMetricsConstants.h>
#include <media/stagefright/PersistentSurface.h>
#include <media/stagefright/RenderedFrameInfo.h>
#include <utils/NativeHandle.h>

#include "C2OMXNode.h"
#include "CCodecBufferChannel.h"
#include "CCodecConfig.h"
#include "Codec2Mapper.h"
#include "InputSurfaceWrapper.h"

extern "C" android::PersistentSurface *CreateInputSurface();

namespace android {

using namespace std::chrono_literals;
using ::android::hardware::graphics::bufferqueue::V1_0::utils::H2BGraphicBufferProducer;
using android::base::StringPrintf;
using ::android::hardware::media::c2::V1_0::IInputSurface;

typedef hardware::media::omx::V1_0::IGraphicBufferSource HGraphicBufferSource;
typedef CCodecConfig Config;

namespace {

class CCodecWatchdog : public AHandler {
private:
    enum {
        kWhatWatch,
    };
    constexpr static int64_t kWatchIntervalUs = 3300000;  // 3.3 secs

public:
    static sp<CCodecWatchdog> getInstance() {
        static sp<CCodecWatchdog> instance(new CCodecWatchdog);
        static std::once_flag flag;
        // Call Init() only once.
        std::call_once(flag, Init, instance);
        return instance;
    }

    ~CCodecWatchdog() = default;

    void watch(sp<CCodec> codec) {
        bool shouldPost = false;
        {
            Mutexed<std::set<wp<CCodec>>>::Locked codecs(mCodecsToWatch);
            // If a watch message is in flight, piggy-back this instance as well.
            // Otherwise, post a new watch message.
            shouldPost = codecs->empty();
            codecs->emplace(codec);
        }
        if (shouldPost) {
            ALOGV("posting watch message");
            (new AMessage(kWhatWatch, this))->post(kWatchIntervalUs);
        }
    }

protected:
    void onMessageReceived(const sp<AMessage> &msg) {
        switch (msg->what()) {
            case kWhatWatch: {
                Mutexed<std::set<wp<CCodec>>>::Locked codecs(mCodecsToWatch);
                ALOGV("watch for %zu codecs", codecs->size());
                for (auto it = codecs->begin(); it != codecs->end(); ++it) {
                    sp<CCodec> codec = it->promote();
                    if (codec == nullptr) {
                        continue;
                    }
                    codec->initiateReleaseIfStuck();
                }
                codecs->clear();
                break;
            }

            default: {
                TRESPASS("CCodecWatchdog: unrecognized message");
            }
        }
    }

private:
    CCodecWatchdog() : mLooper(new ALooper) {}

    static void Init(const sp<CCodecWatchdog> &thiz) {
        ALOGV("Init");
        thiz->mLooper->setName("CCodecWatchdog");
        thiz->mLooper->registerHandler(thiz);
        thiz->mLooper->start();
    }

    sp<ALooper> mLooper;

    Mutexed<std::set<wp<CCodec>>> mCodecsToWatch;
};

class C2InputSurfaceWrapper : public InputSurfaceWrapper {
public:
    explicit C2InputSurfaceWrapper(
            const std::shared_ptr<Codec2Client::InputSurface> &surface) :
        mSurface(surface) {
    }

    ~C2InputSurfaceWrapper() override = default;

    status_t connect(const std::shared_ptr<Codec2Client::Component> &comp) override {
        if (mConnection != nullptr) {
            return ALREADY_EXISTS;
        }
        return toStatusT(comp->connectToInputSurface(mSurface, &mConnection));
    }

    void disconnect() override {
        if (mConnection != nullptr) {
            mConnection->disconnect();
            mConnection = nullptr;
        }
    }

    status_t start() override {
        // InputSurface does not distinguish started state
        return OK;
    }

    status_t signalEndOfInputStream() override {
        C2InputSurfaceEosTuning eos(true);
        std::vector<std::unique_ptr<C2SettingResult>> failures;
        c2_status_t err = mSurface->config({&eos}, C2_MAY_BLOCK, &failures);
        if (err != C2_OK) {
            return UNKNOWN_ERROR;
        }
        return OK;
    }

    status_t configure(Config &config __unused) {
        // TODO
        return OK;
    }

private:
    std::shared_ptr<Codec2Client::InputSurface> mSurface;
    std::shared_ptr<Codec2Client::InputSurfaceConnection> mConnection;
};

class GraphicBufferSourceWrapper : public InputSurfaceWrapper {
public:
    typedef hardware::media::omx::V1_0::Status OmxStatus;

    GraphicBufferSourceWrapper(
            const sp<HGraphicBufferSource> &source,
            uint32_t width,
            uint32_t height,
            uint64_t usage)
        : mSource(source), mWidth(width), mHeight(height) {
        mDataSpace = HAL_DATASPACE_BT709;
        mConfig.mUsage = usage;
    }
    ~GraphicBufferSourceWrapper() override = default;

    status_t connect(const std::shared_ptr<Codec2Client::Component> &comp) override {
        mNode = new C2OMXNode(comp);
        mOmxNode = new hardware::media::omx::V1_0::utils::TWOmxNode(mNode);
        mNode->setFrameSize(mWidth, mHeight);
        // Usage is queried during configure(), so setting it beforehand.
        // 64 bit set parameter is existing only in C2OMXNode.
        OMX_U64 usage64 = mConfig.mUsage;
        status_t res = mNode->setParameter(
                (OMX_INDEXTYPE)OMX_IndexParamConsumerUsageBits64,
                &usage64, sizeof(usage64));

        if (res != OK) {
            OMX_U32 usage = mConfig.mUsage & 0xFFFFFFFF;
            (void)mNode->setParameter(
                    (OMX_INDEXTYPE)OMX_IndexParamConsumerUsageBits,
                    &usage, sizeof(usage));
        }

        return GetStatus(mSource->configure(
                mOmxNode, static_cast<hardware::graphics::common::V1_0::Dataspace>(mDataSpace)));
    }

    void disconnect() override {
        if (mNode == nullptr) {
            return;
        }
        sp<IOMXBufferSource> source = mNode->getSource();
        if (source == nullptr) {
            ALOGD("GBSWrapper::disconnect: node is not configured with OMXBufferSource.");
            return;
        }
        source->onOmxIdle();
        source->onOmxLoaded();
        mNode.clear();
        mOmxNode.clear();
    }

    status_t GetStatus(hardware::Return<OmxStatus> &&status) {
        if (status.isOk()) {
            return static_cast<status_t>(status.withDefault(OmxStatus::UNKNOWN_ERROR));
        } else if (status.isDeadObject()) {
            return DEAD_OBJECT;
        }
        return UNKNOWN_ERROR;
    }

    status_t start() override {
        sp<IOMXBufferSource> source = mNode->getSource();
        if (source == nullptr) {
            return NO_INIT;
        }

        size_t numSlots = 16;
        constexpr OMX_U32 kPortIndexInput = 0;

        OMX_PARAM_PORTDEFINITIONTYPE param;
        param.nPortIndex = kPortIndexInput;
        status_t err = mNode->getParameter(OMX_IndexParamPortDefinition,
                                           &param, sizeof(param));
        if (err == OK) {
            numSlots = param.nBufferCountActual;
        }

        for (size_t i = 0; i < numSlots; ++i) {
            source->onInputBufferAdded(i);
        }

        source->onOmxExecuting();
        return OK;
    }

    status_t signalEndOfInputStream() override {
        return GetStatus(mSource->signalEndOfInputStream());
    }

    status_t configure(Config &config) {
        std::stringstream status;
        status_t err = OK;

        // handle each configuration granually, in case we need to handle part of the configuration
        // elsewhere

        // TRICKY: we do not unset frame delay repeating
        if (config.mMinFps > 0 && config.mMinFps != mConfig.mMinFps) {
            int64_t us = 1e6 / config.mMinFps + 0.5;
            status_t res = GetStatus(mSource->setRepeatPreviousFrameDelayUs(us));
            status << " minFps=" << config.mMinFps << " => repeatDelayUs=" << us;
            if (res != OK) {
                status << " (=> " << asString(res) << ")";
                err = res;
            }
            mConfig.mMinFps = config.mMinFps;
        }

        // pts gap
        if (config.mMinAdjustedFps > 0 || config.mFixedAdjustedFps > 0) {
            if (mNode != nullptr) {
                OMX_PARAM_U32TYPE ptrGapParam = {};
                ptrGapParam.nSize = sizeof(OMX_PARAM_U32TYPE);
                float gap = (config.mMinAdjustedFps > 0)
                        ? c2_min(INT32_MAX + 0., 1e6 / config.mMinAdjustedFps + 0.5)
                        : c2_max(0. - INT32_MAX, -1e6 / config.mFixedAdjustedFps - 0.5);
                // float -> uint32_t is undefined if the value is negative.
                // First convert to int32_t to ensure the expected behavior.
                ptrGapParam.nU32 = int32_t(gap);
                (void)mNode->setParameter(
                        (OMX_INDEXTYPE)OMX_IndexParamMaxFrameDurationForBitrateControl,
                        &ptrGapParam, sizeof(ptrGapParam));
            }
        }

        // max fps
        // TRICKY: we do not unset max fps to 0 unless using fixed fps
        if ((config.mMaxFps > 0 || (config.mFixedAdjustedFps > 0 && config.mMaxFps == -1))
                && config.mMaxFps != mConfig.mMaxFps) {
            status_t res = GetStatus(mSource->setMaxFps(config.mMaxFps));
            status << " maxFps=" << config.mMaxFps;
            if (res != OK) {
                status << " (=> " << asString(res) << ")";
                err = res;
            }
            mConfig.mMaxFps = config.mMaxFps;
        }

        if (config.mTimeOffsetUs != mConfig.mTimeOffsetUs) {
            status_t res = GetStatus(mSource->setTimeOffsetUs(config.mTimeOffsetUs));
            status << " timeOffset " << config.mTimeOffsetUs << "us";
            if (res != OK) {
                status << " (=> " << asString(res) << ")";
                err = res;
            }
            mConfig.mTimeOffsetUs = config.mTimeOffsetUs;
        }

        if (config.mCaptureFps != mConfig.mCaptureFps || config.mCodedFps != mConfig.mCodedFps) {
            status_t res =
                GetStatus(mSource->setTimeLapseConfig(config.mCodedFps, config.mCaptureFps));
            status << " timeLapse " << config.mCaptureFps << "fps as " << config.mCodedFps << "fps";
            if (res != OK) {
                status << " (=> " << asString(res) << ")";
                err = res;
            }
            mConfig.mCaptureFps = config.mCaptureFps;
            mConfig.mCodedFps = config.mCodedFps;
        }

        if (config.mStartAtUs != mConfig.mStartAtUs
                || (config.mStopped != mConfig.mStopped && !config.mStopped)) {
            status_t res = GetStatus(mSource->setStartTimeUs(config.mStartAtUs));
            status << " start at " << config.mStartAtUs << "us";
            if (res != OK) {
                status << " (=> " << asString(res) << ")";
                err = res;
            }
            mConfig.mStartAtUs = config.mStartAtUs;
            mConfig.mStopped = config.mStopped;
        }

        // suspend-resume
        if (config.mSuspended != mConfig.mSuspended) {
            status_t res = GetStatus(mSource->setSuspend(config.mSuspended, config.mSuspendAtUs));
            status << " " << (config.mSuspended ? "suspend" : "resume")
                    << " at " << config.mSuspendAtUs << "us";
            if (res != OK) {
                status << " (=> " << asString(res) << ")";
                err = res;
            }
            mConfig.mSuspended = config.mSuspended;
            mConfig.mSuspendAtUs = config.mSuspendAtUs;
        }

        if (config.mStopped != mConfig.mStopped && config.mStopped) {
            status_t res = GetStatus(mSource->setStopTimeUs(config.mStopAtUs));
            status << " stop at " << config.mStopAtUs << "us";
            if (res != OK) {
                status << " (=> " << asString(res) << ")";
                err = res;
            } else {
                status << " delayUs";
                hardware::Return<void> trans = mSource->getStopTimeOffsetUs(
                        [&res, &delayUs = config.mInputDelayUs](
                                auto status, auto stopTimeOffsetUs) {
                            res = static_cast<status_t>(status);
                            delayUs = stopTimeOffsetUs;
                        });
                if (!trans.isOk()) {
                    res = trans.isDeadObject() ? DEAD_OBJECT : UNKNOWN_ERROR;
                }
                if (res != OK) {
                    status << " (=> " << asString(res) << ")";
                } else {
                    status << "=" << config.mInputDelayUs << "us";
                }
                mConfig.mInputDelayUs = config.mInputDelayUs;
            }
            mConfig.mStopAtUs = config.mStopAtUs;
            mConfig.mStopped = config.mStopped;
        }

        // color aspects (android._color-aspects)

        // consumer usage is queried earlier.

        // priority
        if (mConfig.mPriority != config.mPriority) {
            if (config.mPriority != INT_MAX) {
                mNode->setPriority(config.mPriority);
            }
            mConfig.mPriority = config.mPriority;
        }

        if (status.str().empty()) {
            ALOGD("ISConfig not changed");
        } else {
            ALOGD("ISConfig%s", status.str().c_str());
        }
        return err;
    }

    void onInputBufferDone(c2_cntr64_t index) override {
        mNode->onInputBufferDone(index);
    }

    android_dataspace getDataspace() override {
        return mNode->getDataspace();
    }

    uint32_t getPixelFormat() override {
        return mNode->getPixelFormat();
    }

private:
    sp<HGraphicBufferSource> mSource;
    sp<C2OMXNode> mNode;
    sp<hardware::media::omx::V1_0::IOmxNode> mOmxNode;
    uint32_t mWidth;
    uint32_t mHeight;
    Config mConfig;
};

class Codec2ClientInterfaceWrapper : public C2ComponentStore {
    std::shared_ptr<Codec2Client> mClient;

public:
    Codec2ClientInterfaceWrapper(std::shared_ptr<Codec2Client> client)
        : mClient(client) { }

    virtual ~Codec2ClientInterfaceWrapper() = default;

    virtual c2_status_t config_sm(
            const std::vector<C2Param *> &params,
            std::vector<std::unique_ptr<C2SettingResult>> *const failures) {
        return mClient->config(params, C2_MAY_BLOCK, failures);
    };

    virtual c2_status_t copyBuffer(
            std::shared_ptr<C2GraphicBuffer>,
            std::shared_ptr<C2GraphicBuffer>) {
        return C2_OMITTED;
    }

    virtual c2_status_t createComponent(
            C2String, std::shared_ptr<C2Component> *const component) {
        component->reset();
        return C2_OMITTED;
    }

    virtual c2_status_t createInterface(
            C2String, std::shared_ptr<C2ComponentInterface> *const interface) {
        interface->reset();
        return C2_OMITTED;
    }

    virtual c2_status_t query_sm(
            const std::vector<C2Param *> &stackParams,
            const std::vector<C2Param::Index> &heapParamIndices,
            std::vector<std::unique_ptr<C2Param>> *const heapParams) const {
        return mClient->query(stackParams, heapParamIndices, C2_MAY_BLOCK, heapParams);
    }

    virtual c2_status_t querySupportedParams_nb(
            std::vector<std::shared_ptr<C2ParamDescriptor>> *const params) const {
        return mClient->querySupportedParams(params);
    }

    virtual c2_status_t querySupportedValues_sm(
            std::vector<C2FieldSupportedValuesQuery> &fields) const {
        return mClient->querySupportedValues(fields, C2_MAY_BLOCK);
    }

    virtual C2String getName() const {
        return mClient->getName();
    }

    virtual std::shared_ptr<C2ParamReflector> getParamReflector() const {
        return mClient->getParamReflector();
    }

    virtual std::vector<std::shared_ptr<const C2Component::Traits>> listComponents() {
        return std::vector<std::shared_ptr<const C2Component::Traits>>();
    }
};

void RevertOutputFormatIfNeeded(
        const sp<AMessage> &oldFormat, sp<AMessage> &currentFormat) {
    // We used to not report changes to these keys to the client.
    const static std::set<std::string> sIgnoredKeys({
            KEY_BIT_RATE,
            KEY_FRAME_RATE,
            KEY_MAX_BIT_RATE,
            KEY_MAX_WIDTH,
            KEY_MAX_HEIGHT,
            "csd-0",
            "csd-1",
            "csd-2",
    });
    if (currentFormat == oldFormat) {
        return;
    }
    sp<AMessage> diff = currentFormat->changesFrom(oldFormat);
    AMessage::Type type;
    for (size_t i = diff->countEntries(); i > 0; --i) {
        if (sIgnoredKeys.count(diff->getEntryNameAt(i - 1, &type)) > 0) {
            diff->removeEntryAt(i - 1);
        }
    }
    if (diff->countEntries() == 0) {
        currentFormat = oldFormat;
    }
}

void AmendOutputFormatWithCodecSpecificData(
        const uint8_t *data, size_t size, const std::string &mediaType,
        const sp<AMessage> &outputFormat) {
    if (mediaType == MIMETYPE_VIDEO_AVC) {
        // Codec specific data should be SPS and PPS in a single buffer,
        // each prefixed by a startcode (0x00 0x00 0x00 0x01).
        // We separate the two and put them into the output format
        // under the keys "csd-0" and "csd-1".

        unsigned csdIndex = 0;

        const uint8_t *nalStart;
        size_t nalSize;
        while (getNextNALUnit(&data, &size, &nalStart, &nalSize, true) == OK) {
            sp<ABuffer> csd = new ABuffer(nalSize + 4);
            memcpy(csd->data(), "\x00\x00\x00\x01", 4);
            memcpy(csd->data() + 4, nalStart, nalSize);

            outputFormat->setBuffer(
                    AStringPrintf("csd-%u", csdIndex).c_str(), csd);

            ++csdIndex;
        }

        if (csdIndex != 2) {
            ALOGW("Expected two NAL units from AVC codec config, but %u found",
                    csdIndex);
        }
    } else {
        // For everything else we just stash the codec specific data into
        // the output format as a single piece of csd under "csd-0".
        sp<ABuffer> csd = new ABuffer(size);
        memcpy(csd->data(), data, size);
        csd->setRange(0, size);
        outputFormat->setBuffer("csd-0", csd);
    }
}

}  // namespace

// CCodec::ClientListener

struct CCodec::ClientListener : public Codec2Client::Listener {

    explicit ClientListener(const wp<CCodec> &codec) : mCodec(codec) {}

    virtual void onWorkDone(
            const std::weak_ptr<Codec2Client::Component>& component,
            std::list<std::unique_ptr<C2Work>>& workItems) override {
        (void)component;
        sp<CCodec> codec(mCodec.promote());
        if (!codec) {
            return;
        }
        codec->onWorkDone(workItems);
    }

    virtual void onTripped(
            const std::weak_ptr<Codec2Client::Component>& component,
            const std::vector<std::shared_ptr<C2SettingResult>>& settingResult
            ) override {
        // TODO
        (void)component;
        (void)settingResult;
    }

    virtual void onError(
            const std::weak_ptr<Codec2Client::Component>& component,
            uint32_t errorCode) override {
        {
            // Component is only used for reporting as we use a separate listener for each instance
            std::shared_ptr<Codec2Client::Component> comp = component.lock();
            if (!comp) {
                ALOGD("Component died with error: 0x%x", errorCode);
            } else {
                ALOGD("Component \"%s\" returned error: 0x%x", comp->getName().c_str(), errorCode);
            }
        }

        // Report to MediaCodec
        // Note: for now we do not propagate the error code to MediaCodec
        // except for C2_NO_MEMORY, as we would need to translate to a MediaCodec error.
        sp<CCodec> codec(mCodec.promote());
        if (!codec || !codec->mCallback) {
            return;
        }
        codec->mCallback->onError(
                errorCode == C2_NO_MEMORY ? NO_MEMORY : UNKNOWN_ERROR,
                ACTION_CODE_FATAL);
    }

    virtual void onDeath(
            const std::weak_ptr<Codec2Client::Component>& component) override {
        { // Log the death of the component.
            std::shared_ptr<Codec2Client::Component> comp = component.lock();
            if (!comp) {
                ALOGE("Codec2 component died.");
            } else {
                ALOGE("Codec2 component \"%s\" died.", comp->getName().c_str());
            }
        }

        // Report to MediaCodec.
        sp<CCodec> codec(mCodec.promote());
        if (!codec || !codec->mCallback) {
            return;
        }
        codec->mCallback->onError(DEAD_OBJECT, ACTION_CODE_FATAL);
    }

    virtual void onFrameRendered(uint64_t bufferQueueId,
                                 int32_t slotId,
                                 int64_t timestampNs) override {
        // TODO: implement
        (void)bufferQueueId;
        (void)slotId;
        (void)timestampNs;
    }

    virtual void onInputBufferDone(
            uint64_t frameIndex, size_t arrayIndex) override {
        sp<CCodec> codec(mCodec.promote());
        if (codec) {
            codec->onInputBufferDone(frameIndex, arrayIndex);
        }
    }

private:
    wp<CCodec> mCodec;
};

// CCodecCallbackImpl

class CCodecCallbackImpl : public CCodecCallback {
public:
    explicit CCodecCallbackImpl(CCodec *codec) : mCodec(codec) {}
    ~CCodecCallbackImpl() override = default;

    void onError(status_t err, enum ActionCode actionCode) override {
        mCodec->mCallback->onError(err, actionCode);
    }

    void onOutputFramesRendered(int64_t mediaTimeUs, nsecs_t renderTimeNs) override {
        mCodec->mCallback->onOutputFramesRendered({RenderedFrameInfo(mediaTimeUs, renderTimeNs)});
    }

    void onOutputBuffersChanged() override {
        mCodec->mCallback->onOutputBuffersChanged();
    }

    void onFirstTunnelFrameReady() override {
        mCodec->mCallback->onFirstTunnelFrameReady();
    }

private:
    CCodec *mCodec;
};

// CCodec

CCodec::CCodec()
    : mChannel(new CCodecBufferChannel(std::make_shared<CCodecCallbackImpl>(this))),
      mConfig(new CCodecConfig) {
}

CCodec::~CCodec() {
}

std::shared_ptr<BufferChannelBase> CCodec::getBufferChannel() {
    return mChannel;
}

status_t CCodec::tryAndReportOnError(std::function<status_t()> job) {
    status_t err = job();
    if (err != C2_OK) {
        mCallback->onError(err, ACTION_CODE_FATAL);
    }
    return err;
}

void CCodec::initiateAllocateComponent(const sp<AMessage> &msg) {
    auto setAllocating = [this] {
        Mutexed<State>::Locked state(mState);
        if (state->get() != RELEASED) {
            return INVALID_OPERATION;
        }
        state->set(ALLOCATING);
        return OK;
    };
    if (tryAndReportOnError(setAllocating) != OK) {
        return;
    }

    sp<RefBase> codecInfo;
    CHECK(msg->findObject("codecInfo", &codecInfo));
    // For Codec 2.0 components, componentName == codecInfo->getCodecName().

    sp<AMessage> allocMsg(new AMessage(kWhatAllocate, this));
    allocMsg->setObject("codecInfo", codecInfo);
    allocMsg->post();
}

void CCodec::allocate(const sp<MediaCodecInfo> &codecInfo) {
    if (codecInfo == nullptr) {
        mCallback->onError(UNKNOWN_ERROR, ACTION_CODE_FATAL);
        return;
    }
    ALOGD("allocate(%s)", codecInfo->getCodecName());
    mClientListener.reset(new ClientListener(this));

    AString componentName = codecInfo->getCodecName();
    std::shared_ptr<Codec2Client> client;

    // set up preferred component store to access vendor store parameters
    client = Codec2Client::CreateFromService("default");
    if (client) {
        ALOGI("setting up '%s' as default (vendor) store", client->getServiceName().c_str());
        SetPreferredCodec2ComponentStore(
                std::make_shared<Codec2ClientInterfaceWrapper>(client));
    }

    std::shared_ptr<Codec2Client::Component> comp;
    c2_status_t status = Codec2Client::CreateComponentByName(
            componentName.c_str(),
            mClientListener,
            &comp,
            &client);
    if (status != C2_OK) {
        ALOGE("Failed Create component: %s, error=%d", componentName.c_str(), status);
        Mutexed<State>::Locked state(mState);
        state->set(RELEASED);
        state.unlock();
        mCallback->onError((status == C2_NO_MEMORY ? NO_MEMORY : UNKNOWN_ERROR), ACTION_CODE_FATAL);
        state.lock();
        return;
    }
    ALOGI("Created component [%s]", componentName.c_str());
    mChannel->setComponent(comp);
    auto setAllocated = [this, comp, client] {
        Mutexed<State>::Locked state(mState);
        if (state->get() != ALLOCATING) {
            state->set(RELEASED);
            return UNKNOWN_ERROR;
        }
        state->set(ALLOCATED);
        state->comp = comp;
        mClient = client;
        return OK;
    };
    if (tryAndReportOnError(setAllocated) != OK) {
        return;
    }

    // initialize config here in case setParameters is called prior to configure
    Mutexed<std::unique_ptr<Config>>::Locked configLocked(mConfig);
    const std::unique_ptr<Config> &config = *configLocked;
    status_t err = config->initialize(mClient->getParamReflector(), comp);
    if (err != OK) {
        ALOGW("Failed to initialize configuration support");
        // TODO: report error once we complete implementation.
    }
    config->queryConfiguration(comp);

    mCallback->onComponentAllocated(componentName.c_str());
}

void CCodec::initiateConfigureComponent(const sp<AMessage> &format) {
    auto checkAllocated = [this] {
        Mutexed<State>::Locked state(mState);
        return (state->get() != ALLOCATED) ? UNKNOWN_ERROR : OK;
    };
    if (tryAndReportOnError(checkAllocated) != OK) {
        return;
    }

    sp<AMessage> msg(new AMessage(kWhatConfigure, this));
    msg->setMessage("format", format);
    msg->post();
}

void CCodec::configure(const sp<AMessage> &msg) {
    std::shared_ptr<Codec2Client::Component> comp;
    auto checkAllocated = [this, &comp] {
        Mutexed<State>::Locked state(mState);
        if (state->get() != ALLOCATED) {
            state->set(RELEASED);
            return UNKNOWN_ERROR;
        }
        comp = state->comp;
        return OK;
    };
    if (tryAndReportOnError(checkAllocated) != OK) {
        return;
    }

    auto doConfig = [msg, comp, this]() -> status_t {
        AString mime;
        if (!msg->findString("mime", &mime)) {
            return BAD_VALUE;
        }

        int32_t encoder;
        if (!msg->findInt32("encoder", &encoder)) {
            encoder = false;
        }

        int32_t flags;
        if (!msg->findInt32("flags", &flags)) {
            return BAD_VALUE;
        }

        // TODO: read from intf()
        if ((!encoder) != (comp->getName().find("encoder") == std::string::npos)) {
            return UNKNOWN_ERROR;
        }

        int32_t storeMeta;
        if (encoder
                && msg->findInt32("android._input-metadata-buffer-type", &storeMeta)
                && storeMeta != kMetadataBufferTypeInvalid) {
            if (storeMeta != kMetadataBufferTypeANWBuffer) {
                ALOGD("Only ANW buffers are supported for legacy metadata mode");
                return BAD_VALUE;
            }
            mChannel->setMetaMode(CCodecBufferChannel::MODE_ANW);
        }

        status_t err = OK;
        sp<RefBase> obj;
        sp<Surface> surface;
        if (msg->findObject("native-window", &obj)) {
            surface = static_cast<Surface *>(obj.get());
            // setup tunneled playback
            if (surface != nullptr) {
                Mutexed<std::unique_ptr<Config>>::Locked configLocked(mConfig);
                const std::unique_ptr<Config> &config = *configLocked;
                if ((config->mDomain & Config::IS_DECODER)
                        && (config->mDomain & Config::IS_VIDEO)) {
                    int32_t tunneled;
                    if (msg->findInt32("feature-tunneled-playback", &tunneled) && tunneled != 0) {
                        ALOGI("Configuring TUNNELED video playback.");

                        err = configureTunneledVideoPlayback(comp, &config->mSidebandHandle, msg);
                        if (err != OK) {
                            ALOGE("configureTunneledVideoPlayback failed!");
                            return err;
                        }
                        config->mTunneled = true;
                    }

                    int32_t pushBlankBuffersOnStop = 0;
                    if (msg->findInt32(KEY_PUSH_BLANK_BUFFERS_ON_STOP, &pushBlankBuffersOnStop)) {
                        config->mPushBlankBuffersOnStop = pushBlankBuffersOnStop == 1;
                    }
                    // secure compoment or protected content default with
                    // "push-blank-buffers-on-shutdown" flag
                    if (!config->mPushBlankBuffersOnStop) {
                        int32_t usageProtected;
                        if (comp->getName().find(".secure") != std::string::npos) {
                            config->mPushBlankBuffersOnStop = true;
                        } else if (msg->findInt32("protected", &usageProtected) && usageProtected) {
                            config->mPushBlankBuffersOnStop = true;
                        }
                    }
                }
            }
            setSurface(surface);
        }

        Mutexed<std::unique_ptr<Config>>::Locked configLocked(mConfig);
        const std::unique_ptr<Config> &config = *configLocked;
        config->mUsingSurface = surface != nullptr;
        config->mBuffersBoundToCodec = ((flags & CONFIGURE_FLAG_USE_BLOCK_MODEL) == 0);
        ALOGD("[%s] buffers are %sbound to CCodec for this session",
              comp->getName().c_str(), config->mBuffersBoundToCodec ? "" : "not ");

        // Enforce required parameters
        int32_t i32;
        float flt;
        if (config->mDomain & Config::IS_AUDIO) {
            if (!msg->findInt32(KEY_SAMPLE_RATE, &i32)) {
                ALOGD("sample rate is missing, which is required for audio components.");
                return BAD_VALUE;
            }
            if (!msg->findInt32(KEY_CHANNEL_COUNT, &i32)) {
                ALOGD("channel count is missing, which is required for audio components.");
                return BAD_VALUE;
            }
            if ((config->mDomain & Config::IS_ENCODER)
                    && !mime.equalsIgnoreCase(MEDIA_MIMETYPE_AUDIO_FLAC)
                    && !msg->findInt32(KEY_BIT_RATE, &i32)
                    && !msg->findFloat(KEY_BIT_RATE, &flt)) {
                ALOGD("bitrate is missing, which is required for audio encoders.");
                return BAD_VALUE;
            }
        }
        int32_t width = 0;
        int32_t height = 0;
        if (config->mDomain & (Config::IS_IMAGE | Config::IS_VIDEO)) {
            if (!msg->findInt32(KEY_WIDTH, &width)) {
                ALOGD("width is missing, which is required for image/video components.");
                return BAD_VALUE;
            }
            if (!msg->findInt32(KEY_HEIGHT, &height)) {
                ALOGD("height is missing, which is required for image/video components.");
                return BAD_VALUE;
            }
            if ((config->mDomain & Config::IS_ENCODER) && (config->mDomain & Config::IS_VIDEO)) {
                int32_t mode = BITRATE_MODE_VBR;
                if (msg->findInt32(KEY_BITRATE_MODE, &mode) && mode == BITRATE_MODE_CQ) {
                    if (!msg->findInt32(KEY_QUALITY, &i32)) {
                        ALOGD("quality is missing, which is required for video encoders in CQ.");
                        return BAD_VALUE;
                    }
                } else {
                    if (!msg->findInt32(KEY_BIT_RATE, &i32)
                            && !msg->findFloat(KEY_BIT_RATE, &flt)) {
                        ALOGD("bitrate is missing, which is required for video encoders.");
                        return BAD_VALUE;
                    }
                }
                if (!msg->findInt32(KEY_I_FRAME_INTERVAL, &i32)
                        && !msg->findFloat(KEY_I_FRAME_INTERVAL, &flt)) {
                    ALOGD("I frame interval is missing, which is required for video encoders.");
                    return BAD_VALUE;
                }
                if (!msg->findInt32(KEY_FRAME_RATE, &i32)
                        && !msg->findFloat(KEY_FRAME_RATE, &flt)) {
                    ALOGD("frame rate is missing, which is required for video encoders.");
                    return BAD_VALUE;
                }
            }
        }

        /*
         * Handle input surface configuration
         */
        if ((config->mDomain & (Config::IS_VIDEO | Config::IS_IMAGE))
                && (config->mDomain & Config::IS_ENCODER)) {
            config->mISConfig.reset(new InputSurfaceWrapper::Config{});
            {
                config->mISConfig->mMinFps = 0;
                int64_t value;
                if (msg->findInt64(KEY_REPEAT_PREVIOUS_FRAME_AFTER, &value) && value > 0) {
                    config->mISConfig->mMinFps = 1e6 / value;
                }
                if (!msg->findFloat(
                        KEY_MAX_FPS_TO_ENCODER, &config->mISConfig->mMaxFps)) {
                    config->mISConfig->mMaxFps = -1;
                }
                config->mISConfig->mMinAdjustedFps = 0;
                config->mISConfig->mFixedAdjustedFps = 0;
                if (msg->findInt64(KEY_MAX_PTS_GAP_TO_ENCODER, &value)) {
                    if (value < 0 && value >= INT32_MIN) {
                        config->mISConfig->mFixedAdjustedFps = -1e6 / value;
                        config->mISConfig->mMaxFps = -1;
                    } else if (value > 0 && value <= INT32_MAX) {
                        config->mISConfig->mMinAdjustedFps = 1e6 / value;
                    }
                }
            }

            {
                bool captureFpsFound = false;
                double timeLapseFps;
                float captureRate;
                if (msg->findDouble("time-lapse-fps", &timeLapseFps)) {
                    config->mISConfig->mCaptureFps = timeLapseFps;
                    captureFpsFound = true;
                } else if (msg->findAsFloat(KEY_CAPTURE_RATE, &captureRate)) {
                    config->mISConfig->mCaptureFps = captureRate;
                    captureFpsFound = true;
                }
                if (captureFpsFound) {
                    (void)msg->findAsFloat(KEY_FRAME_RATE, &config->mISConfig->mCodedFps);
                }
            }

            {
                config->mISConfig->mSuspended = false;
                config->mISConfig->mSuspendAtUs = -1;
                int32_t value;
                if (msg->findInt32(KEY_CREATE_INPUT_SURFACE_SUSPENDED, &value) && value) {
                    config->mISConfig->mSuspended = true;
                }
            }
            config->mISConfig->mUsage = 0;
            config->mISConfig->mPriority = INT_MAX;
        }

        /*
         * Handle desired color format.
         */
        int32_t defaultColorFormat = COLOR_FormatYUV420Flexible;
        if ((config->mDomain & (Config::IS_VIDEO | Config::IS_IMAGE))) {
            int32_t format = 0;
            // Query vendor format for Flexible YUV
            std::vector<std::unique_ptr<C2Param>> heapParams;
            C2StoreFlexiblePixelFormatDescriptorsInfo *pixelFormatInfo = nullptr;
            int vendorSdkVersion = base::GetIntProperty(
                    "ro.vendor.build.version.sdk", android_get_device_api_level());
            if (mClient->query(
                        {},
                        {C2StoreFlexiblePixelFormatDescriptorsInfo::PARAM_TYPE},
                        C2_MAY_BLOCK,
                        &heapParams) == C2_OK
                    && heapParams.size() == 1u) {
                pixelFormatInfo = C2StoreFlexiblePixelFormatDescriptorsInfo::From(
                        heapParams[0].get());
            } else {
                pixelFormatInfo = nullptr;
            }
            // bit depth -> format
            std::map<uint32_t, uint32_t> flexPixelFormat;
            std::map<uint32_t, uint32_t> flexPlanarPixelFormat;
            std::map<uint32_t, uint32_t> flexSemiPlanarPixelFormat;
            if (pixelFormatInfo && *pixelFormatInfo) {
                for (size_t i = 0; i < pixelFormatInfo->flexCount(); ++i) {
                    const C2FlexiblePixelFormatDescriptorStruct &desc =
                        pixelFormatInfo->m.values[i];
                    if (desc.subsampling != C2Color::YUV_420
                            // TODO(b/180076105): some device report wrong layout
                            // || desc.layout == C2Color::INTERLEAVED_PACKED
                            // || desc.layout == C2Color::INTERLEAVED_ALIGNED
                            || desc.layout == C2Color::UNKNOWN_LAYOUT) {
                        continue;
                    }
                    if (flexPixelFormat.count(desc.bitDepth) == 0) {
                        flexPixelFormat.emplace(desc.bitDepth, desc.pixelFormat);
                    }
                    if (desc.layout == C2Color::PLANAR_PACKED
                            && flexPlanarPixelFormat.count(desc.bitDepth) == 0) {
                        flexPlanarPixelFormat.emplace(desc.bitDepth, desc.pixelFormat);
                    }
                    if (desc.layout == C2Color::SEMIPLANAR_PACKED
                            && flexSemiPlanarPixelFormat.count(desc.bitDepth) == 0) {
                        flexSemiPlanarPixelFormat.emplace(desc.bitDepth, desc.pixelFormat);
                    }
                }
            }
            if (!msg->findInt32(KEY_COLOR_FORMAT, &format)) {
                // Also handle default color format (encoders require color format, so this is only
                // needed for decoders.
                if (!(config->mDomain & Config::IS_ENCODER)) {
                    if (surface == nullptr) {
                        const char *prefix = "";
                        if (flexSemiPlanarPixelFormat.count(8) != 0) {
                            format = COLOR_FormatYUV420SemiPlanar;
                            prefix = "semi-";
                        } else {
                            format = COLOR_FormatYUV420Planar;
                        }
                        ALOGD("Client requested ByteBuffer mode decoder w/o color format set: "
                                "using default %splanar color format", prefix);
                    } else {
                        format = COLOR_FormatSurface;
                    }
                    defaultColorFormat = format;
                }
            } else {
                if ((config->mDomain & Config::IS_ENCODER) || !surface) {
                    if (vendorSdkVersion < __ANDROID_API_S__ &&
                            (format == COLOR_FormatYUV420Planar ||
                             format == COLOR_FormatYUV420PackedPlanar ||
                             format == COLOR_FormatYUV420SemiPlanar ||
                             format == COLOR_FormatYUV420PackedSemiPlanar)) {
                        // pre-S framework used to map these color formats into YV12.
                        // Codecs from older vendor partition may be relying on
                        // this assumption.
                        format = HAL_PIXEL_FORMAT_YV12;
                    }
                    switch (format) {
                        case COLOR_FormatYUV420Flexible:
                            format = COLOR_FormatYUV420Planar;
                            if (flexPixelFormat.count(8) != 0) {
                                format = flexPixelFormat[8];
                            }
                            break;
                        case COLOR_FormatYUV420Planar:
                        case COLOR_FormatYUV420PackedPlanar:
                            if (flexPlanarPixelFormat.count(8) != 0) {
                                format = flexPlanarPixelFormat[8];
                            } else if (flexPixelFormat.count(8) != 0) {
                                format = flexPixelFormat[8];
                            }
                            break;
                        case COLOR_FormatYUV420SemiPlanar:
                        case COLOR_FormatYUV420PackedSemiPlanar:
                            if (flexSemiPlanarPixelFormat.count(8) != 0) {
                                format = flexSemiPlanarPixelFormat[8];
                            } else if (flexPixelFormat.count(8) != 0) {
                                format = flexPixelFormat[8];
                            }
                            break;
                        case COLOR_FormatYUVP010:
                            format = COLOR_FormatYUVP010;
                            if (flexSemiPlanarPixelFormat.count(10) != 0) {
                                format = flexSemiPlanarPixelFormat[10];
                            } else if (flexPixelFormat.count(10) != 0) {
                                format = flexPixelFormat[10];
                            }
                            break;
                        default:
                            // No-op
                            break;
                    }
                }
            }

            if (format != 0) {
                msg->setInt32("android._color-format", format);
            }
        }

        /*
         * Handle dataspace
         */
        int32_t usingRecorder;
        if (msg->findInt32("android._using-recorder", &usingRecorder) && usingRecorder) {
            android_dataspace dataSpace = HAL_DATASPACE_BT709;
            int32_t width, height;
            if (msg->findInt32("width", &width)
                    && msg->findInt32("height", &height)) {
                ColorAspects aspects;
                getColorAspectsFromFormat(msg, aspects);
                setDefaultCodecColorAspectsIfNeeded(aspects, width, height);
                // TODO: read dataspace / color aspect from the component
                setColorAspectsIntoFormat(aspects, const_cast<sp<AMessage> &>(msg));
                dataSpace = getDataSpaceForColorAspects(aspects, true /* mayexpand */);
            }
            msg->setInt32("android._dataspace", (int32_t)dataSpace);
            ALOGD("setting dataspace to %x", dataSpace);
        }

        int32_t subscribeToAllVendorParams;
        if (msg->findInt32("x-*", &subscribeToAllVendorParams) && subscribeToAllVendorParams) {
            if (config->subscribeToAllVendorParams(comp, C2_MAY_BLOCK) != OK) {
                ALOGD("[%s] Failed to subscribe to all vendor params", comp->getName().c_str());
            }
        }

        std::vector<std::unique_ptr<C2Param>> configUpdate;
        // NOTE: We used to ignore "video-bitrate" at configure; replicate
        //       the behavior here.
        sp<AMessage> sdkParams = msg;
        int32_t videoBitrate;
        if (sdkParams->findInt32(PARAMETER_KEY_VIDEO_BITRATE, &videoBitrate)) {
            sdkParams = msg->dup();
            sdkParams->removeEntryAt(sdkParams->findEntryByName(PARAMETER_KEY_VIDEO_BITRATE));
        }
        err = config->getConfigUpdateFromSdkParams(
                comp, sdkParams, Config::IS_CONFIG, C2_DONT_BLOCK, &configUpdate);
        if (err != OK) {
            ALOGW("failed to convert configuration to c2 params");
        }

        int32_t maxBframes = 0;
        if ((config->mDomain & Config::IS_ENCODER)
                && (config->mDomain & Config::IS_VIDEO)
                && sdkParams->findInt32(KEY_MAX_B_FRAMES, &maxBframes)
                && maxBframes > 0) {
            std::unique_ptr<C2StreamGopTuning::output> gop =
                C2StreamGopTuning::output::AllocUnique(2 /* flexCount */, 0u /* stream */);
            gop->m.values[0] = { P_FRAME, UINT32_MAX };
            gop->m.values[1] = {
                C2Config::picture_type_t(P_FRAME | B_FRAME),
                uint32_t(maxBframes)
            };
            configUpdate.push_back(std::move(gop));
        }

        if ((config->mDomain & Config::IS_ENCODER)
                && (config->mDomain & Config::IS_VIDEO)) {
            // we may not use all 3 of these entries
            std::unique_ptr<C2StreamPictureQuantizationTuning::output> qp =
                C2StreamPictureQuantizationTuning::output::AllocUnique(3 /* flexCount */,
                                                                       0u /* stream */);

            int ix = 0;

            int32_t iMax = INT32_MAX;
            int32_t iMin = INT32_MIN;
            (void) sdkParams->findInt32(KEY_VIDEO_QP_I_MAX, &iMax);
            (void) sdkParams->findInt32(KEY_VIDEO_QP_I_MIN, &iMin);
            if (iMax != INT32_MAX || iMin != INT32_MIN) {
                qp->m.values[ix++] = {I_FRAME, iMin, iMax};
            }

            int32_t pMax = INT32_MAX;
            int32_t pMin = INT32_MIN;
            (void) sdkParams->findInt32(KEY_VIDEO_QP_P_MAX, &pMax);
            (void) sdkParams->findInt32(KEY_VIDEO_QP_P_MIN, &pMin);
            if (pMax != INT32_MAX || pMin != INT32_MIN) {
                qp->m.values[ix++] = {P_FRAME, pMin, pMax};
            }

            int32_t bMax = INT32_MAX;
            int32_t bMin = INT32_MIN;
            (void) sdkParams->findInt32(KEY_VIDEO_QP_B_MAX, &bMax);
            (void) sdkParams->findInt32(KEY_VIDEO_QP_B_MIN, &bMin);
            if (bMax != INT32_MAX || bMin != INT32_MIN) {
                qp->m.values[ix++] = {B_FRAME, bMin, bMax};
            }

            // adjust to reflect actual use.
            qp->setFlexCount(ix);

            configUpdate.push_back(std::move(qp));
        }

        int32_t background = 0;
        if ((config->mDomain & Config::IS_VIDEO)
                && msg->findInt32("android._background-mode", &background)
                && background) {
            androidSetThreadPriority(gettid(), ANDROID_PRIORITY_BACKGROUND);
            if (config->mISConfig) {
                config->mISConfig->mPriority = ANDROID_PRIORITY_BACKGROUND;
            }
        }

        err = config->setParameters(comp, configUpdate, C2_DONT_BLOCK);
        if (err != OK) {
            ALOGW("failed to configure c2 params");
            return err;
        }

        std::vector<std::unique_ptr<C2Param>> params;
        C2StreamUsageTuning::input usage(0u, 0u);
        C2StreamMaxBufferSizeInfo::input maxInputSize(0u, 0u);
        C2PrependHeaderModeSetting prepend(PREPEND_HEADER_TO_NONE);

        C2Param::Index colorAspectsRequestIndex =
            C2StreamColorAspectsInfo::output::PARAM_TYPE | C2Param::CoreIndex::IS_REQUEST_FLAG;
        std::initializer_list<C2Param::Index> indices {
            colorAspectsRequestIndex.withStream(0u),
        };
        int32_t colorTransferRequest = 0;
        if (config->mDomain & (Config::IS_IMAGE | Config::IS_VIDEO)
                && !sdkParams->findInt32("color-transfer-request", &colorTransferRequest)) {
            colorTransferRequest = 0;
        }
        c2_status_t c2err = C2_OK;
        if (colorTransferRequest != 0) {
            c2err = comp->query(
                    { &usage, &maxInputSize, &prepend },
                    indices,
                    C2_DONT_BLOCK,
                    &params);
        } else {
            c2err = comp->query(
                    { &usage, &maxInputSize, &prepend },
                    {},
                    C2_DONT_BLOCK,
                    &params);
        }
        if (c2err != C2_OK && c2err != C2_BAD_INDEX) {
            ALOGE("Failed to query component interface: %d", c2err);
            return UNKNOWN_ERROR;
        }
        if (usage) {
            if (usage.value & C2MemoryUsage::CPU_READ) {
                config->mInputFormat->setInt32("using-sw-read-often", true);
            }
            if (config->mISConfig) {
                C2AndroidMemoryUsage androidUsage(C2MemoryUsage(usage.value));
                config->mISConfig->mUsage = androidUsage.asGrallocUsage();
            }
            config->mInputFormat->setInt64("android._C2MemoryUsage", usage.value);
        }

        // NOTE: we don't blindly use client specified input size if specified as clients
        // at times specify too small size. Instead, mimic the behavior from OMX, where the
        // client specified size is only used to ask for bigger buffers than component suggested
        // size.
        int32_t clientInputSize = 0;
        bool clientSpecifiedInputSize =
            msg->findInt32(KEY_MAX_INPUT_SIZE, &clientInputSize) && clientInputSize > 0;
        // TEMP: enforce minimum buffer size of 1MB for video decoders
        // and 16K / 4K for audio encoders/decoders
        if (maxInputSize.value == 0) {
            if (config->mDomain & Config::IS_AUDIO) {
                maxInputSize.value = encoder ? 16384 : 4096;
            } else if (!encoder) {
                maxInputSize.value = 1048576u;
            }
        }

        // verify that CSD fits into this size (if defined)
        if ((config->mDomain & Config::IS_DECODER) && maxInputSize.value > 0) {
            sp<ABuffer> csd;
            for (size_t ix = 0; msg->findBuffer(StringPrintf("csd-%zu", ix).c_str(), &csd); ++ix) {
                if (csd && csd->size() > maxInputSize.value) {
                    maxInputSize.value = csd->size();
                }
            }
        }

        // TODO: do this based on component requiring linear allocator for input
        if ((config->mDomain & Config::IS_DECODER) || (config->mDomain & Config::IS_AUDIO)) {
            if (clientSpecifiedInputSize) {
                // Warn that we're overriding client's max input size if necessary.
                if ((uint32_t)clientInputSize < maxInputSize.value) {
                    ALOGD("client requested max input size %d, which is smaller than "
                          "what component recommended (%u); overriding with component "
                          "recommendation.", clientInputSize, maxInputSize.value);
                    ALOGW("This behavior is subject to change. It is recommended that "
                          "app developers double check whether the requested "
                          "max input size is in reasonable range.");
                } else {
                    maxInputSize.value = clientInputSize;
                }
            }
            // Pass max input size on input format to the buffer channel (if supplied by the
            // component or by a default)
            if (maxInputSize.value) {
                config->mInputFormat->setInt32(
                        KEY_MAX_INPUT_SIZE,
                        (int32_t)(c2_min(maxInputSize.value, uint32_t(INT32_MAX))));
            }
        }

        int32_t clientPrepend;
        if ((config->mDomain & Config::IS_VIDEO)
                && (config->mDomain & Config::IS_ENCODER)
                && msg->findInt32(KEY_PREPEND_HEADER_TO_SYNC_FRAMES, &clientPrepend)
                && clientPrepend
                && (!prepend || prepend.value != PREPEND_HEADER_TO_ALL_SYNC)) {
            ALOGE("Failed to set KEY_PREPEND_HEADER_TO_SYNC_FRAMES");
            return BAD_VALUE;
        }

        int32_t componentColorFormat = 0;
        if ((config->mDomain & (Config::IS_VIDEO | Config::IS_IMAGE))) {
            // propagate HDR static info to output format for both encoders and decoders
            // if component supports this info, we will update from component, but only the raw port,
            // so don't propagate if component already filled it in.
            sp<ABuffer> hdrInfo;
            if (msg->findBuffer(KEY_HDR_STATIC_INFO, &hdrInfo)
                    && !config->mOutputFormat->findBuffer(KEY_HDR_STATIC_INFO, &hdrInfo)) {
                config->mOutputFormat->setBuffer(KEY_HDR_STATIC_INFO, hdrInfo);
            }

            // Set desired color format from configuration parameter
            int32_t format;
            if (!msg->findInt32(KEY_COLOR_FORMAT, &format)) {
                format = defaultColorFormat;
            }
            if (config->mDomain & Config::IS_ENCODER) {
                config->mInputFormat->setInt32(KEY_COLOR_FORMAT, format);
                if (msg->findInt32("android._color-format", &componentColorFormat)) {
                    config->mInputFormat->setInt32("android._color-format", componentColorFormat);
                }
            } else {
                config->mOutputFormat->setInt32(KEY_COLOR_FORMAT, format);
            }
        }

        // propagate encoder delay and padding to output format
        if ((config->mDomain & Config::IS_DECODER) && (config->mDomain & Config::IS_AUDIO)) {
            int delay = 0;
            if (msg->findInt32("encoder-delay", &delay)) {
                config->mOutputFormat->setInt32("encoder-delay", delay);
            }
            int padding = 0;
            if (msg->findInt32("encoder-padding", &padding)) {
                config->mOutputFormat->setInt32("encoder-padding", padding);
            }
        }

        if (config->mDomain & Config::IS_AUDIO) {
            // set channel-mask
            int32_t mask;
            if (msg->findInt32(KEY_CHANNEL_MASK, &mask)) {
                if (config->mDomain & Config::IS_ENCODER) {
                    config->mInputFormat->setInt32(KEY_CHANNEL_MASK, mask);
                } else {
                    config->mOutputFormat->setInt32(KEY_CHANNEL_MASK, mask);
                }
            }

            // set PCM encoding
            int32_t pcmEncoding = kAudioEncodingPcm16bit;
            msg->findInt32(KEY_PCM_ENCODING, &pcmEncoding);
            if (encoder) {
                config->mInputFormat->setInt32("android._config-pcm-encoding", pcmEncoding);
            } else {
                config->mOutputFormat->setInt32("android._config-pcm-encoding", pcmEncoding);
            }
        }

        std::unique_ptr<C2Param> colorTransferRequestParam;
        for (std::unique_ptr<C2Param> &param : params) {
            if (param->index() == colorAspectsRequestIndex.withStream(0u)) {
                ALOGI("found color transfer request param");
                colorTransferRequestParam = std::move(param);
            }
        }

        if (colorTransferRequest != 0) {
            if (colorTransferRequestParam && *colorTransferRequestParam) {
                C2StreamColorAspectsInfo::output *info =
                    static_cast<C2StreamColorAspectsInfo::output *>(
                            colorTransferRequestParam.get());
                if (!C2Mapper::map(info->transfer, &colorTransferRequest)) {
                    colorTransferRequest = 0;
                }
            } else {
                colorTransferRequest = 0;
            }
            config->mInputFormat->setInt32("color-transfer-request", colorTransferRequest);
        }

        if (componentColorFormat != 0 && componentColorFormat != COLOR_FormatSurface) {
            // Need to get stride/vstride
            uint32_t pixelFormat = PIXEL_FORMAT_UNKNOWN;
            if (C2Mapper::mapPixelFormatFrameworkToCodec(componentColorFormat, &pixelFormat)) {
                // TODO: retrieve these values without allocating a buffer.
                //       Currently allocating a buffer is necessary to retrieve the layout.
                int64_t blockUsage =
                    usage.value | C2MemoryUsage::CPU_READ | C2MemoryUsage::CPU_WRITE;
                std::shared_ptr<C2GraphicBlock> block = FetchGraphicBlock(
                        width, height, componentColorFormat, blockUsage, {comp->getName()});
                sp<GraphicBlockBuffer> buffer;
                if (block) {
                    buffer = GraphicBlockBuffer::Allocate(
                            config->mInputFormat,
                            block,
                            [](size_t size) -> sp<ABuffer> { return new ABuffer(size); });
                } else {
                    ALOGD("Failed to allocate a graphic block "
                            "(width=%d height=%d pixelFormat=%u usage=%llx)",
                            width, height, pixelFormat, (long long)blockUsage);
                    // This means that byte buffer mode is not supported in this configuration
                    // anyway. Skip setting stride/vstride to input format.
                }
                if (buffer) {
                    sp<ABuffer> imageData = buffer->getImageData();
                    MediaImage2 *img = nullptr;
                    if (imageData && imageData->data()
                            && imageData->size() >= sizeof(MediaImage2)) {
                        img = (MediaImage2*)imageData->data();
                    }
                    if (img && img->mNumPlanes > 0 && img->mType != img->MEDIA_IMAGE_TYPE_UNKNOWN) {
                        int32_t stride = img->mPlane[0].mRowInc;
                        config->mInputFormat->setInt32(KEY_STRIDE, stride);
                        if (img->mNumPlanes > 1 && stride > 0) {
                            int64_t offsetDelta =
                                (int64_t)img->mPlane[1].mOffset - (int64_t)img->mPlane[0].mOffset;
                            if (offsetDelta % stride == 0) {
                                int32_t vstride = int32_t(offsetDelta / stride);
                                config->mInputFormat->setInt32(KEY_SLICE_HEIGHT, vstride);
                            } else {
                                ALOGD("Cannot report accurate slice height: "
                                        "offsetDelta = %lld stride = %d",
                                        (long long)offsetDelta, stride);
                            }
                        }
                    }
                }
            }
        }

        if (config->mTunneled) {
            config->mOutputFormat->setInt32("android._tunneled", 1);
        }

        // Convert an encoding statistics level to corresponding encoding statistics
        // kinds
        int32_t encodingStatisticsLevel = VIDEO_ENCODING_STATISTICS_LEVEL_NONE;
        if ((config->mDomain & Config::IS_ENCODER)
            && (config->mDomain & Config::IS_VIDEO)
            && msg->findInt32(KEY_VIDEO_ENCODING_STATISTICS_LEVEL, &encodingStatisticsLevel)) {
            // Higher level include all the enc stats belong to lower level.
            switch (encodingStatisticsLevel) {
                // case VIDEO_ENCODING_STATISTICS_LEVEL_2: // reserved for the future level 2
                                                           // with more enc stat kinds
                // Future extended encoding statistics for the level 2 should be added here
                case VIDEO_ENCODING_STATISTICS_LEVEL_1:
                    config->subscribeToConfigUpdate(
                            comp,
                            {
                                C2AndroidStreamAverageBlockQuantizationInfo::output::PARAM_TYPE,
                                C2StreamPictureTypeInfo::output::PARAM_TYPE,
                            });
                    break;
                case VIDEO_ENCODING_STATISTICS_LEVEL_NONE:
                    break;
            }
        }
        ALOGD("encoding statistics level = %d", encodingStatisticsLevel);

        ALOGD("setup formats input: %s",
                config->mInputFormat->debugString().c_str());
        ALOGD("setup formats output: %s",
                config->mOutputFormat->debugString().c_str());
        return OK;
    };
    if (tryAndReportOnError(doConfig) != OK) {
        return;
    }

    Mutexed<std::unique_ptr<Config>>::Locked configLocked(mConfig);
    const std::unique_ptr<Config> &config = *configLocked;

    config->queryConfiguration(comp);

    mMetrics = new AMessage;
    mChannel->resetBuffersPixelFormat((config->mDomain & Config::IS_ENCODER) ? true : false);

    mCallback->onComponentConfigured(config->mInputFormat, config->mOutputFormat);
}

void CCodec::initiateCreateInputSurface() {
    status_t err = [this] {
        Mutexed<State>::Locked state(mState);
        if (state->get() != ALLOCATED) {
            return UNKNOWN_ERROR;
        }
        // TODO: read it from intf() properly.
        if (state->comp->getName().find("encoder") == std::string::npos) {
            return INVALID_OPERATION;
        }
        return OK;
    }();
    if (err != OK) {
        mCallback->onInputSurfaceCreationFailed(err);
        return;
    }

    (new AMessage(kWhatCreateInputSurface, this))->post();
}

sp<PersistentSurface> CCodec::CreateOmxInputSurface() {
    using namespace android::hardware::media::omx::V1_0;
    using namespace android::hardware::media::omx::V1_0::utils;
    using namespace android::hardware::graphics::bufferqueue::V1_0::utils;
    typedef android::hardware::media::omx::V1_0::Status OmxStatus;
    android::sp<IOmx> omx = IOmx::getService();
    if (omx == nullptr) {
        return nullptr;
    }
    typedef android::hardware::graphics::bufferqueue::V1_0::
            IGraphicBufferProducer HGraphicBufferProducer;
    typedef android::hardware::media::omx::V1_0::
            IGraphicBufferSource HGraphicBufferSource;
    OmxStatus s;
    android::sp<HGraphicBufferProducer> gbp;
    android::sp<HGraphicBufferSource> gbs;

    using ::android::hardware::Return;
    Return<void> transStatus = omx->createInputSurface(
            [&s, &gbp, &gbs](
                    OmxStatus status,
                    const android::sp<HGraphicBufferProducer>& producer,
                    const android::sp<HGraphicBufferSource>& source) {
                s = status;
                gbp = producer;
                gbs = source;
            });
    if (transStatus.isOk() && s == OmxStatus::OK) {
        return new PersistentSurface(new H2BGraphicBufferProducer(gbp), gbs);
    }

    return nullptr;
}

sp<PersistentSurface> CCodec::CreateCompatibleInputSurface() {
    sp<PersistentSurface> surface(CreateInputSurface());

    if (surface == nullptr) {
        surface = CreateOmxInputSurface();
    }

    return surface;
}

void CCodec::createInputSurface() {
    status_t err;
    sp<IGraphicBufferProducer> bufferProducer;

    sp<AMessage> outputFormat;
    uint64_t usage = 0;
    {
        Mutexed<std::unique_ptr<Config>>::Locked configLocked(mConfig);
        const std::unique_ptr<Config> &config = *configLocked;
        outputFormat = config->mOutputFormat;
        usage = config->mISConfig ? config->mISConfig->mUsage : 0;
    }

    sp<PersistentSurface> persistentSurface = CreateCompatibleInputSurface();
    sp<hidl::base::V1_0::IBase> hidlTarget = persistentSurface->getHidlTarget();
    sp<IInputSurface> hidlInputSurface = IInputSurface::castFrom(hidlTarget);
    sp<HGraphicBufferSource> gbs = HGraphicBufferSource::castFrom(hidlTarget);

    if (hidlInputSurface) {
        std::shared_ptr<Codec2Client::InputSurface> inputSurface =
                std::make_shared<Codec2Client::InputSurface>(hidlInputSurface);
        err = setupInputSurface(std::make_shared<C2InputSurfaceWrapper>(
                inputSurface));
        bufferProducer = inputSurface->getGraphicBufferProducer();
    } else if (gbs) {
        int32_t width = 0;
        (void)outputFormat->findInt32("width", &width);
        int32_t height = 0;
        (void)outputFormat->findInt32("height", &height);
        err = setupInputSurface(std::make_shared<GraphicBufferSourceWrapper>(
                gbs, width, height, usage));
        bufferProducer = persistentSurface->getBufferProducer();
    } else {
        ALOGE("Corrupted input surface");
        mCallback->onInputSurfaceCreationFailed(UNKNOWN_ERROR);
        return;
    }

    if (err != OK) {
        ALOGE("Failed to set up input surface: %d", err);
        mCallback->onInputSurfaceCreationFailed(err);
        return;
    }

    // Formats can change after setupInputSurface
    sp<AMessage> inputFormat;
    {
        Mutexed<std::unique_ptr<Config>>::Locked configLocked(mConfig);
        const std::unique_ptr<Config> &config = *configLocked;
        inputFormat = config->mInputFormat;
        outputFormat = config->mOutputFormat;
    }
    mCallback->onInputSurfaceCreated(
            inputFormat,
            outputFormat,
            new BufferProducerWrapper(bufferProducer));
}

status_t CCodec::setupInputSurface(const std::shared_ptr<InputSurfaceWrapper> &surface) {
    Mutexed<std::unique_ptr<Config>>::Locked configLocked(mConfig);
    const std::unique_ptr<Config> &config = *configLocked;
    config->mUsingSurface = true;

    // we are now using surface - apply default color aspects to input format - as well as
    // get dataspace
    bool inputFormatChanged = config->updateFormats(Config::IS_INPUT);

    // configure dataspace
    static_assert(sizeof(int32_t) == sizeof(android_dataspace), "dataspace size mismatch");

    // The output format contains app-configured color aspects, and the input format
    // has the default color aspects. Use the default for the unspecified params.
    ColorAspects inputColorAspects, colorAspects;
    getColorAspectsFromFormat(config->mOutputFormat, colorAspects);
    getColorAspectsFromFormat(config->mInputFormat, inputColorAspects);
    if (colorAspects.mRange == ColorAspects::RangeUnspecified) {
        colorAspects.mRange = inputColorAspects.mRange;
    }
    if (colorAspects.mPrimaries == ColorAspects::PrimariesUnspecified) {
        colorAspects.mPrimaries = inputColorAspects.mPrimaries;
    }
    if (colorAspects.mTransfer == ColorAspects::TransferUnspecified) {
        colorAspects.mTransfer = inputColorAspects.mTransfer;
    }
    if (colorAspects.mMatrixCoeffs == ColorAspects::MatrixUnspecified) {
        colorAspects.mMatrixCoeffs = inputColorAspects.mMatrixCoeffs;
    }
    android_dataspace dataSpace = getDataSpaceForColorAspects(
            colorAspects, /* mayExtend = */ false);
    surface->setDataSpace(dataSpace);
    setColorAspectsIntoFormat(colorAspects, config->mInputFormat, /* force = */ true);
    config->mInputFormat->setInt32("android._dataspace", int32_t(dataSpace));

    ALOGD("input format %s to %s",
            inputFormatChanged ? "changed" : "unchanged",
            config->mInputFormat->debugString().c_str());

    status_t err = mChannel->setInputSurface(surface);
    if (err != OK) {
        // undo input format update
        config->mUsingSurface = false;
        (void)config->updateFormats(Config::IS_INPUT);
        return err;
    }
    config->mInputSurface = surface;

    if (config->mISConfig) {
        surface->configure(*config->mISConfig);
    } else {
        ALOGD("ISConfig: no configuration");
    }

    return OK;
}

void CCodec::initiateSetInputSurface(const sp<PersistentSurface> &surface) {
    sp<AMessage> msg = new AMessage(kWhatSetInputSurface, this);
    msg->setObject("surface", surface);
    msg->post();
}

void CCodec::setInputSurface(const sp<PersistentSurface> &surface) {
    sp<AMessage> outputFormat;
    uint64_t usage = 0;
    {
        Mutexed<std::unique_ptr<Config>>::Locked configLocked(mConfig);
        const std::unique_ptr<Config> &config = *configLocked;
        outputFormat = config->mOutputFormat;
        usage = config->mISConfig ? config->mISConfig->mUsage : 0;
    }
    sp<hidl::base::V1_0::IBase> hidlTarget = surface->getHidlTarget();
    sp<IInputSurface> inputSurface = IInputSurface::castFrom(hidlTarget);
    sp<HGraphicBufferSource> gbs = HGraphicBufferSource::castFrom(hidlTarget);
    if (inputSurface) {
        status_t err = setupInputSurface(std::make_shared<C2InputSurfaceWrapper>(
                std::make_shared<Codec2Client::InputSurface>(inputSurface)));
        if (err != OK) {
            ALOGE("Failed to set up input surface: %d", err);
            mCallback->onInputSurfaceDeclined(err);
            return;
        }
    } else if (gbs) {
        int32_t width = 0;
        (void)outputFormat->findInt32("width", &width);
        int32_t height = 0;
        (void)outputFormat->findInt32("height", &height);
        status_t err = setupInputSurface(std::make_shared<GraphicBufferSourceWrapper>(
                gbs, width, height, usage));
        if (err != OK) {
            ALOGE("Failed to set up input surface: %d", err);
            mCallback->onInputSurfaceDeclined(err);
            return;
        }
    } else {
        ALOGE("Failed to set input surface: Corrupted surface.");
        mCallback->onInputSurfaceDeclined(UNKNOWN_ERROR);
        return;
    }
    // Formats can change after setupInputSurface
    sp<AMessage> inputFormat;
    {
        Mutexed<std::unique_ptr<Config>>::Locked configLocked(mConfig);
        const std::unique_ptr<Config> &config = *configLocked;
        inputFormat = config->mInputFormat;
        outputFormat = config->mOutputFormat;
    }
    mCallback->onInputSurfaceAccepted(inputFormat, outputFormat);
}

void CCodec::initiateStart() {
    auto setStarting = [this] {
        Mutexed<State>::Locked state(mState);
        if (state->get() != ALLOCATED) {
            return UNKNOWN_ERROR;
        }
        state->set(STARTING);
        return OK;
    };
    if (tryAndReportOnError(setStarting) != OK) {
        return;
    }

    (new AMessage(kWhatStart, this))->post();
}

void CCodec::start() {
    std::shared_ptr<Codec2Client::Component> comp;
    auto checkStarting = [this, &comp] {
        Mutexed<State>::Locked state(mState);
        if (state->get() != STARTING) {
            return UNKNOWN_ERROR;
        }
        comp = state->comp;
        return OK;
    };
    if (tryAndReportOnError(checkStarting) != OK) {
        return;
    }

    c2_status_t err = comp->start();
    if (err != C2_OK) {
        mCallback->onError(toStatusT(err, C2_OPERATION_Component_start),
                           ACTION_CODE_FATAL);
        return;
    }

    // clear the deadline after the component starts
    setDeadline(TimePoint::max(), 0ms, "none");

    sp<AMessage> inputFormat;
    sp<AMessage> outputFormat;
    status_t err2 = OK;
    bool buffersBoundToCodec = false;
    {
        Mutexed<std::unique_ptr<Config>>::Locked configLocked(mConfig);
        const std::unique_ptr<Config> &config = *configLocked;
        inputFormat = config->mInputFormat;
        // start triggers format dup
        outputFormat = config->mOutputFormat = config->mOutputFormat->dup();
        if (config->mInputSurface) {
            err2 = config->mInputSurface->start();
            config->mInputSurfaceDataspace = config->mInputSurface->getDataspace();
        }
        buffersBoundToCodec = config->mBuffersBoundToCodec;
    }
    if (err2 != OK) {
        mCallback->onError(err2, ACTION_CODE_FATAL);
        return;
    }

    err2 = mChannel->start(inputFormat, outputFormat, buffersBoundToCodec);
    if (err2 != OK) {
        mCallback->onError(err2, ACTION_CODE_FATAL);
        return;
    }

    auto setRunning = [this] {
        Mutexed<State>::Locked state(mState);
        if (state->get() != STARTING) {
            return UNKNOWN_ERROR;
        }
        state->set(RUNNING);
        return OK;
    };
    if (tryAndReportOnError(setRunning) != OK) {
        return;
    }

    // preparation of input buffers may not succeed due to the lack of
    // memory; returning correct error code (NO_MEMORY) as an error allows
    // MediaCodec to try reclaim and restart codec gracefully.
    std::map<size_t, sp<MediaCodecBuffer>> clientInputBuffers;
    err2 = mChannel->prepareInitialInputBuffers(&clientInputBuffers);
    if (err2 != OK) {
        ALOGE("Initial preparation for Input Buffers failed");
        mCallback->onError(err2, ACTION_CODE_FATAL);
        return;
    }

    mCallback->onStartCompleted();

    mChannel->requestInitialInputBuffers(std::move(clientInputBuffers));
}

void CCodec::initiateShutdown(bool keepComponentAllocated) {
    if (keepComponentAllocated) {
        initiateStop();
    } else {
        initiateRelease();
    }
}

void CCodec::initiateStop() {
    {
        Mutexed<State>::Locked state(mState);
        if (state->get() == ALLOCATED
                || state->get()  == RELEASED
                || state->get() == STOPPING
                || state->get() == RELEASING) {
            // We're already stopped, released, or doing it right now.
            state.unlock();
            mCallback->onStopCompleted();
            state.lock();
            return;
        }
        state->set(STOPPING);
    }
    mChannel->reset();
    bool pushBlankBuffer = mConfig.lock().get()->mPushBlankBuffersOnStop;
    sp<AMessage> stopMessage(new AMessage(kWhatStop, this));
    stopMessage->setInt32("pushBlankBuffer", pushBlankBuffer);
    stopMessage->post();
}

void CCodec::stop(bool pushBlankBuffer) {
    std::shared_ptr<Codec2Client::Component> comp;
    {
        Mutexed<State>::Locked state(mState);
        if (state->get() == RELEASING) {
            state.unlock();
            // We're already stopped or release is in progress.
            mCallback->onStopCompleted();
            state.lock();
            return;
        } else if (state->get() != STOPPING) {
            state.unlock();
            mCallback->onError(UNKNOWN_ERROR, ACTION_CODE_FATAL);
            state.lock();
            return;
        }
        comp = state->comp;
    }
    status_t err = comp->stop();
    mChannel->stopUseOutputSurface(pushBlankBuffer);
    if (err != C2_OK) {
        // TODO: convert err into status_t
        mCallback->onError(UNKNOWN_ERROR, ACTION_CODE_FATAL);
    }

    {
        Mutexed<std::unique_ptr<Config>>::Locked configLocked(mConfig);
        const std::unique_ptr<Config> &config = *configLocked;
        if (config->mInputSurface) {
            config->mInputSurface->disconnect();
            config->mInputSurface = nullptr;
            config->mInputSurfaceDataspace = HAL_DATASPACE_UNKNOWN;
        }
    }
    {
        Mutexed<State>::Locked state(mState);
        if (state->get() == STOPPING) {
            state->set(ALLOCATED);
        }
    }
    mCallback->onStopCompleted();
}

void CCodec::initiateRelease(bool sendCallback /* = true */) {
    bool clearInputSurfaceIfNeeded = false;
    {
        Mutexed<State>::Locked state(mState);
        if (state->get() == RELEASED || state->get() == RELEASING) {
            // We're already released or doing it right now.
            if (sendCallback) {
                state.unlock();
                mCallback->onReleaseCompleted();
                state.lock();
            }
            return;
        }
        if (state->get() == ALLOCATING) {
            state->set(RELEASING);
            // With the altered state allocate() would fail and clean up.
            if (sendCallback) {
                state.unlock();
                mCallback->onReleaseCompleted();
                state.lock();
            }
            return;
        }
        if (state->get() == STARTING
                || state->get() == RUNNING
                || state->get() == STOPPING) {
            // Input surface may have been started, so clean up is needed.
            clearInputSurfaceIfNeeded = true;
        }
        state->set(RELEASING);
    }

    if (clearInputSurfaceIfNeeded) {
        Mutexed<std::unique_ptr<Config>>::Locked configLocked(mConfig);
        const std::unique_ptr<Config> &config = *configLocked;
        if (config->mInputSurface) {
            config->mInputSurface->disconnect();
            config->mInputSurface = nullptr;
            config->mInputSurfaceDataspace = HAL_DATASPACE_UNKNOWN;
        }
    }

    mChannel->reset();
    bool pushBlankBuffer = mConfig.lock().get()->mPushBlankBuffersOnStop;
    // thiz holds strong ref to this while the thread is running.
    sp<CCodec> thiz(this);
    std::thread([thiz, sendCallback, pushBlankBuffer]
                { thiz->release(sendCallback, pushBlankBuffer); }).detach();
}

void CCodec::release(bool sendCallback, bool pushBlankBuffer) {
    std::shared_ptr<Codec2Client::Component> comp;
    {
        Mutexed<State>::Locked state(mState);
        if (state->get() == RELEASED) {
            if (sendCallback) {
                state.unlock();
                mCallback->onReleaseCompleted();
                state.lock();
            }
            return;
        }
        comp = state->comp;
    }
    comp->release();
    mChannel->stopUseOutputSurface(pushBlankBuffer);

    {
        Mutexed<State>::Locked state(mState);
        state->set(RELEASED);
        state->comp.reset();
    }
    (new AMessage(kWhatRelease, this))->post();
    if (sendCallback) {
        mCallback->onReleaseCompleted();
    }
}

status_t CCodec::setSurface(const sp<Surface> &surface) {
    bool pushBlankBuffer = false;
    {
        Mutexed<std::unique_ptr<Config>>::Locked configLocked(mConfig);
        const std::unique_ptr<Config> &config = *configLocked;
        sp<ANativeWindow> nativeWindow = static_cast<ANativeWindow *>(surface.get());
        status_t err = OK;

        if (config->mTunneled && config->mSidebandHandle != nullptr) {
            err = native_window_set_sideband_stream(
                    nativeWindow.get(),
                    const_cast<native_handle_t *>(config->mSidebandHandle->handle()));
            if (err != OK) {
                ALOGE("NativeWindow(%p) native_window_set_sideband_stream(%p) failed! (err %d).",
                        nativeWindow.get(), config->mSidebandHandle->handle(), err);
                return err;
            }
        } else {
            // Explicitly reset the sideband handle of the window for
            // non-tunneled video in case the window was previously used
            // for a tunneled video playback.
            err = native_window_set_sideband_stream(nativeWindow.get(), nullptr);
            if (err != OK) {
                ALOGE("native_window_set_sideband_stream(nullptr) failed! (err %d).", err);
                return err;
            }
        }
        pushBlankBuffer = config->mPushBlankBuffersOnStop;
    }
    return mChannel->setSurface(surface, pushBlankBuffer);
}

void CCodec::signalFlush() {
    status_t err = [this] {
        Mutexed<State>::Locked state(mState);
        if (state->get() == FLUSHED) {
            return ALREADY_EXISTS;
        }
        if (state->get() != RUNNING) {
            return UNKNOWN_ERROR;
        }
        state->set(FLUSHING);
        return OK;
    }();
    switch (err) {
        case ALREADY_EXISTS:
            mCallback->onFlushCompleted();
            return;
        case OK:
            break;
        default:
            mCallback->onError(err, ACTION_CODE_FATAL);
            return;
    }

    mChannel->stop();
    (new AMessage(kWhatFlush, this))->post();
}

void CCodec::flush() {
    std::shared_ptr<Codec2Client::Component> comp;
    auto checkFlushing = [this, &comp] {
        Mutexed<State>::Locked state(mState);
        if (state->get() != FLUSHING) {
            return UNKNOWN_ERROR;
        }
        comp = state->comp;
        return OK;
    };
    if (tryAndReportOnError(checkFlushing) != OK) {
        return;
    }

    std::list<std::unique_ptr<C2Work>> flushedWork;
    c2_status_t err = comp->flush(C2Component::FLUSH_COMPONENT, &flushedWork);
    {
        Mutexed<std::list<std::unique_ptr<C2Work>>>::Locked queue(mWorkDoneQueue);
        flushedWork.splice(flushedWork.end(), *queue);
    }
    if (err != C2_OK) {
        // TODO: convert err into status_t
        mCallback->onError(UNKNOWN_ERROR, ACTION_CODE_FATAL);
    }

    mChannel->flush(flushedWork);

    {
        Mutexed<State>::Locked state(mState);
        if (state->get() == FLUSHING) {
            state->set(FLUSHED);
        }
    }
    mCallback->onFlushCompleted();
}

void CCodec::signalResume() {
    std::shared_ptr<Codec2Client::Component> comp;
    auto setResuming = [this, &comp] {
        Mutexed<State>::Locked state(mState);
        if (state->get() != FLUSHED) {
            return UNKNOWN_ERROR;
        }
        state->set(RESUMING);
        comp = state->comp;
        return OK;
    };
    if (tryAndReportOnError(setResuming) != OK) {
        return;
    }

    {
        Mutexed<std::unique_ptr<Config>>::Locked configLocked(mConfig);
        const std::unique_ptr<Config> &config = *configLocked;
        sp<AMessage> outputFormat = config->mOutputFormat;
        config->queryConfiguration(comp);
        RevertOutputFormatIfNeeded(outputFormat, config->mOutputFormat);
    }

    std::map<size_t, sp<MediaCodecBuffer>> clientInputBuffers;
    status_t err = mChannel->prepareInitialInputBuffers(&clientInputBuffers, true);
    if (err != OK) {
        if (err == NO_MEMORY) {
            // NO_MEMORY happens here when all the buffers are still
            // with the codec. That is not an error as it is momentarily
            // and the buffers are send to the client as soon as the codec
            // releases them
            ALOGI("Resuming with all input buffers still with codec");
        } else {
            ALOGE("Resume request for Input Buffers failed");
            mCallback->onError(err, ACTION_CODE_FATAL);
            return;
        }
    }

    // channel start should be called after prepareInitialBuffers
    // Calling before can cause a failure during prepare when
    // buffers are sent to the client before preparation from onWorkDone
    (void)mChannel->start(nullptr, nullptr, [&]{
        Mutexed<std::unique_ptr<Config>>::Locked configLocked(mConfig);
        const std::unique_ptr<Config> &config = *configLocked;
        return config->mBuffersBoundToCodec;
    }());
    {
        Mutexed<State>::Locked state(mState);
        if (state->get() != RESUMING) {
            state.unlock();
            mCallback->onError(UNKNOWN_ERROR, ACTION_CODE_FATAL);
            state.lock();
            return;
        }
        state->set(RUNNING);
    }

    mChannel->requestInitialInputBuffers(std::move(clientInputBuffers));
}

void CCodec::signalSetParameters(const sp<AMessage> &msg) {
    std::shared_ptr<Codec2Client::Component> comp;
    auto checkState = [this, &comp] {
        Mutexed<State>::Locked state(mState);
        if (state->get() == RELEASED) {
            return INVALID_OPERATION;
        }
        comp = state->comp;
        return OK;
    };
    if (tryAndReportOnError(checkState) != OK) {
        return;
    }

    // NOTE: We used to ignore "bitrate" at setParameters; replicate
    //       the behavior here.
    sp<AMessage> params = msg;
    int32_t bitrate;
    if (params->findInt32(KEY_BIT_RATE, &bitrate)) {
        params = msg->dup();
        params->removeEntryAt(params->findEntryByName(KEY_BIT_RATE));
    }

    int32_t syncId = 0;
    if (params->findInt32("audio-hw-sync", &syncId)
            || params->findInt32("hw-av-sync-id", &syncId)) {
        configureTunneledVideoPlayback(comp, nullptr, params);
    }

    Mutexed<std::unique_ptr<Config>>::Locked configLocked(mConfig);
    const std::unique_ptr<Config> &config = *configLocked;

    /**
     * Handle input surface parameters
     */
    if ((config->mDomain & (Config::IS_VIDEO | Config::IS_IMAGE))
            && (config->mDomain & Config::IS_ENCODER)
            && config->mInputSurface && config->mISConfig) {
        (void)params->findInt64(PARAMETER_KEY_OFFSET_TIME, &config->mISConfig->mTimeOffsetUs);

        if (params->findInt64("skip-frames-before", &config->mISConfig->mStartAtUs)) {
            config->mISConfig->mStopped = false;
        } else if (params->findInt64("stop-time-us", &config->mISConfig->mStopAtUs)) {
            config->mISConfig->mStopped = true;
        }

        int32_t value;
        if (params->findInt32(PARAMETER_KEY_SUSPEND, &value)) {
            config->mISConfig->mSuspended = value;
            config->mISConfig->mSuspendAtUs = -1;
            (void)params->findInt64(PARAMETER_KEY_SUSPEND_TIME, &config->mISConfig->mSuspendAtUs);
        }

        (void)config->mInputSurface->configure(*config->mISConfig);
        if (config->mISConfig->mStopped) {
            config->mInputFormat->setInt64(
                    "android._stop-time-offset-us", config->mISConfig->mInputDelayUs);
        }
    }

    std::vector<std::unique_ptr<C2Param>> configUpdate;
    (void)config->getConfigUpdateFromSdkParams(
            comp, params, Config::IS_PARAM, C2_MAY_BLOCK, &configUpdate);
    // Prefer to pass parameters to the buffer channel, so they can be synchronized with the frames.
    // Parameter synchronization is not defined when using input surface. For now, route
    // these directly to the component.
    if (config->mInputSurface == nullptr
            && (property_get_bool("debug.stagefright.ccodec_delayed_params", false)
                    || comp->getName().find("c2.android.") == 0)) {
        mChannel->setParameters(configUpdate);
    } else {
        sp<AMessage> outputFormat = config->mOutputFormat;
        (void)config->setParameters(comp, configUpdate, C2_MAY_BLOCK);
        RevertOutputFormatIfNeeded(outputFormat, config->mOutputFormat);
    }
}

void CCodec::signalEndOfInputStream() {
    mCallback->onSignaledInputEOS(mChannel->signalEndOfInputStream());
}

void CCodec::signalRequestIDRFrame() {
    std::shared_ptr<Codec2Client::Component> comp;
    {
        Mutexed<State>::Locked state(mState);
        if (state->get() == RELEASED) {
            ALOGD("no IDR request sent since component is released");
            return;
        }
        comp = state->comp;
    }
    ALOGV("request IDR");
    Mutexed<std::unique_ptr<Config>>::Locked configLocked(mConfig);
    const std::unique_ptr<Config> &config = *configLocked;
    std::vector<std::unique_ptr<C2Param>> params;
    params.push_back(
            std::make_unique<C2StreamRequestSyncFrameTuning::output>(0u, true));
    config->setParameters(comp, params, C2_MAY_BLOCK);
}

status_t CCodec::querySupportedParameters(std::vector<std::string> *names) {
    Mutexed<std::unique_ptr<Config>>::Locked configLocked(mConfig);
    const std::unique_ptr<Config> &config = *configLocked;
    return config->querySupportedParameters(names);
}

status_t CCodec::describeParameter(
        const std::string &name, CodecParameterDescriptor *desc) {
    Mutexed<std::unique_ptr<Config>>::Locked configLocked(mConfig);
    const std::unique_ptr<Config> &config = *configLocked;
    return config->describe(name, desc);
}

status_t CCodec::subscribeToParameters(const std::vector<std::string> &names) {
    std::shared_ptr<Codec2Client::Component> comp = mState.lock()->comp;
    if (!comp) {
        return INVALID_OPERATION;
    }
    Mutexed<std::unique_ptr<Config>>::Locked configLocked(mConfig);
    const std::unique_ptr<Config> &config = *configLocked;
    return config->subscribeToVendorConfigUpdate(comp, names);
}

status_t CCodec::unsubscribeFromParameters(const std::vector<std::string> &names) {
    std::shared_ptr<Codec2Client::Component> comp = mState.lock()->comp;
    if (!comp) {
        return INVALID_OPERATION;
    }
    Mutexed<std::unique_ptr<Config>>::Locked configLocked(mConfig);
    const std::unique_ptr<Config> &config = *configLocked;
    return config->unsubscribeFromVendorConfigUpdate(comp, names);
}

void CCodec::onWorkDone(std::list<std::unique_ptr<C2Work>> &workItems) {
    if (!workItems.empty()) {
        Mutexed<std::list<std::unique_ptr<C2Work>>>::Locked queue(mWorkDoneQueue);
        queue->splice(queue->end(), workItems);
    }
    (new AMessage(kWhatWorkDone, this))->post();
}

void CCodec::onInputBufferDone(uint64_t frameIndex, size_t arrayIndex) {
    mChannel->onInputBufferDone(frameIndex, arrayIndex);
    if (arrayIndex == 0) {
        // We always put no more than one buffer per work, if we use an input surface.
        Mutexed<std::unique_ptr<Config>>::Locked configLocked(mConfig);
        const std::unique_ptr<Config> &config = *configLocked;
        if (config->mInputSurface) {
            config->mInputSurface->onInputBufferDone(frameIndex);
        }
    }
}

void CCodec::onMessageReceived(const sp<AMessage> &msg) {
    TimePoint now = std::chrono::steady_clock::now();
    CCodecWatchdog::getInstance()->watch(this);
    switch (msg->what()) {
        case kWhatAllocate: {
            // C2ComponentStore::createComponent() should return within 100ms.
            setDeadline(now, 1500ms, "allocate");
            sp<RefBase> obj;
            CHECK(msg->findObject("codecInfo", &obj));
            allocate((MediaCodecInfo *)obj.get());
            break;
        }
        case kWhatConfigure: {
            // C2Component::commit_sm() should return within 5ms.
            setDeadline(now, 1500ms, "configure");
            sp<AMessage> format;
            CHECK(msg->findMessage("format", &format));
            configure(format);
            break;
        }
        case kWhatStart: {
            // C2Component::start() should return within 500ms.
            setDeadline(now, 1500ms, "start");
            start();
            break;
        }
        case kWhatStop: {
            // C2Component::stop() should return within 500ms.
            setDeadline(now, 1500ms, "stop");
            int32_t pushBlankBuffer;
            if (!msg->findInt32("pushBlankBuffer", &pushBlankBuffer)) {
                pushBlankBuffer = 0;
            }
            stop(static_cast<bool>(pushBlankBuffer));
            break;
        }
        case kWhatFlush: {
            // C2Component::flush_sm() should return within 5ms.
            setDeadline(now, 1500ms, "flush");
            flush();
            break;
        }
        case kWhatRelease: {
            mChannel->release();
            mClient.reset();
            mClientListener.reset();
            break;
        }
        case kWhatCreateInputSurface: {
            // Surface operations may be briefly blocking.
            setDeadline(now, 1500ms, "createInputSurface");
            createInputSurface();
            break;
        }
        case kWhatSetInputSurface: {
            // Surface operations may be briefly blocking.
            setDeadline(now, 1500ms, "setInputSurface");
            sp<RefBase> obj;
            CHECK(msg->findObject("surface", &obj));
            sp<PersistentSurface> surface(static_cast<PersistentSurface *>(obj.get()));
            setInputSurface(surface);
            break;
        }
        case kWhatWorkDone: {
            std::unique_ptr<C2Work> work;
            bool shouldPost = false;
            {
                Mutexed<std::list<std::unique_ptr<C2Work>>>::Locked queue(mWorkDoneQueue);
                if (queue->empty()) {
                    break;
                }
                work.swap(queue->front());
                queue->pop_front();
                shouldPost = !queue->empty();
            }
            if (shouldPost) {
                (new AMessage(kWhatWorkDone, this))->post();
            }

            // handle configuration changes in work done
            std::shared_ptr<const C2StreamInitDataInfo::output> initData;
            sp<AMessage> outputFormat = nullptr;
            {
                Mutexed<std::unique_ptr<Config>>::Locked configLocked(mConfig);
                const std::unique_ptr<Config> &config = *configLocked;
                Config::Watcher<C2StreamInitDataInfo::output> initDataWatcher =
                    config->watch<C2StreamInitDataInfo::output>();
                if (!work->worklets.empty()
                        && (work->worklets.front()->output.flags
                                & C2FrameData::FLAG_DISCARD_FRAME) == 0) {

                    // copy buffer info to config
                    std::vector<std::unique_ptr<C2Param>> updates;
                    for (const std::unique_ptr<C2Param> &param
                            : work->worklets.front()->output.configUpdate) {
                        updates.push_back(C2Param::Copy(*param));
                    }
                    unsigned stream = 0;
                    std::vector<std::shared_ptr<C2Buffer>> &outputBuffers =
                        work->worklets.front()->output.buffers;
                    for (const std::shared_ptr<C2Buffer> &buf : outputBuffers) {
                        for (const std::shared_ptr<const C2Info> &info : buf->info()) {
                            // move all info into output-stream #0 domain
                            updates.emplace_back(
                                    C2Param::CopyAsStream(*info, true /* output */, stream));
                        }

                        const std::vector<C2ConstGraphicBlock> blocks = buf->data().graphicBlocks();
                        // for now only do the first block
                        if (!blocks.empty()) {
                            // ALOGV("got output buffer with crop %u,%u+%u,%u and size %u,%u",
                            //      block.crop().left, block.crop().top,
                            //      block.crop().width, block.crop().height,
                            //      block.width(), block.height());
                            const C2ConstGraphicBlock &block = blocks[0];
                            updates.emplace_back(new C2StreamCropRectInfo::output(
                                    stream, block.crop()));
                        }
                        ++stream;
                    }

                    sp<AMessage> oldFormat = config->mOutputFormat;
                    config->updateConfiguration(updates, config->mOutputDomain);
                    RevertOutputFormatIfNeeded(oldFormat, config->mOutputFormat);

                    // copy standard infos to graphic buffers if not already present (otherwise, we
                    // may overwrite the actual intermediate value with a final value)
                    stream = 0;
                    const static C2Param::Index stdGfxInfos[] = {
                        C2StreamRotationInfo::output::PARAM_TYPE,
                        C2StreamColorAspectsInfo::output::PARAM_TYPE,
                        C2StreamDataSpaceInfo::output::PARAM_TYPE,
                        C2StreamHdrStaticInfo::output::PARAM_TYPE,
                        C2StreamHdr10PlusInfo::output::PARAM_TYPE,  // will be deprecated
                        C2StreamHdrDynamicMetadataInfo::output::PARAM_TYPE,
                        C2StreamPixelAspectRatioInfo::output::PARAM_TYPE,
                        C2StreamSurfaceScalingInfo::output::PARAM_TYPE
                    };
                    for (const std::shared_ptr<C2Buffer> &buf : outputBuffers) {
                        if (buf->data().graphicBlocks().size()) {
                            for (C2Param::Index ix : stdGfxInfos) {
                                if (!buf->hasInfo(ix)) {
                                    const C2Param *param =
                                        config->getConfigParameterValue(ix.withStream(stream));
                                    if (param) {
                                        std::shared_ptr<C2Param> info(C2Param::Copy(*param));
                                        buf->setInfo(std::static_pointer_cast<C2Info>(info));
                                    }
                                }
                            }
                        }
                        ++stream;
                    }
                }
                if (config->mInputSurface) {
                    if (work->worklets.empty()
                           || !work->worklets.back()
                           || (work->worklets.back()->output.flags
                                  & C2FrameData::FLAG_INCOMPLETE) == 0) {
                        config->mInputSurface->onInputBufferDone(work->input.ordinal.frameIndex);
                    }
                }
                if (initDataWatcher.hasChanged()) {
                    initData = initDataWatcher.update();
                    AmendOutputFormatWithCodecSpecificData(
                            initData->m.value, initData->flexCount(), config->mCodingMediaType,
                            config->mOutputFormat);
                }
                outputFormat = config->mOutputFormat;
            }
            mChannel->onWorkDone(
                    std::move(work), outputFormat, initData ? initData.get() : nullptr);
            // log metrics to MediaCodec
            if (mMetrics->countEntries() == 0) {
                Mutexed<std::unique_ptr<Config>>::Locked configLocked(mConfig);
                const std::unique_ptr<Config> &config = *configLocked;
                uint32_t pf = PIXEL_FORMAT_UNKNOWN;
                if (!config->mInputSurface) {
                    pf = mChannel->getBuffersPixelFormat(config->mDomain & Config::IS_ENCODER);
<<<<<<< HEAD
=======
                } else {
                    pf = config->mInputSurface->getPixelFormat();
>>>>>>> 615b4344
                }
                if (pf != PIXEL_FORMAT_UNKNOWN) {
                    mMetrics->setInt64(kCodecPixelFormat, pf);
                    mCallback->onMetricsUpdated(mMetrics);
                }
            }
            break;
        }
        case kWhatWatch: {
            // watch message already posted; no-op.
            break;
        }
        default: {
            ALOGE("unrecognized message");
            break;
        }
    }
    setDeadline(TimePoint::max(), 0ms, "none");
}

void CCodec::setDeadline(
        const TimePoint &now,
        const std::chrono::milliseconds &timeout,
        const char *name) {
    int32_t mult = std::max(1, property_get_int32("debug.stagefright.ccodec_timeout_mult", 1));
    Mutexed<NamedTimePoint>::Locked deadline(mDeadline);
    deadline->set(now + (timeout * mult), name);
}

status_t CCodec::configureTunneledVideoPlayback(
        std::shared_ptr<Codec2Client::Component> comp,
        sp<NativeHandle> *sidebandHandle,
        const sp<AMessage> &msg) {
    std::vector<std::unique_ptr<C2SettingResult>> failures;

    std::unique_ptr<C2PortTunneledModeTuning::output> tunneledPlayback =
        C2PortTunneledModeTuning::output::AllocUnique(
            1,
            C2PortTunneledModeTuning::Struct::SIDEBAND,
            C2PortTunneledModeTuning::Struct::REALTIME,
            0);
    // TODO: use KEY_AUDIO_HW_SYNC, KEY_HARDWARE_AV_SYNC_ID when they are in MediaCodecConstants.h
    if (msg->findInt32("audio-hw-sync", &tunneledPlayback->m.syncId[0])) {
        tunneledPlayback->m.syncType = C2PortTunneledModeTuning::Struct::sync_type_t::AUDIO_HW_SYNC;
    } else if (msg->findInt32("hw-av-sync-id", &tunneledPlayback->m.syncId[0])) {
        tunneledPlayback->m.syncType = C2PortTunneledModeTuning::Struct::sync_type_t::HW_AV_SYNC;
    } else {
        tunneledPlayback->m.syncType = C2PortTunneledModeTuning::Struct::sync_type_t::REALTIME;
        tunneledPlayback->setFlexCount(0);
    }
    c2_status_t c2err = comp->config({ tunneledPlayback.get() }, C2_MAY_BLOCK, &failures);
    if (c2err != C2_OK) {
        return UNKNOWN_ERROR;
    }

    if (sidebandHandle == nullptr) {
        return OK;
    }

    std::vector<std::unique_ptr<C2Param>> params;
    c2err = comp->query({}, {C2PortTunnelHandleTuning::output::PARAM_TYPE}, C2_DONT_BLOCK, &params);
    if (c2err == C2_OK && params.size() == 1u) {
        C2PortTunnelHandleTuning::output *videoTunnelSideband =
            C2PortTunnelHandleTuning::output::From(params[0].get());
        // Currently, Codec2 only supports non-fd case for sideband native_handle.
        native_handle_t *handle = native_handle_create(0, videoTunnelSideband->flexCount());
        *sidebandHandle = NativeHandle::create(handle, true /* ownsHandle */);
        if (handle != nullptr && videoTunnelSideband->flexCount()) {
            memcpy(handle->data, videoTunnelSideband->m.values,
                    sizeof(int32_t) * videoTunnelSideband->flexCount());
            return OK;
        } else {
            return NO_MEMORY;
        }
    }
    return UNKNOWN_ERROR;
}

void CCodec::initiateReleaseIfStuck() {
    std::string name;
    bool pendingDeadline = false;
    {
        Mutexed<NamedTimePoint>::Locked deadline(mDeadline);
        if (deadline->get() < std::chrono::steady_clock::now()) {
            name = deadline->getName();
        }
        if (deadline->get() != TimePoint::max()) {
            pendingDeadline = true;
        }
    }
    if (name.empty()) {
        // We're not stuck.
        if (pendingDeadline) {
            // If we are not stuck yet but still has deadline coming up,
            // post watch message to check back later.
            (new AMessage(kWhatWatch, this))->post();
        }
        return;
    }

    C2String compName;
    {
        Mutexed<State>::Locked state(mState);
        if (!state->comp) {
            ALOGD("previous call to %s exceeded timeout "
                  "and the component is already released", name.c_str());
            return;
        }
        compName = state->comp->getName();
    }
    ALOGW("[%s] previous call to %s exceeded timeout", compName.c_str(), name.c_str());

    initiateRelease(false);
    mCallback->onError(UNKNOWN_ERROR, ACTION_CODE_FATAL);
}

// static
PersistentSurface *CCodec::CreateInputSurface() {
    using namespace android;
    using ::android::hardware::media::omx::V1_0::implementation::TWGraphicBufferSource;
    // Attempt to create a Codec2's input surface.
    std::shared_ptr<Codec2Client::InputSurface> inputSurface =
            Codec2Client::CreateInputSurface();
    if (!inputSurface) {
        if (property_get_int32("debug.stagefright.c2inputsurface", 0) == -1) {
            sp<IGraphicBufferProducer> gbp;
            sp<OmxGraphicBufferSource> gbs = new OmxGraphicBufferSource();
            status_t err = gbs->initCheck();
            if (err != OK) {
                ALOGE("Failed to create persistent input surface: error %d", err);
                return nullptr;
            }
            return new PersistentSurface(
                    gbs->getIGraphicBufferProducer(), new TWGraphicBufferSource(gbs));
        } else {
            return nullptr;
        }
    }
    return new PersistentSurface(
            inputSurface->getGraphicBufferProducer(),
            static_cast<sp<android::hidl::base::V1_0::IBase>>(
            inputSurface->getHalInterface()));
}

class IntfCache {
public:
    IntfCache() = default;

    status_t init(const std::string &name) {
        std::shared_ptr<Codec2Client::Interface> intf{
            Codec2Client::CreateInterfaceByName(name.c_str())};
        if (!intf) {
            ALOGW("IntfCache [%s]: Unrecognized interface name", name.c_str());
            mInitStatus = NO_INIT;
            return NO_INIT;
        }
        const static C2StreamUsageTuning::input sUsage{0u /* stream id */};
        mFields.push_back(C2FieldSupportedValuesQuery::Possible(
                C2ParamField{&sUsage, &sUsage.value}));
        c2_status_t err = intf->querySupportedValues(mFields, C2_MAY_BLOCK);
        if (err != C2_OK) {
            ALOGW("IntfCache [%s]: failed to query usage supported value (err=%d)",
                    name.c_str(), err);
            mFields[0].status = err;
        }
        std::vector<std::unique_ptr<C2Param>> params;
        err = intf->query(
                {&mApiFeatures},
                {
                    C2StreamBufferTypeSetting::input::PARAM_TYPE,
                    C2PortAllocatorsTuning::input::PARAM_TYPE
                },
                C2_MAY_BLOCK,
                &params);
        if (err != C2_OK && err != C2_BAD_INDEX) {
            ALOGW("IntfCache [%s]: failed to query api features (err=%d)",
                    name.c_str(), err);
        }
        while (!params.empty()) {
            C2Param *param = params.back().release();
            params.pop_back();
            if (!param) {
                continue;
            }
            if (param->type() == C2StreamBufferTypeSetting::input::PARAM_TYPE) {
                mInputStreamFormat.reset(
                        C2StreamBufferTypeSetting::input::From(param));
            } else if (param->type() == C2PortAllocatorsTuning::input::PARAM_TYPE) {
                mInputAllocators.reset(
                        C2PortAllocatorsTuning::input::From(param));
            }
        }
        mInitStatus = OK;
        return OK;
    }

    status_t initCheck() const { return mInitStatus; }

    const C2FieldSupportedValuesQuery &getUsageSupportedValues() const {
        CHECK_EQ(1u, mFields.size());
        return mFields[0];
    }

    const C2ApiFeaturesSetting &getApiFeatures() const {
        return mApiFeatures;
    }

    const C2StreamBufferTypeSetting::input &getInputStreamFormat() const {
        static std::unique_ptr<C2StreamBufferTypeSetting::input> sInvalidated = []{
            std::unique_ptr<C2StreamBufferTypeSetting::input> param;
            param.reset(new C2StreamBufferTypeSetting::input(0u, C2BufferData::INVALID));
            param->invalidate();
            return param;
        }();
        return mInputStreamFormat ? *mInputStreamFormat : *sInvalidated;
    }

    const C2PortAllocatorsTuning::input &getInputAllocators() const {
        static std::unique_ptr<C2PortAllocatorsTuning::input> sInvalidated = []{
            std::unique_ptr<C2PortAllocatorsTuning::input> param =
                C2PortAllocatorsTuning::input::AllocUnique(0);
            param->invalidate();
            return param;
        }();
        return mInputAllocators ? *mInputAllocators : *sInvalidated;
    }

private:
    status_t mInitStatus{NO_INIT};

    std::vector<C2FieldSupportedValuesQuery> mFields;
    C2ApiFeaturesSetting mApiFeatures;
    std::unique_ptr<C2StreamBufferTypeSetting::input> mInputStreamFormat;
    std::unique_ptr<C2PortAllocatorsTuning::input> mInputAllocators;
};

static const IntfCache &GetIntfCache(const std::string &name) {
    static IntfCache sNullIntfCache;
    static std::mutex sMutex;
    static std::map<std::string, IntfCache> sCache;
    std::unique_lock<std::mutex> lock{sMutex};
    auto it = sCache.find(name);
    if (it == sCache.end()) {
        lock.unlock();
        IntfCache intfCache;
        status_t err = intfCache.init(name);
        if (err != OK) {
            return sNullIntfCache;
        }
        lock.lock();
        it = sCache.insert({name, std::move(intfCache)}).first;
    }
    return it->second;
}

static status_t GetCommonAllocatorIds(
        const std::vector<std::string> &names,
        C2Allocator::type_t type,
        std::set<C2Allocator::id_t> *ids) {
    int poolMask = GetCodec2PoolMask();
    C2PlatformAllocatorStore::id_t preferredLinearId = GetPreferredLinearAllocatorId(poolMask);
    C2Allocator::id_t defaultAllocatorId =
        (type == C2Allocator::LINEAR) ? preferredLinearId : C2PlatformAllocatorStore::GRALLOC;

    ids->clear();
    if (names.empty()) {
        return OK;
    }
    bool firstIteration = true;
    for (const std::string &name : names) {
        const IntfCache &intfCache = GetIntfCache(name);
        if (intfCache.initCheck() != OK) {
            continue;
        }
        const C2StreamBufferTypeSetting::input &streamFormat = intfCache.getInputStreamFormat();
        if (streamFormat) {
            C2Allocator::type_t allocatorType = C2Allocator::LINEAR;
            if (streamFormat.value == C2BufferData::GRAPHIC
                    || streamFormat.value == C2BufferData::GRAPHIC_CHUNKS) {
                allocatorType = C2Allocator::GRAPHIC;
            }

            if (type != allocatorType) {
                // requested type is not supported at input allocators
                ids->clear();
                ids->insert(defaultAllocatorId);
                ALOGV("name(%s) does not support a type(0x%x) as input allocator."
                        " uses default allocator id(%d)", name.c_str(), type, defaultAllocatorId);
                break;
            }
        }

        const C2PortAllocatorsTuning::input &allocators = intfCache.getInputAllocators();
        if (firstIteration) {
            firstIteration = false;
            if (allocators && allocators.flexCount() > 0) {
                ids->insert(allocators.m.values,
                            allocators.m.values + allocators.flexCount());
            }
            if (ids->empty()) {
                // The component does not advertise allocators. Use default.
                ids->insert(defaultAllocatorId);
            }
            continue;
        }
        bool filtered = false;
        if (allocators && allocators.flexCount() > 0) {
            filtered = true;
            for (auto it = ids->begin(); it != ids->end(); ) {
                bool found = false;
                for (size_t j = 0; j < allocators.flexCount(); ++j) {
                    if (allocators.m.values[j] == *it) {
                        found = true;
                        break;
                    }
                }
                if (found) {
                    ++it;
                } else {
                    it = ids->erase(it);
                }
            }
        }
        if (!filtered) {
            // The component does not advertise supported allocators. Use default.
            bool containsDefault = (ids->count(defaultAllocatorId) > 0u);
            if (ids->size() != (containsDefault ? 1 : 0)) {
                ids->clear();
                if (containsDefault) {
                    ids->insert(defaultAllocatorId);
                }
            }
        }
    }
    // Finally, filter with pool masks
    for (auto it = ids->begin(); it != ids->end(); ) {
        if ((poolMask >> *it) & 1) {
            ++it;
        } else {
            it = ids->erase(it);
        }
    }
    return OK;
}

static status_t CalculateMinMaxUsage(
        const std::vector<std::string> &names, uint64_t *minUsage, uint64_t *maxUsage) {
    static C2StreamUsageTuning::input sUsage{0u /* stream id */};
    *minUsage = 0;
    *maxUsage = ~0ull;
    for (const std::string &name : names) {
        const IntfCache &intfCache = GetIntfCache(name);
        if (intfCache.initCheck() != OK) {
            continue;
        }
        const C2FieldSupportedValuesQuery &usageSupportedValues =
            intfCache.getUsageSupportedValues();
        if (usageSupportedValues.status != C2_OK) {
            continue;
        }
        const C2FieldSupportedValues &supported = usageSupportedValues.values;
        if (supported.type != C2FieldSupportedValues::FLAGS) {
            continue;
        }
        if (supported.values.empty()) {
            *maxUsage = 0;
            continue;
        }
        if (supported.values.size() > 1) {
            *minUsage |= supported.values[1].u64;
        } else {
            *minUsage |= supported.values[0].u64;
        }
        int64_t currentMaxUsage = 0;
        for (const C2Value::Primitive &flags : supported.values) {
            currentMaxUsage |= flags.u64;
        }
        *maxUsage &= currentMaxUsage;
    }
    return OK;
}

// static
status_t CCodec::CanFetchLinearBlock(
        const std::vector<std::string> &names, const C2MemoryUsage &usage, bool *isCompatible) {
    for (const std::string &name : names) {
        const IntfCache &intfCache = GetIntfCache(name);
        if (intfCache.initCheck() != OK) {
            continue;
        }
        const C2ApiFeaturesSetting &features = intfCache.getApiFeatures();
        if (features && !(features.value & API_SAME_INPUT_BUFFER)) {
            *isCompatible = false;
            return OK;
        }
    }
    std::set<C2Allocator::id_t> allocators;
    GetCommonAllocatorIds(names, C2Allocator::LINEAR, &allocators);
    if (allocators.empty()) {
        *isCompatible = false;
        return OK;
    }

    uint64_t minUsage = 0;
    uint64_t maxUsage = ~0ull;
    CalculateMinMaxUsage(names, &minUsage, &maxUsage);
    minUsage |= usage.expected;
    *isCompatible = ((maxUsage & minUsage) == minUsage);
    return OK;
}

static std::shared_ptr<C2BlockPool> GetPool(C2Allocator::id_t allocId) {
    static std::mutex sMutex{};
    static std::map<C2Allocator::id_t, std::shared_ptr<C2BlockPool>> sPools;
    std::unique_lock<std::mutex> lock{sMutex};
    std::shared_ptr<C2BlockPool> pool;
    auto it = sPools.find(allocId);
    if (it == sPools.end()) {
        c2_status_t err = CreateCodec2BlockPool(allocId, nullptr, &pool);
        if (err == OK) {
            sPools.emplace(allocId, pool);
        } else {
            pool.reset();
        }
    } else {
        pool = it->second;
    }
    return pool;
}

// static
std::shared_ptr<C2LinearBlock> CCodec::FetchLinearBlock(
        size_t capacity, const C2MemoryUsage &usage, const std::vector<std::string> &names) {
    std::set<C2Allocator::id_t> allocators;
    GetCommonAllocatorIds(names, C2Allocator::LINEAR, &allocators);
    if (allocators.empty()) {
        allocators.insert(C2PlatformAllocatorStore::DEFAULT_LINEAR);
    }

    uint64_t minUsage = 0;
    uint64_t maxUsage = ~0ull;
    CalculateMinMaxUsage(names, &minUsage, &maxUsage);
    minUsage |= usage.expected;
    if ((maxUsage & minUsage) != minUsage) {
        allocators.clear();
        allocators.insert(C2PlatformAllocatorStore::DEFAULT_LINEAR);
    }
    std::shared_ptr<C2LinearBlock> block;
    for (C2Allocator::id_t allocId : allocators) {
        std::shared_ptr<C2BlockPool> pool = GetPool(allocId);
        if (!pool) {
            continue;
        }
        c2_status_t err = pool->fetchLinearBlock(capacity, C2MemoryUsage{minUsage}, &block);
        if (err != C2_OK || !block) {
            block.reset();
            continue;
        }
        break;
    }
    return block;
}

// static
status_t CCodec::CanFetchGraphicBlock(
        const std::vector<std::string> &names, bool *isCompatible) {
    uint64_t minUsage = 0;
    uint64_t maxUsage = ~0ull;
    std::set<C2Allocator::id_t> allocators;
    GetCommonAllocatorIds(names, C2Allocator::GRAPHIC, &allocators);
    if (allocators.empty()) {
        *isCompatible = false;
        return OK;
    }
    CalculateMinMaxUsage(names, &minUsage, &maxUsage);
    *isCompatible = ((maxUsage & minUsage) == minUsage);
    return OK;
}

// static
std::shared_ptr<C2GraphicBlock> CCodec::FetchGraphicBlock(
        int32_t width,
        int32_t height,
        int32_t format,
        uint64_t usage,
        const std::vector<std::string> &names) {
    uint32_t halPixelFormat = HAL_PIXEL_FORMAT_YCBCR_420_888;
    if (!C2Mapper::mapPixelFormatFrameworkToCodec(format, &halPixelFormat)) {
        ALOGD("Unrecognized pixel format: %d", format);
        return nullptr;
    }
    uint64_t minUsage = 0;
    uint64_t maxUsage = ~0ull;
    std::set<C2Allocator::id_t> allocators;
    GetCommonAllocatorIds(names, C2Allocator::GRAPHIC, &allocators);
    if (allocators.empty()) {
        allocators.insert(C2PlatformAllocatorStore::DEFAULT_GRAPHIC);
    }
    CalculateMinMaxUsage(names, &minUsage, &maxUsage);
    minUsage |= usage;
    if ((maxUsage & minUsage) != minUsage) {
        allocators.clear();
        allocators.insert(C2PlatformAllocatorStore::DEFAULT_GRAPHIC);
    }
    std::shared_ptr<C2GraphicBlock> block;
    for (C2Allocator::id_t allocId : allocators) {
        std::shared_ptr<C2BlockPool> pool;
        c2_status_t err = CreateCodec2BlockPool(allocId, nullptr, &pool);
        if (err != C2_OK || !pool) {
            continue;
        }
        err = pool->fetchGraphicBlock(
                width, height, halPixelFormat, C2MemoryUsage{minUsage}, &block);
        if (err != C2_OK || !block) {
            block.reset();
            continue;
        }
        break;
    }
    return block;
}

}  // namespace android<|MERGE_RESOLUTION|>--- conflicted
+++ resolved
@@ -2514,11 +2514,8 @@
                 uint32_t pf = PIXEL_FORMAT_UNKNOWN;
                 if (!config->mInputSurface) {
                     pf = mChannel->getBuffersPixelFormat(config->mDomain & Config::IS_ENCODER);
-<<<<<<< HEAD
-=======
                 } else {
                     pf = config->mInputSurface->getPixelFormat();
->>>>>>> 615b4344
                 }
                 if (pf != PIXEL_FORMAT_UNKNOWN) {
                     mMetrics->setInt64(kCodecPixelFormat, pf);

--- conflicted
+++ resolved
@@ -64,21 +64,13 @@
 		*y++ = temp1;
 	}
 	num = (Word32)(L>>1);
-<<<<<<< HEAD
-	do{
-=======
 	while (num > 0) {
->>>>>>> c1fdbd41
 		temp1 = *x++;
 		temp2 = *x++;
 		*y++ = temp1;
 		*y++ = temp2;
-<<<<<<< HEAD
-	}while(--num!=0);
-=======
                 --num;
 	}
->>>>>>> c1fdbd41
 }
 
 

/*
 * Copyright 2012, The Android Open Source Project
 *
 * Licensed under the Apache License, Version 2.0 (the "License");
 * you may not use this file except in compliance with the License.
 * You may obtain a copy of the License at
 *
 *     http://www.apache.org/licenses/LICENSE-2.0
 *
 * Unless required by applicable law or agreed to in writing, software
 * distributed under the License is distributed on an "AS IS" BASIS,
 * WITHOUT WARRANTIES OR CONDITIONS OF ANY KIND, either express or implied.
 * See the License for the specific language governing permissions and
 * limitations under the License.
 */

//#define LOG_NDEBUG 0
#include "hidl/HidlSupport.h"
#define LOG_TAG "MediaCodec"
#include <utils/Log.h>

#include <set>
#include <stdlib.h>

#include <inttypes.h>
#include <stdlib.h>
#include <dlfcn.h>

#include <C2Buffer.h>

#include "include/SoftwareRenderer.h"

#include <android/hardware/cas/native/1.0/IDescrambler.h>
#include <android/hardware/media/omx/1.0/IGraphicBufferSource.h>

#include <aidl/android/media/BnResourceManagerClient.h>
#include <aidl/android/media/IResourceManagerService.h>
#include <android/binder_ibinder.h>
#include <android/binder_manager.h>
#include <android/dlext.h>
#include <binder/IMemory.h>
#include <binder/MemoryDealer.h>
#include <cutils/properties.h>
#include <gui/BufferQueue.h>
#include <gui/Surface.h>
#include <hidlmemory/FrameworkUtils.h>
#include <mediadrm/ICrypto.h>
#include <media/IOMX.h>
#include <media/MediaCodecBuffer.h>
#include <media/MediaCodecInfo.h>
#include <media/MediaMetricsItem.h>
#include <media/MediaResource.h>
#include <media/NdkMediaErrorPriv.h>
#include <media/NdkMediaFormat.h>
#include <media/NdkMediaFormatPriv.h>
#include <media/formatshaper/FormatShaper.h>
#include <media/stagefright/foundation/ABuffer.h>
#include <media/stagefright/foundation/ADebug.h>
#include <media/stagefright/foundation/AMessage.h>
#include <media/stagefright/foundation/AString.h>
#include <media/stagefright/foundation/AUtils.h>
#include <media/stagefright/foundation/avc_utils.h>
#include <media/stagefright/foundation/hexdump.h>
#include <media/stagefright/ACodec.h>
#include <media/stagefright/BatteryChecker.h>
#include <media/stagefright/BufferProducerWrapper.h>
#include <media/stagefright/CCodec.h>
#include <media/stagefright/MediaCodec.h>
#include <media/stagefright/MediaCodecConstants.h>
#include <media/stagefright/MediaCodecList.h>
#include <media/stagefright/MediaCodecConstants.h>
#include <media/stagefright/MediaDefs.h>
#include <media/stagefright/MediaErrors.h>
#include <media/stagefright/MediaFilter.h>
#include <media/stagefright/OMXClient.h>
#include <media/stagefright/PersistentSurface.h>
#include <media/stagefright/SurfaceUtils.h>
#include <nativeloader/dlext_namespaces.h>
#include <private/android_filesystem_config.h>
#include <utils/Singleton.h>

namespace android {

using Status = ::ndk::ScopedAStatus;
using aidl::android::media::BnResourceManagerClient;
using aidl::android::media::IResourceManagerClient;
using aidl::android::media::IResourceManagerService;

// key for media statistics
static const char *kCodecKeyName = "codec";
// attrs for media statistics
// NB: these are matched with public Java API constants defined
// in frameworks/base/media/java/android/media/MediaCodec.java
// These must be kept synchronized with the constants there.
static const char *kCodecCodec = "android.media.mediacodec.codec";  /* e.g. OMX.google.aac.decoder */
static const char *kCodecMime = "android.media.mediacodec.mime";    /* e.g. audio/mime */
static const char *kCodecMode = "android.media.mediacodec.mode";    /* audio, video */
static const char *kCodecModeVideo = "video";            /* values returned for kCodecMode */
static const char *kCodecModeAudio = "audio";
static const char *kCodecEncoder = "android.media.mediacodec.encoder"; /* 0,1 */
static const char *kCodecSecure = "android.media.mediacodec.secure";   /* 0, 1 */
static const char *kCodecWidth = "android.media.mediacodec.width";     /* 0..n */
static const char *kCodecHeight = "android.media.mediacodec.height";   /* 0..n */
static const char *kCodecRotation = "android.media.mediacodec.rotation-degrees";  /* 0/90/180/270 */

// NB: These are not yet exposed as public Java API constants.
static const char *kCodecCrypto = "android.media.mediacodec.crypto";   /* 0,1 */
static const char *kCodecProfile = "android.media.mediacodec.profile";  /* 0..n */
static const char *kCodecLevel = "android.media.mediacodec.level";  /* 0..n */
static const char *kCodecBitrateMode = "android.media.mediacodec.bitrate_mode";  /* CQ/VBR/CBR */
static const char *kCodecBitrate = "android.media.mediacodec.bitrate";  /* 0..n */
static const char *kCodecMaxWidth = "android.media.mediacodec.maxwidth";  /* 0..n */
static const char *kCodecMaxHeight = "android.media.mediacodec.maxheight";  /* 0..n */
static const char *kCodecError = "android.media.mediacodec.errcode";
static const char *kCodecLifetimeMs = "android.media.mediacodec.lifetimeMs";   /* 0..n ms*/
static const char *kCodecErrorState = "android.media.mediacodec.errstate";
static const char *kCodecLatencyMax = "android.media.mediacodec.latency.max";   /* in us */
static const char *kCodecLatencyMin = "android.media.mediacodec.latency.min";   /* in us */
static const char *kCodecLatencyAvg = "android.media.mediacodec.latency.avg";   /* in us */
static const char *kCodecLatencyCount = "android.media.mediacodec.latency.n";
static const char *kCodecLatencyHist = "android.media.mediacodec.latency.hist"; /* in us */
static const char *kCodecLatencyUnknown = "android.media.mediacodec.latency.unknown";
static const char *kCodecQueueSecureInputBufferError = "android.media.mediacodec.queueSecureInputBufferError";
static const char *kCodecQueueInputBufferError = "android.media.mediacodec.queueInputBufferError";

static const char *kCodecNumLowLatencyModeOn = "android.media.mediacodec.low-latency.on";  /* 0..n */
static const char *kCodecNumLowLatencyModeOff = "android.media.mediacodec.low-latency.off";  /* 0..n */
static const char *kCodecFirstFrameIndexLowLatencyModeOn = "android.media.mediacodec.low-latency.first-frame";  /* 0..n */
static const char *kCodecChannelCount = "android.media.mediacodec.channelCount";
static const char *kCodecSampleRate = "android.media.mediacodec.sampleRate";
static const char *kCodecVideoEncodedBytes = "android.media.mediacodec.vencode.bytes";
static const char *kCodecVideoEncodedFrames = "android.media.mediacodec.vencode.frames";
static const char *kCodecVideoEncodedDurationUs = "android.media.mediacodec.vencode.durationUs";

// the kCodecRecent* fields appear only in getMetrics() results
static const char *kCodecRecentLatencyMax = "android.media.mediacodec.recent.max";      /* in us */
static const char *kCodecRecentLatencyMin = "android.media.mediacodec.recent.min";      /* in us */
static const char *kCodecRecentLatencyAvg = "android.media.mediacodec.recent.avg";      /* in us */
static const char *kCodecRecentLatencyCount = "android.media.mediacodec.recent.n";
static const char *kCodecRecentLatencyHist = "android.media.mediacodec.recent.hist";    /* in us */

// XXX suppress until we get our representation right
static bool kEmitHistogram = false;


static int64_t getId(const std::shared_ptr<IResourceManagerClient> &client) {
    return (int64_t) client.get();
}

static bool isResourceError(status_t err) {
    return (err == NO_MEMORY);
}

static const int kMaxRetry = 2;
static const int kMaxReclaimWaitTimeInUs = 500000;  // 0.5s
static const int kNumBuffersAlign = 16;

static const C2MemoryUsage kDefaultReadWriteUsage{
    C2MemoryUsage::CPU_READ, C2MemoryUsage::CPU_WRITE};

////////////////////////////////////////////////////////////////////////////////

struct ResourceManagerClient : public BnResourceManagerClient {
    explicit ResourceManagerClient(MediaCodec* codec) : mMediaCodec(codec) {}

    Status reclaimResource(bool* _aidl_return) override {
        sp<MediaCodec> codec = mMediaCodec.promote();
        if (codec == NULL) {
            // codec is already gone.
            *_aidl_return = true;
            return Status::ok();
        }
        status_t err = codec->reclaim();
        if (err == WOULD_BLOCK) {
            ALOGD("Wait for the client to release codec.");
            usleep(kMaxReclaimWaitTimeInUs);
            ALOGD("Try to reclaim again.");
            err = codec->reclaim(true /* force */);
        }
        if (err != OK) {
            ALOGW("ResourceManagerClient failed to release codec with err %d", err);
        }
        *_aidl_return = (err == OK);
        return Status::ok();
    }

    Status getName(::std::string* _aidl_return) override {
        _aidl_return->clear();
        sp<MediaCodec> codec = mMediaCodec.promote();
        if (codec == NULL) {
            // codec is already gone.
            return Status::ok();
        }

        AString name;
        if (codec->getName(&name) == OK) {
            *_aidl_return = name.c_str();
        }
        return Status::ok();
    }

    virtual ~ResourceManagerClient() {}

private:
    wp<MediaCodec> mMediaCodec;

    DISALLOW_EVIL_CONSTRUCTORS(ResourceManagerClient);
};

struct MediaCodec::ResourceManagerServiceProxy : public RefBase {
    ResourceManagerServiceProxy(pid_t pid, uid_t uid,
            const std::shared_ptr<IResourceManagerClient> &client);
    virtual ~ResourceManagerServiceProxy();

    void init();

    // implements DeathRecipient
    static void BinderDiedCallback(void* cookie);
    void binderDied();
    static Mutex sLockCookies;
    static std::set<void*> sCookies;
    static void addCookie(void* cookie);
    static void removeCookie(void* cookie);

    void addResource(const MediaResourceParcel &resource);
    void removeResource(const MediaResourceParcel &resource);
    void removeClient();
    void markClientForPendingRemoval();
    bool reclaimResource(const std::vector<MediaResourceParcel> &resources);

private:
    Mutex mLock;
    pid_t mPid;
    uid_t mUid;
    std::shared_ptr<IResourceManagerService> mService;
    std::shared_ptr<IResourceManagerClient> mClient;
    ::ndk::ScopedAIBinder_DeathRecipient mDeathRecipient;
};

MediaCodec::ResourceManagerServiceProxy::ResourceManagerServiceProxy(
        pid_t pid, uid_t uid, const std::shared_ptr<IResourceManagerClient> &client)
        : mPid(pid), mUid(uid), mClient(client),
          mDeathRecipient(AIBinder_DeathRecipient_new(BinderDiedCallback)) {
    if (mPid == MediaCodec::kNoPid) {
        mPid = AIBinder_getCallingPid();
    }
}

MediaCodec::ResourceManagerServiceProxy::~ResourceManagerServiceProxy() {

    // remove the cookie, so any in-flight death notification will get dropped
    // by our handler.
    removeCookie(this);

    Mutex::Autolock _l(mLock);
    if (mService != nullptr) {
        AIBinder_unlinkToDeath(mService->asBinder().get(), mDeathRecipient.get(), this);
        mService = nullptr;
    }
}

void MediaCodec::ResourceManagerServiceProxy::init() {
    ::ndk::SpAIBinder binder(AServiceManager_getService("media.resource_manager"));
    mService = IResourceManagerService::fromBinder(binder);
    if (mService == nullptr) {
        ALOGE("Failed to get ResourceManagerService");
        return;
    }

    // Kill clients pending removal.
    mService->reclaimResourcesFromClientsPendingRemoval(mPid);

    // so our handler will process the death notifications
    addCookie(this);

    // after this, require mLock whenever using mService
    AIBinder_linkToDeath(mService->asBinder().get(), mDeathRecipient.get(), this);
}

//static
Mutex MediaCodec::ResourceManagerServiceProxy::sLockCookies;
std::set<void*> MediaCodec::ResourceManagerServiceProxy::sCookies;

//static
void MediaCodec::ResourceManagerServiceProxy::addCookie(void* cookie) {
    Mutex::Autolock _l(sLockCookies);
    sCookies.insert(cookie);
}

//static
void MediaCodec::ResourceManagerServiceProxy::removeCookie(void* cookie) {
    Mutex::Autolock _l(sLockCookies);
    sCookies.erase(cookie);
}

//static
void MediaCodec::ResourceManagerServiceProxy::BinderDiedCallback(void* cookie) {
    Mutex::Autolock _l(sLockCookies);
    if (sCookies.find(cookie) != sCookies.end()) {
        auto thiz = static_cast<ResourceManagerServiceProxy*>(cookie);
        thiz->binderDied();
    }
}

void MediaCodec::ResourceManagerServiceProxy::binderDied() {
    ALOGW("ResourceManagerService died.");
    Mutex::Autolock _l(mLock);
    mService = nullptr;
}

void MediaCodec::ResourceManagerServiceProxy::addResource(
        const MediaResourceParcel &resource) {
    std::vector<MediaResourceParcel> resources;
    resources.push_back(resource);

    Mutex::Autolock _l(mLock);
    if (mService == nullptr) {
        return;
    }
    mService->addResource(mPid, mUid, getId(mClient), mClient, resources);
}

void MediaCodec::ResourceManagerServiceProxy::removeResource(
        const MediaResourceParcel &resource) {
    std::vector<MediaResourceParcel> resources;
    resources.push_back(resource);

    Mutex::Autolock _l(mLock);
    if (mService == nullptr) {
        return;
    }
    mService->removeResource(mPid, getId(mClient), resources);
}

void MediaCodec::ResourceManagerServiceProxy::removeClient() {
    Mutex::Autolock _l(mLock);
    if (mService == nullptr) {
        return;
    }
    mService->removeClient(mPid, getId(mClient));
}

void MediaCodec::ResourceManagerServiceProxy::markClientForPendingRemoval() {
    Mutex::Autolock _l(mLock);
    if (mService == nullptr) {
        return;
    }
    mService->markClientForPendingRemoval(mPid, getId(mClient));
}

bool MediaCodec::ResourceManagerServiceProxy::reclaimResource(
        const std::vector<MediaResourceParcel> &resources) {
    Mutex::Autolock _l(mLock);
    if (mService == NULL) {
        return false;
    }
    bool success;
    Status status = mService->reclaimResource(mPid, resources, &success);
    return status.isOk() && success;
}

////////////////////////////////////////////////////////////////////////////////

MediaCodec::BufferInfo::BufferInfo() : mOwnedByClient(false) {}

////////////////////////////////////////////////////////////////////////////////

class MediaCodec::ReleaseSurface {
public:
    explicit ReleaseSurface(uint64_t usage) {
        BufferQueue::createBufferQueue(&mProducer, &mConsumer);
        mSurface = new Surface(mProducer, false /* controlledByApp */);
        struct ConsumerListener : public BnConsumerListener {
            ConsumerListener(const sp<IGraphicBufferConsumer> &consumer) {
                mConsumer = consumer;
            }
            void onFrameAvailable(const BufferItem&) override {
                BufferItem buffer;
                // consume buffer
                sp<IGraphicBufferConsumer> consumer = mConsumer.promote();
                if (consumer != nullptr && consumer->acquireBuffer(&buffer, 0) == NO_ERROR) {
                    consumer->releaseBuffer(buffer.mSlot, buffer.mFrameNumber,
                                            EGL_NO_DISPLAY, EGL_NO_SYNC_KHR, buffer.mFence);
                }
            }

            wp<IGraphicBufferConsumer> mConsumer;
            void onBuffersReleased() override {}
            void onSidebandStreamChanged() override {}
        };
        sp<ConsumerListener> listener{new ConsumerListener(mConsumer)};
        mConsumer->consumerConnect(listener, false);
        mConsumer->setConsumerName(String8{"MediaCodec.release"});
        mConsumer->setConsumerUsageBits(usage);
    }

    const sp<Surface> &getSurface() {
        return mSurface;
    }

private:
    sp<IGraphicBufferProducer> mProducer;
    sp<IGraphicBufferConsumer> mConsumer;
    sp<Surface> mSurface;
};

////////////////////////////////////////////////////////////////////////////////

namespace {

enum {
    kWhatFillThisBuffer      = 'fill',
    kWhatDrainThisBuffer     = 'drai',
    kWhatEOS                 = 'eos ',
    kWhatStartCompleted      = 'Scom',
    kWhatStopCompleted       = 'scom',
    kWhatReleaseCompleted    = 'rcom',
    kWhatFlushCompleted      = 'fcom',
    kWhatError               = 'erro',
    kWhatComponentAllocated  = 'cAll',
    kWhatComponentConfigured = 'cCon',
    kWhatInputSurfaceCreated = 'isfc',
    kWhatInputSurfaceAccepted = 'isfa',
    kWhatSignaledInputEOS    = 'seos',
    kWhatOutputFramesRendered = 'outR',
    kWhatOutputBuffersChanged = 'outC',
    kWhatFirstTunnelFrameReady = 'ftfR',
};

class BufferCallback : public CodecBase::BufferCallback {
public:
    explicit BufferCallback(const sp<AMessage> &notify);
    virtual ~BufferCallback() = default;

    virtual void onInputBufferAvailable(
            size_t index, const sp<MediaCodecBuffer> &buffer) override;
    virtual void onOutputBufferAvailable(
            size_t index, const sp<MediaCodecBuffer> &buffer) override;
private:
    const sp<AMessage> mNotify;
};

BufferCallback::BufferCallback(const sp<AMessage> &notify)
    : mNotify(notify) {}

void BufferCallback::onInputBufferAvailable(
        size_t index, const sp<MediaCodecBuffer> &buffer) {
    sp<AMessage> notify(mNotify->dup());
    notify->setInt32("what", kWhatFillThisBuffer);
    notify->setSize("index", index);
    notify->setObject("buffer", buffer);
    notify->post();
}

void BufferCallback::onOutputBufferAvailable(
        size_t index, const sp<MediaCodecBuffer> &buffer) {
    sp<AMessage> notify(mNotify->dup());
    notify->setInt32("what", kWhatDrainThisBuffer);
    notify->setSize("index", index);
    notify->setObject("buffer", buffer);
    notify->post();
}

class CodecCallback : public CodecBase::CodecCallback {
public:
    explicit CodecCallback(const sp<AMessage> &notify);
    virtual ~CodecCallback() = default;

    virtual void onEos(status_t err) override;
    virtual void onStartCompleted() override;
    virtual void onStopCompleted() override;
    virtual void onReleaseCompleted() override;
    virtual void onFlushCompleted() override;
    virtual void onError(status_t err, enum ActionCode actionCode) override;
    virtual void onComponentAllocated(const char *componentName) override;
    virtual void onComponentConfigured(
            const sp<AMessage> &inputFormat, const sp<AMessage> &outputFormat) override;
    virtual void onInputSurfaceCreated(
            const sp<AMessage> &inputFormat,
            const sp<AMessage> &outputFormat,
            const sp<BufferProducerWrapper> &inputSurface) override;
    virtual void onInputSurfaceCreationFailed(status_t err) override;
    virtual void onInputSurfaceAccepted(
            const sp<AMessage> &inputFormat,
            const sp<AMessage> &outputFormat) override;
    virtual void onInputSurfaceDeclined(status_t err) override;
    virtual void onSignaledInputEOS(status_t err) override;
    virtual void onOutputFramesRendered(const std::list<FrameRenderTracker::Info> &done) override;
    virtual void onOutputBuffersChanged() override;
    virtual void onFirstTunnelFrameReady() override;
private:
    const sp<AMessage> mNotify;
};

CodecCallback::CodecCallback(const sp<AMessage> &notify) : mNotify(notify) {}

void CodecCallback::onEos(status_t err) {
    sp<AMessage> notify(mNotify->dup());
    notify->setInt32("what", kWhatEOS);
    notify->setInt32("err", err);
    notify->post();
}

void CodecCallback::onStartCompleted() {
    sp<AMessage> notify(mNotify->dup());
    notify->setInt32("what", kWhatStartCompleted);
    notify->post();
}

void CodecCallback::onStopCompleted() {
    sp<AMessage> notify(mNotify->dup());
    notify->setInt32("what", kWhatStopCompleted);
    notify->post();
}

void CodecCallback::onReleaseCompleted() {
    sp<AMessage> notify(mNotify->dup());
    notify->setInt32("what", kWhatReleaseCompleted);
    notify->post();
}

void CodecCallback::onFlushCompleted() {
    sp<AMessage> notify(mNotify->dup());
    notify->setInt32("what", kWhatFlushCompleted);
    notify->post();
}

void CodecCallback::onError(status_t err, enum ActionCode actionCode) {
    sp<AMessage> notify(mNotify->dup());
    notify->setInt32("what", kWhatError);
    notify->setInt32("err", err);
    notify->setInt32("actionCode", actionCode);
    notify->post();
}

void CodecCallback::onComponentAllocated(const char *componentName) {
    sp<AMessage> notify(mNotify->dup());
    notify->setInt32("what", kWhatComponentAllocated);
    notify->setString("componentName", componentName);
    notify->post();
}

void CodecCallback::onComponentConfigured(
        const sp<AMessage> &inputFormat, const sp<AMessage> &outputFormat) {
    sp<AMessage> notify(mNotify->dup());
    notify->setInt32("what", kWhatComponentConfigured);
    notify->setMessage("input-format", inputFormat);
    notify->setMessage("output-format", outputFormat);
    notify->post();
}

void CodecCallback::onInputSurfaceCreated(
        const sp<AMessage> &inputFormat,
        const sp<AMessage> &outputFormat,
        const sp<BufferProducerWrapper> &inputSurface) {
    sp<AMessage> notify(mNotify->dup());
    notify->setInt32("what", kWhatInputSurfaceCreated);
    notify->setMessage("input-format", inputFormat);
    notify->setMessage("output-format", outputFormat);
    notify->setObject("input-surface", inputSurface);
    notify->post();
}

void CodecCallback::onInputSurfaceCreationFailed(status_t err) {
    sp<AMessage> notify(mNotify->dup());
    notify->setInt32("what", kWhatInputSurfaceCreated);
    notify->setInt32("err", err);
    notify->post();
}

void CodecCallback::onInputSurfaceAccepted(
        const sp<AMessage> &inputFormat,
        const sp<AMessage> &outputFormat) {
    sp<AMessage> notify(mNotify->dup());
    notify->setInt32("what", kWhatInputSurfaceAccepted);
    notify->setMessage("input-format", inputFormat);
    notify->setMessage("output-format", outputFormat);
    notify->post();
}

void CodecCallback::onInputSurfaceDeclined(status_t err) {
    sp<AMessage> notify(mNotify->dup());
    notify->setInt32("what", kWhatInputSurfaceAccepted);
    notify->setInt32("err", err);
    notify->post();
}

void CodecCallback::onSignaledInputEOS(status_t err) {
    sp<AMessage> notify(mNotify->dup());
    notify->setInt32("what", kWhatSignaledInputEOS);
    if (err != OK) {
        notify->setInt32("err", err);
    }
    notify->post();
}

void CodecCallback::onOutputFramesRendered(const std::list<FrameRenderTracker::Info> &done) {
    sp<AMessage> notify(mNotify->dup());
    notify->setInt32("what", kWhatOutputFramesRendered);
    if (MediaCodec::CreateFramesRenderedMessage(done, notify)) {
        notify->post();
    }
}

void CodecCallback::onOutputBuffersChanged() {
    sp<AMessage> notify(mNotify->dup());
    notify->setInt32("what", kWhatOutputBuffersChanged);
    notify->post();
}

void CodecCallback::onFirstTunnelFrameReady() {
    sp<AMessage> notify(mNotify->dup());
    notify->setInt32("what", kWhatFirstTunnelFrameReady);
    notify->post();
}

}  // namespace

////////////////////////////////////////////////////////////////////////////////

// static
sp<MediaCodec> MediaCodec::CreateByType(
        const sp<ALooper> &looper, const AString &mime, bool encoder, status_t *err, pid_t pid,
        uid_t uid) {
    Vector<AString> matchingCodecs;

    MediaCodecList::findMatchingCodecs(
            mime.c_str(),
            encoder,
            0,
            &matchingCodecs);

    if (err != NULL) {
        *err = NAME_NOT_FOUND;
    }
    for (size_t i = 0; i < matchingCodecs.size(); ++i) {
        sp<MediaCodec> codec = new MediaCodec(looper, pid, uid);
        AString componentName = matchingCodecs[i];
        status_t ret = codec->init(componentName);
        if (err != NULL) {
            *err = ret;
        }
        if (ret == OK) {
            return codec;
        }
        ALOGD("Allocating component '%s' failed (%d), try next one.",
                componentName.c_str(), ret);
    }
    return NULL;
}

// static
sp<MediaCodec> MediaCodec::CreateByComponentName(
        const sp<ALooper> &looper, const AString &name, status_t *err, pid_t pid, uid_t uid) {
    sp<MediaCodec> codec = new MediaCodec(looper, pid, uid);

    const status_t ret = codec->init(name);
    if (err != NULL) {
        *err = ret;
    }
    return ret == OK ? codec : NULL; // NULL deallocates codec.
}

// static
sp<PersistentSurface> MediaCodec::CreatePersistentInputSurface() {
    sp<PersistentSurface> pluginSurface = CCodec::CreateInputSurface();
    if (pluginSurface != nullptr) {
        return pluginSurface;
    }

    OMXClient client;
    if (client.connect() != OK) {
        ALOGE("Failed to connect to OMX to create persistent input surface.");
        return NULL;
    }

    sp<IOMX> omx = client.interface();

    sp<IGraphicBufferProducer> bufferProducer;
    sp<hardware::media::omx::V1_0::IGraphicBufferSource> bufferSource;

    status_t err = omx->createInputSurface(&bufferProducer, &bufferSource);

    if (err != OK) {
        ALOGE("Failed to create persistent input surface.");
        return NULL;
    }

    return new PersistentSurface(bufferProducer, bufferSource);
}

MediaCodec::MediaCodec(
        const sp<ALooper> &looper, pid_t pid, uid_t uid,
        std::function<sp<CodecBase>(const AString &, const char *)> getCodecBase,
        std::function<status_t(const AString &, sp<MediaCodecInfo> *)> getCodecInfo)
    : mState(UNINITIALIZED),
      mReleasedByResourceManager(false),
      mLooper(looper),
      mCodec(NULL),
      mReplyID(0),
      mFlags(0),
      mStickyError(OK),
      mSoftRenderer(NULL),
      mIsVideo(false),
      mVideoWidth(0),
      mVideoHeight(0),
      mRotationDegrees(0),
      mDequeueInputTimeoutGeneration(0),
      mDequeueInputReplyID(0),
      mDequeueOutputTimeoutGeneration(0),
      mDequeueOutputReplyID(0),
      mTunneledInputWidth(0),
      mTunneledInputHeight(0),
      mTunneled(false),
      mTunnelPeekState(TunnelPeekState::kEnabledNoBuffer),
      mHaveInputSurface(false),
      mHavePendingInputBuffers(false),
      mCpuBoostRequested(false),
      mLatencyUnknown(0),
      mBytesEncoded(0),
      mEarliestEncodedPtsUs(INT64_MAX),
      mLatestEncodedPtsUs(INT64_MIN),
      mFramesEncoded(0),
      mNumLowLatencyEnables(0),
      mNumLowLatencyDisables(0),
      mIsLowLatencyModeOn(false),
      mIndexOfFirstFrameWhenLowLatencyOn(-1),
      mInputBufferCounter(0),
      mGetCodecBase(getCodecBase),
      mGetCodecInfo(getCodecInfo) {
    if (uid == kNoUid) {
        mUid = AIBinder_getCallingUid();
    } else {
        mUid = uid;
    }
    mResourceManagerProxy = new ResourceManagerServiceProxy(pid, mUid,
            ::ndk::SharedRefBase::make<ResourceManagerClient>(this));
    if (!mGetCodecBase) {
        mGetCodecBase = [](const AString &name, const char *owner) {
            return GetCodecBase(name, owner);
        };
    }
    if (!mGetCodecInfo) {
        mGetCodecInfo = [](const AString &name, sp<MediaCodecInfo> *info) -> status_t {
            *info = nullptr;
            const sp<IMediaCodecList> mcl = MediaCodecList::getInstance();
            if (!mcl) {
                return NO_INIT;  // if called from Java should raise IOException
            }
            AString tmp = name;
            if (tmp.endsWith(".secure")) {
                tmp.erase(tmp.size() - 7, 7);
            }
            for (const AString &codecName : { name, tmp }) {
                ssize_t codecIdx = mcl->findCodecByName(codecName.c_str());
                if (codecIdx < 0) {
                    continue;
                }
                *info = mcl->getCodecInfo(codecIdx);
                return OK;
            }
            return NAME_NOT_FOUND;
        };
    }

    initMediametrics();
}

MediaCodec::~MediaCodec() {
    CHECK_EQ(mState, UNINITIALIZED);
    mResourceManagerProxy->removeClient();

    flushMediametrics();
}

void MediaCodec::initMediametrics() {
    if (mMetricsHandle == 0) {
        mMetricsHandle = mediametrics_create(kCodecKeyName);
    }

    mLatencyHist.setup(kLatencyHistBuckets, kLatencyHistWidth, kLatencyHistFloor);

    {
        Mutex::Autolock al(mRecentLock);
        for (int i = 0; i<kRecentLatencyFrames; i++) {
            mRecentSamples[i] = kRecentSampleInvalid;
        }
        mRecentHead = 0;
    }

    {
        Mutex::Autolock al(mLatencyLock);
        mBuffersInFlight.clear();
        mNumLowLatencyEnables = 0;
        mNumLowLatencyDisables = 0;
        mIsLowLatencyModeOn = false;
        mIndexOfFirstFrameWhenLowLatencyOn = -1;
        mInputBufferCounter = 0;
    }

    mLifetimeStartNs = systemTime(SYSTEM_TIME_MONOTONIC);
}

void MediaCodec::updateMediametrics() {
    ALOGV("MediaCodec::updateMediametrics");
    if (mMetricsHandle == 0) {
        return;
    }

    if (mLatencyHist.getCount() != 0 ) {
        mediametrics_setInt64(mMetricsHandle, kCodecLatencyMax, mLatencyHist.getMax());
        mediametrics_setInt64(mMetricsHandle, kCodecLatencyMin, mLatencyHist.getMin());
        mediametrics_setInt64(mMetricsHandle, kCodecLatencyAvg, mLatencyHist.getAvg());
        mediametrics_setInt64(mMetricsHandle, kCodecLatencyCount, mLatencyHist.getCount());

        if (kEmitHistogram) {
            // and the histogram itself
            std::string hist = mLatencyHist.emit();
            mediametrics_setCString(mMetricsHandle, kCodecLatencyHist, hist.c_str());
        }
    }
    if (mLatencyUnknown > 0) {
        mediametrics_setInt64(mMetricsHandle, kCodecLatencyUnknown, mLatencyUnknown);
    }
    if (mLifetimeStartNs > 0) {
        nsecs_t lifetime = systemTime(SYSTEM_TIME_MONOTONIC) - mLifetimeStartNs;
        lifetime = lifetime / (1000 * 1000);    // emitted in ms, truncated not rounded
        mediametrics_setInt64(mMetricsHandle, kCodecLifetimeMs, lifetime);
    }

    if (mBytesEncoded) {
        Mutex::Autolock al(mOutputStatsLock);

        mediametrics_setInt64(mMetricsHandle, kCodecVideoEncodedBytes, mBytesEncoded);
        int64_t duration = 0;
        if (mLatestEncodedPtsUs > mEarliestEncodedPtsUs) {
            duration = mLatestEncodedPtsUs - mEarliestEncodedPtsUs;
        }
        mediametrics_setInt64(mMetricsHandle, kCodecVideoEncodedDurationUs, duration);
        mediametrics_setInt64(mMetricsHandle, kCodecVideoEncodedFrames, mFramesEncoded);
    }

    {
        Mutex::Autolock al(mLatencyLock);
        mediametrics_setInt64(mMetricsHandle, kCodecNumLowLatencyModeOn, mNumLowLatencyEnables);
        mediametrics_setInt64(mMetricsHandle, kCodecNumLowLatencyModeOff, mNumLowLatencyDisables);
        mediametrics_setInt64(mMetricsHandle, kCodecFirstFrameIndexLowLatencyModeOn,
                              mIndexOfFirstFrameWhenLowLatencyOn);
    }
#if 0
    // enable for short term, only while debugging
    updateEphemeralMediametrics(mMetricsHandle);
#endif
}

void MediaCodec::updateEphemeralMediametrics(mediametrics_handle_t item) {
    ALOGD("MediaCodec::updateEphemeralMediametrics()");

    if (item == 0) {
        return;
    }

    Histogram recentHist;

    // build an empty histogram
    recentHist.setup(kLatencyHistBuckets, kLatencyHistWidth, kLatencyHistFloor);

    // stuff it with the samples in the ring buffer
    {
        Mutex::Autolock al(mRecentLock);

        for (int i=0; i<kRecentLatencyFrames; i++) {
            if (mRecentSamples[i] != kRecentSampleInvalid) {
                recentHist.insert(mRecentSamples[i]);
            }
        }
    }

    // spit the data (if any) into the supplied analytics record
    if (recentHist.getCount()!= 0 ) {
        mediametrics_setInt64(item, kCodecRecentLatencyMax, recentHist.getMax());
        mediametrics_setInt64(item, kCodecRecentLatencyMin, recentHist.getMin());
        mediametrics_setInt64(item, kCodecRecentLatencyAvg, recentHist.getAvg());
        mediametrics_setInt64(item, kCodecRecentLatencyCount, recentHist.getCount());

        if (kEmitHistogram) {
            // and the histogram itself
            std::string hist = recentHist.emit();
            mediametrics_setCString(item, kCodecRecentLatencyHist, hist.c_str());
        }
    }
}

void MediaCodec::flushMediametrics() {
    updateMediametrics();
    if (mMetricsHandle != 0) {
        if (mediametrics_count(mMetricsHandle) > 0) {
            mediametrics_selfRecord(mMetricsHandle);
        }
        mediametrics_delete(mMetricsHandle);
        mMetricsHandle = 0;
    }
}

void MediaCodec::updateLowLatency(const sp<AMessage> &msg) {
    int32_t lowLatency = 0;
    if (msg->findInt32("low-latency", &lowLatency)) {
        Mutex::Autolock al(mLatencyLock);
        if (lowLatency > 0) {
            ++mNumLowLatencyEnables;
            // This is just an estimate since low latency mode change happens ONLY at key frame
            mIsLowLatencyModeOn = true;
        } else if (lowLatency == 0) {
            ++mNumLowLatencyDisables;
            // This is just an estimate since low latency mode change happens ONLY at key frame
            mIsLowLatencyModeOn = false;
        }
    }
}

constexpr const char *MediaCodec::asString(TunnelPeekState state, const char *default_string){
    switch(state) {
        case TunnelPeekState::kEnabledNoBuffer:
            return "EnabledNoBuffer";
        case TunnelPeekState::kDisabledNoBuffer:
            return "DisabledNoBuffer";
        case TunnelPeekState::kBufferDecoded:
            return "BufferDecoded";
        case TunnelPeekState::kBufferRendered:
            return "BufferRendered";
        default:
            return default_string;
    }
}

void MediaCodec::updateTunnelPeek(const sp<AMessage> &msg) {
    int32_t tunnelPeek = 0;
    if (!msg->findInt32("tunnel-peek", &tunnelPeek)){
        return;
    }
    if(tunnelPeek == 0){
        if (mTunnelPeekState == TunnelPeekState::kEnabledNoBuffer) {
            mTunnelPeekState = TunnelPeekState::kDisabledNoBuffer;
            ALOGV("TunnelPeekState: %s -> %s",
                  asString(TunnelPeekState::kEnabledNoBuffer),
                  asString(TunnelPeekState::kDisabledNoBuffer));
            return;
        }
    } else {
        if (mTunnelPeekState == TunnelPeekState::kDisabledNoBuffer) {
            mTunnelPeekState = TunnelPeekState::kEnabledNoBuffer;
            ALOGV("TunnelPeekState: %s -> %s",
                  asString(TunnelPeekState::kDisabledNoBuffer),
                  asString(TunnelPeekState::kEnabledNoBuffer));
            return;
        }
    }

    ALOGV("Ignoring tunnel-peek=%d for %s", tunnelPeek, asString(mTunnelPeekState));
}

bool MediaCodec::Histogram::setup(int nbuckets, int64_t width, int64_t floor)
{
    if (nbuckets <= 0 || width <= 0) {
        return false;
    }

    // get histogram buckets
    if (nbuckets == mBucketCount && mBuckets != NULL) {
        // reuse our existing buffer
        memset(mBuckets, 0, sizeof(*mBuckets) * mBucketCount);
    } else {
        // get a new pre-zeroed buffer
        int64_t *newbuckets = (int64_t *)calloc(nbuckets, sizeof (*mBuckets));
        if (newbuckets == NULL) {
            goto bad;
        }
        if (mBuckets != NULL)
            free(mBuckets);
        mBuckets = newbuckets;
    }

    mWidth = width;
    mFloor = floor;
    mCeiling = floor + nbuckets * width;
    mBucketCount = nbuckets;

    mMin = INT64_MAX;
    mMax = INT64_MIN;
    mSum = 0;
    mCount = 0;
    mBelow = mAbove = 0;

    return true;

  bad:
    if (mBuckets != NULL) {
        free(mBuckets);
        mBuckets = NULL;
    }

    return false;
}

void MediaCodec::Histogram::insert(int64_t sample)
{
    // histogram is not set up
    if (mBuckets == NULL) {
        return;
    }

    mCount++;
    mSum += sample;
    if (mMin > sample) mMin = sample;
    if (mMax < sample) mMax = sample;

    if (sample < mFloor) {
        mBelow++;
    } else if (sample >= mCeiling) {
        mAbove++;
    } else {
        int64_t slot = (sample - mFloor) / mWidth;
        CHECK(slot < mBucketCount);
        mBuckets[slot]++;
    }
    return;
}

std::string MediaCodec::Histogram::emit()
{
    std::string value;
    char buffer[64];

    // emits:  width,Below{bucket0,bucket1,...., bucketN}above
    // unconfigured will emit: 0,0{}0
    // XXX: is this best representation?
    snprintf(buffer, sizeof(buffer), "%" PRId64 ",%" PRId64 ",%" PRId64 "{",
             mFloor, mWidth, mBelow);
    value = buffer;
    for (int i = 0; i < mBucketCount; i++) {
        if (i != 0) {
            value = value + ",";
        }
        snprintf(buffer, sizeof(buffer), "%" PRId64, mBuckets[i]);
        value = value + buffer;
    }
    snprintf(buffer, sizeof(buffer), "}%" PRId64 , mAbove);
    value = value + buffer;
    return value;
}

// when we send a buffer to the codec;
void MediaCodec::statsBufferSent(int64_t presentationUs) {

    // only enqueue if we have a legitimate time
    if (presentationUs <= 0) {
        ALOGV("presentation time: %" PRId64, presentationUs);
        return;
    }

    if (mBatteryChecker != nullptr) {
        mBatteryChecker->onCodecActivity([this] () {
            mResourceManagerProxy->addResource(MediaResource::VideoBatteryResource());
        });
    }

    const int64_t nowNs = systemTime(SYSTEM_TIME_MONOTONIC);
    BufferFlightTiming_t startdata = { presentationUs, nowNs };

    {
        // mutex access to mBuffersInFlight and other stats
        Mutex::Autolock al(mLatencyLock);


        // XXX: we *could* make sure that the time is later than the end of queue
        // as part of a consistency check...
        mBuffersInFlight.push_back(startdata);

        if (mIsLowLatencyModeOn && mIndexOfFirstFrameWhenLowLatencyOn < 0) {
            mIndexOfFirstFrameWhenLowLatencyOn = mInputBufferCounter;
        }
        ++mInputBufferCounter;
    }
}

// when we get a buffer back from the codec
void MediaCodec::statsBufferReceived(int64_t presentationUs, const sp<MediaCodecBuffer> &buffer) {

    CHECK_NE(mState, UNINITIALIZED);

    if (mIsVideo && (mFlags & kFlagIsEncoder)) {
        int32_t flags = 0;
        (void) buffer->meta()->findInt32("flags", &flags);

        // some of these frames, we don't want to count
        // standalone EOS.... has an invalid timestamp
        if ((flags & (BUFFER_FLAG_CODECCONFIG|BUFFER_FLAG_EOS)) == 0) {
            mBytesEncoded += buffer->size();
            mFramesEncoded++;

            Mutex::Autolock al(mOutputStatsLock);
            int64_t timeUs = 0;
            if (buffer->meta()->findInt64("timeUs", &timeUs)) {
                if (timeUs > mLatestEncodedPtsUs) {
                    mLatestEncodedPtsUs = timeUs;
                }
                // can't chain as an else-if or this never triggers
                if (timeUs < mEarliestEncodedPtsUs) {
                    mEarliestEncodedPtsUs = timeUs;
                }
            }
        }
    }

    // mutex access to mBuffersInFlight and other stats
    Mutex::Autolock al(mLatencyLock);

    // how long this buffer took for the round trip through the codec
    // NB: pipelining can/will make these times larger. e.g., if each packet
    // is always 2 msec and we have 3 in flight at any given time, we're going to
    // see "6 msec" as an answer.

    // ignore stuff with no presentation time
    if (presentationUs <= 0) {
        ALOGV("-- returned buffer timestamp %" PRId64 " <= 0, ignore it", presentationUs);
        mLatencyUnknown++;
        return;
    }

    if (mBatteryChecker != nullptr) {
        mBatteryChecker->onCodecActivity([this] () {
            mResourceManagerProxy->addResource(MediaResource::VideoBatteryResource());
        });
    }

    BufferFlightTiming_t startdata;
    bool valid = false;
    while (mBuffersInFlight.size() > 0) {
        startdata = *mBuffersInFlight.begin();
        ALOGV("-- Looking at startdata. presentation %" PRId64 ", start %" PRId64,
              startdata.presentationUs, startdata.startedNs);
        if (startdata.presentationUs == presentationUs) {
            // a match
            ALOGV("-- match entry for %" PRId64 ", hits our frame of %" PRId64,
                  startdata.presentationUs, presentationUs);
            mBuffersInFlight.pop_front();
            valid = true;
            break;
        } else if (startdata.presentationUs < presentationUs) {
            // we must have missed the match for this, drop it and keep looking
            ALOGV("--  drop entry for %" PRId64 ", before our frame of %" PRId64,
                  startdata.presentationUs, presentationUs);
            mBuffersInFlight.pop_front();
            continue;
        } else {
            // head is after, so we don't have a frame for ourselves
            ALOGV("--  found entry for %" PRId64 ", AFTER our frame of %" PRId64
                  " we have nothing to pair with",
                  startdata.presentationUs, presentationUs);
            mLatencyUnknown++;
            return;
        }
    }
    if (!valid) {
        ALOGV("-- empty queue, so ignore that.");
        mLatencyUnknown++;
        return;
    }

    // now start our calculations
    const int64_t nowNs = systemTime(SYSTEM_TIME_MONOTONIC);
    int64_t latencyUs = (nowNs - startdata.startedNs + 500) / 1000;

    mLatencyHist.insert(latencyUs);

    // push into the recent samples
    {
        Mutex::Autolock al(mRecentLock);

        if (mRecentHead >= kRecentLatencyFrames) {
            mRecentHead = 0;
        }
        mRecentSamples[mRecentHead++] = latencyUs;
    }
}

// static
status_t MediaCodec::PostAndAwaitResponse(
        const sp<AMessage> &msg, sp<AMessage> *response) {
    status_t err = msg->postAndAwaitResponse(response);

    if (err != OK) {
        return err;
    }

    if (!(*response)->findInt32("err", &err)) {
        err = OK;
    }

    return err;
}

void MediaCodec::PostReplyWithError(const sp<AMessage> &msg, int32_t err) {
    sp<AReplyToken> replyID;
    CHECK(msg->senderAwaitsResponse(&replyID));
    PostReplyWithError(replyID, err);
}

void MediaCodec::PostReplyWithError(const sp<AReplyToken> &replyID, int32_t err) {
    int32_t finalErr = err;
    if (mReleasedByResourceManager) {
        // override the err code if MediaCodec has been released by ResourceManager.
        finalErr = DEAD_OBJECT;
    }

    sp<AMessage> response = new AMessage;
    response->setInt32("err", finalErr);
    response->postReply(replyID);
}

static CodecBase *CreateCCodec() {
    return new CCodec;
}

//static
sp<CodecBase> MediaCodec::GetCodecBase(const AString &name, const char *owner) {
    if (owner) {
        if (strcmp(owner, "default") == 0) {
            return new ACodec;
        } else if (strncmp(owner, "codec2", 6) == 0) {
            return CreateCCodec();
        }
    }

    if (name.startsWithIgnoreCase("c2.")) {
        return CreateCCodec();
    } else if (name.startsWithIgnoreCase("omx.")) {
        // at this time only ACodec specifies a mime type.
        return new ACodec;
    } else if (name.startsWithIgnoreCase("android.filter.")) {
        return new MediaFilter;
    } else {
        return NULL;
    }
}

struct CodecListCache {
    CodecListCache()
        : mCodecInfoMap{[] {
              const sp<IMediaCodecList> mcl = MediaCodecList::getInstance();
              size_t count = mcl->countCodecs();
              std::map<std::string, sp<MediaCodecInfo>> codecInfoMap;
              for (size_t i = 0; i < count; ++i) {
                  sp<MediaCodecInfo> info = mcl->getCodecInfo(i);
                  codecInfoMap.emplace(info->getCodecName(), info);
              }
              return codecInfoMap;
          }()} {
    }

    const std::map<std::string, sp<MediaCodecInfo>> mCodecInfoMap;
};

static const CodecListCache &GetCodecListCache() {
    static CodecListCache sCache{};
    return sCache;
}

status_t MediaCodec::init(const AString &name) {
    mResourceManagerProxy->init();

    // save init parameters for reset
    mInitName = name;

    // Current video decoders do not return from OMX_FillThisBuffer
    // quickly, violating the OpenMAX specs, until that is remedied
    // we need to invest in an extra looper to free the main event
    // queue.

    mCodecInfo.clear();

    bool secureCodec = false;
    const char *owner = "";
    if (!name.startsWith("android.filter.")) {
        status_t err = mGetCodecInfo(name, &mCodecInfo);
        if (err != OK) {
            mCodec = NULL;  // remove the codec.
            return err;
        }
        if (mCodecInfo == nullptr) {
            ALOGE("Getting codec info with name '%s' failed", name.c_str());
            return NAME_NOT_FOUND;
        }
        secureCodec = name.endsWith(".secure");
        Vector<AString> mediaTypes;
        mCodecInfo->getSupportedMediaTypes(&mediaTypes);
        for (size_t i = 0; i < mediaTypes.size(); ++i) {
            if (mediaTypes[i].startsWith("video/")) {
                mIsVideo = true;
                break;
            }
        }
        owner = mCodecInfo->getOwnerName();
    }

    mCodec = mGetCodecBase(name, owner);
    if (mCodec == NULL) {
        ALOGE("Getting codec base with name '%s' (owner='%s') failed", name.c_str(), owner);
        return NAME_NOT_FOUND;
    }

    if (mIsVideo) {
        // video codec needs dedicated looper
        if (mCodecLooper == NULL) {
            mCodecLooper = new ALooper;
            mCodecLooper->setName("CodecLooper");
            mCodecLooper->start(false, false, ANDROID_PRIORITY_AUDIO);
        }

        mCodecLooper->registerHandler(mCodec);
    } else {
        mLooper->registerHandler(mCodec);
    }

    mLooper->registerHandler(this);

    mCodec->setCallback(
            std::unique_ptr<CodecBase::CodecCallback>(
                    new CodecCallback(new AMessage(kWhatCodecNotify, this))));
    mBufferChannel = mCodec->getBufferChannel();
    mBufferChannel->setCallback(
            std::unique_ptr<CodecBase::BufferCallback>(
                    new BufferCallback(new AMessage(kWhatCodecNotify, this))));

    sp<AMessage> msg = new AMessage(kWhatInit, this);
    if (mCodecInfo) {
        msg->setObject("codecInfo", mCodecInfo);
        // name may be different from mCodecInfo->getCodecName() if we stripped
        // ".secure"
    }
    msg->setString("name", name);

    if (mMetricsHandle != 0) {
        mediametrics_setCString(mMetricsHandle, kCodecCodec, name.c_str());
        mediametrics_setCString(mMetricsHandle, kCodecMode,
                                mIsVideo ? kCodecModeVideo : kCodecModeAudio);
    }

    if (mIsVideo) {
        mBatteryChecker = new BatteryChecker(new AMessage(kWhatCheckBatteryStats, this));
    }

    status_t err;
    std::vector<MediaResourceParcel> resources;
    resources.push_back(MediaResource::CodecResource(secureCodec, mIsVideo));
    for (int i = 0; i <= kMaxRetry; ++i) {
        if (i > 0) {
            // Don't try to reclaim resource for the first time.
            if (!mResourceManagerProxy->reclaimResource(resources)) {
                break;
            }
        }

        sp<AMessage> response;
        err = PostAndAwaitResponse(msg, &response);
        if (!isResourceError(err)) {
            break;
        }
    }
    return err;
}

status_t MediaCodec::setCallback(const sp<AMessage> &callback) {
    sp<AMessage> msg = new AMessage(kWhatSetCallback, this);
    msg->setMessage("callback", callback);

    sp<AMessage> response;
    return PostAndAwaitResponse(msg, &response);
}

status_t MediaCodec::setOnFrameRenderedNotification(const sp<AMessage> &notify) {
    sp<AMessage> msg = new AMessage(kWhatSetNotification, this);
    msg->setMessage("on-frame-rendered", notify);
    return msg->post();
}

status_t MediaCodec::setOnFirstTunnelFrameReadyNotification(const sp<AMessage> &notify) {
    sp<AMessage> msg = new AMessage(kWhatSetNotification, this);
    msg->setMessage("first-tunnel-frame-ready", notify);
    return msg->post();
}

static void mapFormat(AString componentName, const sp<AMessage> &format, const char *kind,
                      bool reverse);

status_t MediaCodec::configure(
        const sp<AMessage> &format,
        const sp<Surface> &nativeWindow,
        const sp<ICrypto> &crypto,
        uint32_t flags) {
    return configure(format, nativeWindow, crypto, NULL, flags);
}

status_t MediaCodec::configure(
        const sp<AMessage> &format,
        const sp<Surface> &surface,
        const sp<ICrypto> &crypto,
        const sp<IDescrambler> &descrambler,
        uint32_t flags) {
    sp<AMessage> msg = new AMessage(kWhatConfigure, this);

    if (mMetricsHandle != 0) {
        int32_t profile = 0;
        if (format->findInt32("profile", &profile)) {
            mediametrics_setInt32(mMetricsHandle, kCodecProfile, profile);
        }
        int32_t level = 0;
        if (format->findInt32("level", &level)) {
            mediametrics_setInt32(mMetricsHandle, kCodecLevel, level);
        }
        mediametrics_setInt32(mMetricsHandle, kCodecEncoder,
                              (flags & CONFIGURE_FLAG_ENCODE) ? 1 : 0);
    }

    if (mIsVideo) {
        format->findInt32("width", &mVideoWidth);
        format->findInt32("height", &mVideoHeight);
        if (!format->findInt32("rotation-degrees", &mRotationDegrees)) {
            mRotationDegrees = 0;
        }

        if (mMetricsHandle != 0) {
            mediametrics_setInt32(mMetricsHandle, kCodecWidth, mVideoWidth);
            mediametrics_setInt32(mMetricsHandle, kCodecHeight, mVideoHeight);
            mediametrics_setInt32(mMetricsHandle, kCodecRotation, mRotationDegrees);
            int32_t maxWidth = 0;
            if (format->findInt32("max-width", &maxWidth)) {
                mediametrics_setInt32(mMetricsHandle, kCodecMaxWidth, maxWidth);
            }
            int32_t maxHeight = 0;
            if (format->findInt32("max-height", &maxHeight)) {
                mediametrics_setInt32(mMetricsHandle, kCodecMaxHeight, maxHeight);
            }
        }

        // Prevent possible integer overflow in downstream code.
        if (mVideoWidth < 0 || mVideoHeight < 0 ||
               (uint64_t)mVideoWidth * mVideoHeight > (uint64_t)INT32_MAX / 4) {
            ALOGE("Invalid size(s), width=%d, height=%d", mVideoWidth, mVideoHeight);
            return BAD_VALUE;
        }

    } else {
        if (mMetricsHandle != 0) {
            int32_t channelCount;
            if (format->findInt32(KEY_CHANNEL_COUNT, &channelCount)) {
                mediametrics_setInt32(mMetricsHandle, kCodecChannelCount, channelCount);
            }
            int32_t sampleRate;
            if (format->findInt32(KEY_SAMPLE_RATE, &sampleRate)) {
                mediametrics_setInt32(mMetricsHandle, kCodecSampleRate, sampleRate);
            }
        }
    }

    // apply framework level modifications to the mediaformat for encoding
    // XXX: default off for a while during dogfooding
    static const char *enable_property = "debug.stagefright.enableshaping";
    int8_t enableShaping = property_get_bool(enable_property, 0);
    if (!enableShaping) {
        ALOGD("format shaping disabled via property '%s'", enable_property);
    } else {
        if (flags & CONFIGURE_FLAG_ENCODE) {
            (void) shapeMediaFormat(format, flags);
            mapFormat(mComponentName, format, nullptr, false);
        }
    }

    updateLowLatency(format);

    msg->setMessage("format", format);
    msg->setInt32("flags", flags);
    msg->setObject("surface", surface);

    if (crypto != NULL || descrambler != NULL) {
        if (crypto != NULL) {
            msg->setPointer("crypto", crypto.get());
        } else {
            msg->setPointer("descrambler", descrambler.get());
        }
        if (mMetricsHandle != 0) {
            mediametrics_setInt32(mMetricsHandle, kCodecCrypto, 1);
        }
    } else if (mFlags & kFlagIsSecure) {
        ALOGW("Crypto or descrambler should be given for secure codec");
    }

    // save msg for reset
    mConfigureMsg = msg;

    sp<AMessage> callback = mCallback;

    status_t err;
    std::vector<MediaResourceParcel> resources;
    resources.push_back(MediaResource::CodecResource(mFlags & kFlagIsSecure, mIsVideo));
    // Don't know the buffer size at this point, but it's fine to use 1 because
    // the reclaimResource call doesn't consider the requester's buffer size for now.
    resources.push_back(MediaResource::GraphicMemoryResource(1));
    for (int i = 0; i <= kMaxRetry; ++i) {
        if (i > 0) {
            // Don't try to reclaim resource for the first time.
            if (!mResourceManagerProxy->reclaimResource(resources)) {
                break;
            }
        }

        sp<AMessage> response;
        err = PostAndAwaitResponse(msg, &response);
        if (err != OK && err != INVALID_OPERATION) {
            // MediaCodec now set state to UNINITIALIZED upon any fatal error.
            // To maintain backward-compatibility, do a reset() to put codec
            // back into INITIALIZED state.
            // But don't reset if the err is INVALID_OPERATION, which means
            // the configure failure is due to wrong state.

            ALOGE("configure failed with err 0x%08x, resetting...", err);
            status_t err2 = reset();
            if (err2 != OK) {
                ALOGE("retrying configure: failed to reset codec (%08x)", err2);
                break;
            }
            if (callback != nullptr) {
                err2 = setCallback(callback);
                if (err2 != OK) {
                    ALOGE("retrying configure: failed to set callback (%08x)", err2);
                    break;
                }
            }
        }
        if (!isResourceError(err)) {
            break;
        }
    }

    return err;
}

// Media Format Shaping support
//

static android::mediaformatshaper::FormatShaperOps_t *sShaperOps = NULL;

static bool connectFormatShaper() {
    static std::once_flag sCheckOnce;
    static void *libHandle = NULL;

    std::call_once(sCheckOnce, [&](){

        // prefer any copy in the mainline module
        //
        android_namespace_t *mediaNs = android_get_exported_namespace("com_android_media");
        AString libraryName = "libmediaformatshaper.so";

        if (mediaNs != NULL) {
            static const android_dlextinfo dlextinfo = {
                .flags = ANDROID_DLEXT_USE_NAMESPACE,
                .library_namespace = mediaNs,
            };

            AString libraryMainline = "/apex/com.android.media/";
#if __LP64__
            libraryMainline.append("lib64/");
#else
            libraryMainline.append("lib/");
#endif
            libraryMainline.append(libraryName);

            libHandle = android_dlopen_ext(libraryMainline.c_str(), RTLD_NOW|RTLD_NODELETE,
                                                 &dlextinfo);

            if (libHandle != NULL) {
                sShaperOps = (android::mediaformatshaper::FormatShaperOps_t*)
                                dlsym(libHandle, "shaper_ops");
            } else {
                ALOGW("connectFormatShaper: unable to load mainline formatshaper %s",
                      libraryMainline.c_str());
            }
        } else {
            ALOGV("connectFormatShaper: couldn't find media namespace.");
        }

        // fall back to the system partition, if present.
        //
        if (sShaperOps == NULL) {

            libHandle = dlopen(libraryName.c_str(), RTLD_NOW|RTLD_NODELETE);

            if (libHandle != NULL) {
                sShaperOps = (android::mediaformatshaper::FormatShaperOps_t*)
                                dlsym(libHandle, "shaper_ops");
            } else {
                ALOGW("connectFormatShaper: unable to load formatshaper %s", libraryName.c_str());
            }
        }

        if (sShaperOps != nullptr
            && sShaperOps->version != android::mediaformatshaper::SHAPER_VERSION_V1) {
            ALOGW("connectFormatShaper: unhandled version ShaperOps: %d, DISABLED",
                  sShaperOps->version);
            sShaperOps = nullptr;
        }

        if (sShaperOps != nullptr) {
            ALOGV("connectFormatShaper: connected to library %s", libraryName.c_str());
        }

    });

    return true;
}

// a construct to force the above dlopen() to run very early.
// goal: so the dlopen() doesn't happen on critical path of latency sensitive apps
// failure of this means that cold start of those apps is slower by the time to dlopen()
//
static bool forceEarlyLoadingShaper = connectFormatShaper();

// parse the codec's properties: mapping, whether it meets min quality, etc
// and pass them into the video quality code
//
status_t MediaCodec::setupFormatShaper(AString mediaType) {
    ALOGV("setupFormatShaper: initializing shaper data for codec %s mediaType %s",
          mComponentName.c_str(), mediaType.c_str());

    nsecs_t mapping_started = systemTime(SYSTEM_TIME_MONOTONIC);

    // see if the shaper is already present, if so return
    mediaformatshaper::shaperHandle_t shaperHandle;
    shaperHandle = sShaperOps->findShaper(mComponentName.c_str(), mediaType.c_str());
    if (shaperHandle != nullptr) {
        ALOGV("shaperhandle %p -- no initialization needed", shaperHandle);
        return OK;
    }

    // not there, so we get to build & register one
    shaperHandle = sShaperOps->createShaper(mComponentName.c_str(), mediaType.c_str());
    if (shaperHandle == nullptr) {
        ALOGW("unable to create a shaper for cocodec %s mediaType %s",
              mComponentName.c_str(), mediaType.c_str());
        return OK;
    }

    sp<MediaCodecInfo::Capabilities> capabilities =
                    mCodecInfo->getCapabilitiesFor(mediaType.c_str());
    if (capabilities == nullptr) {
        ALOGI("no capabilities as part of the codec?");
    } else {
        const sp<AMessage> &details = capabilities->getDetails();
        AString mapTarget;
        int count = details->countEntries();
        for(int ix = 0; ix < count; ix++) {
            AMessage::Type entryType;
            const char *mapSrc = details->getEntryNameAt(ix, &entryType);
            // XXX: re-use ix from getEntryAt() to avoid additional findXXX() invocation
            //
            static const char *featurePrefix = "feature-";
            static const int featurePrefixLen = strlen(featurePrefix);
            static const char *mappingPrefix = "mapping-";
            static const int mappingPrefixLen = strlen(mappingPrefix);

            if (mapSrc == NULL) {
                continue;
            } else if (!strncmp(mapSrc, featurePrefix, featurePrefixLen)) {
                int32_t intValue;
                if (details->findInt32(mapSrc, &intValue)) {
                    ALOGV("-- feature '%s' -> %d", mapSrc, intValue);
                    (void)(sShaperOps->setFeature)(shaperHandle, &mapSrc[featurePrefixLen],
                                                   intValue);
                }
                continue;
            } else if (!strncmp(mapSrc, mappingPrefix, mappingPrefixLen)) {
                AString target;
                if (details->findString(mapSrc, &target)) {
                    ALOGV("-- mapping %s: map %s to %s", mapSrc, &mapSrc[mappingPrefixLen],
                          target.c_str());
                    // key is really "kind-key"
                    // separate that, so setMap() sees the triple  kind, key, value
                    const char *kind = &mapSrc[mappingPrefixLen];
                    const char *sep = strchr(kind, '-');
                    const char *key = sep+1;
                    if (sep != NULL) {
                         std::string xkind = std::string(kind, sep-kind);
                        (void)(sShaperOps->setMap)(shaperHandle, xkind.c_str(),
                                                   key, target.c_str());
                    }
                }
            }
        }
    }
    shaperHandle = sShaperOps->registerShaper(shaperHandle,
                                              mComponentName.c_str(), mediaType.c_str());

    nsecs_t mapping_finished = systemTime(SYSTEM_TIME_MONOTONIC);
    ALOGD("setupFormatShaper: populated shaper node for codec %s: %" PRId64 " us",
          mComponentName.c_str(), (mapping_finished - mapping_started)/1000);

    return OK;
}


// Format Shaping
//      Mapping and Manipulation of encoding parameters
//

status_t MediaCodec::shapeMediaFormat(
            const sp<AMessage> &format,
            uint32_t flags) {
    ALOGV("shapeMediaFormat entry");

    if (!(flags & CONFIGURE_FLAG_ENCODE)) {
        ALOGW("shapeMediaFormat: not encoder");
        return OK;
    }
    if (mCodecInfo == NULL) {
        ALOGW("shapeMediaFormat: no codecinfo");
        return OK;
    }

    AString mediaType;
    if (!format->findString("mime", &mediaType)) {
        ALOGW("shapeMediaFormat: no mediaType information");
        return OK;
    }

    // make sure we have the function entry points for the shaper library
    //

    connectFormatShaper();
    if (sShaperOps == nullptr) {
        ALOGW("shapeMediaFormat: no MediaFormatShaper hooks available");
        return OK;
    }

    // find the shaper information for this codec+mediaType pair
    //
    mediaformatshaper::shaperHandle_t shaperHandle;
    shaperHandle = sShaperOps->findShaper(mComponentName.c_str(), mediaType.c_str());
    if (shaperHandle == nullptr)  {
        setupFormatShaper(mediaType);
        shaperHandle = sShaperOps->findShaper(mComponentName.c_str(), mediaType.c_str());
    }
    if (shaperHandle == nullptr) {
        ALOGW("shapeMediaFormat: no handler for codec %s mediatype %s",
              mComponentName.c_str(), mediaType.c_str());
        return OK;
    }

    // run the shaper
    //

    ALOGV("Shaping input: %s", format->debugString(0).c_str());

    sp<AMessage> updatedFormat = format->dup();
    AMediaFormat *updatedNdkFormat = AMediaFormat_fromMsg(&updatedFormat);

    int result = (*sShaperOps->shapeFormat)(shaperHandle, updatedNdkFormat, flags);
    if (result == 0) {
        AMediaFormat_getFormat(updatedNdkFormat, &updatedFormat);

        sp<AMessage> deltas = updatedFormat->changesFrom(format, false /* deep */);
        ALOGD("shapeMediaFormat: deltas: %s", deltas->debugString(2).c_str());

        // note that this means that for anything in both, the copy in deltas wins
        format->extend(deltas);
    }

    AMediaFormat_delete(updatedNdkFormat);
    return OK;
}

static void mapFormat(AString componentName, const sp<AMessage> &format, const char *kind,
                      bool reverse) {
    AString mediaType;
    if (!format->findString("mime", &mediaType)) {
        ALOGW("mapFormat: no mediaType information");
        return;
    }
    ALOGV("mapFormat: codec %s mediatype %s kind %s reverse %d", componentName.c_str(),
          mediaType.c_str(), kind ? kind : "<all>", reverse);

    // make sure we have the function entry points for the shaper library
    //

    connectFormatShaper();
    if (sShaperOps == nullptr) {
        ALOGW("mapFormat: no MediaFormatShaper hooks available");
        return;
    }

    // find the shaper information for this codec+mediaType pair
    //
    mediaformatshaper::shaperHandle_t shaperHandle;
    shaperHandle = sShaperOps->findShaper(componentName.c_str(), mediaType.c_str());
    if (shaperHandle == nullptr) {
        ALOGV("mapFormat: no shaper handle");
        return;
    }

    const char **mappings;
    if (reverse)
        mappings = sShaperOps->getReverseMappings(shaperHandle, kind);
    else
        mappings = sShaperOps->getMappings(shaperHandle, kind);

    if (mappings == nullptr) {
        ALOGV("no mappings returned");
        return;
    }

    ALOGV("Pre-mapping: %s",  format->debugString(2).c_str());
    // do the mapping
    //
    int entries = format->countEntries();
    for (int i = 0; ; i += 2) {
        if (mappings[i] == nullptr) {
            break;
        }

        size_t ix = format->findEntryByName(mappings[i]);
        if (ix < entries) {
            ALOGV("map '%s' to '%s'", mappings[i], mappings[i+1]);
            status_t status = format->setEntryNameAt(ix, mappings[i+1]);
            if (status != OK) {
                ALOGW("Unable to map from '%s' to '%s': status %d",
                      mappings[i], mappings[i+1], status);
            }
        }
    }
    ALOGV("Post-mapping: %s",  format->debugString(2).c_str());


    // reclaim the mapping memory
    for (int i = 0; ; i += 2) {
        if (mappings[i] == nullptr) {
            break;
        }
        free((void*)mappings[i]);
        free((void*)mappings[i + 1]);
    }
    free(mappings);
    mappings = nullptr;
}

//
// end of Format Shaping hooks within MediaCodec
//

status_t MediaCodec::releaseCrypto()
{
    ALOGV("releaseCrypto");

    sp<AMessage> msg = new AMessage(kWhatDrmReleaseCrypto, this);

    sp<AMessage> response;
    status_t status = msg->postAndAwaitResponse(&response);

    if (status == OK && response != NULL) {
        CHECK(response->findInt32("status", &status));
        ALOGV("releaseCrypto ret: %d ", status);
    }
    else {
        ALOGE("releaseCrypto err: %d", status);
    }

    return status;
}

void MediaCodec::onReleaseCrypto(const sp<AMessage>& msg)
{
    status_t status = INVALID_OPERATION;
    if (mCrypto != NULL) {
        ALOGV("onReleaseCrypto: mCrypto: %p (%d)", mCrypto.get(), mCrypto->getStrongCount());
        mBufferChannel->setCrypto(NULL);
        // TODO change to ALOGV
        ALOGD("onReleaseCrypto: [before clear]  mCrypto: %p (%d)",
                mCrypto.get(), mCrypto->getStrongCount());
        mCrypto.clear();

        status = OK;
    }
    else {
        ALOGW("onReleaseCrypto: No mCrypto. err: %d", status);
    }

    sp<AMessage> response = new AMessage;
    response->setInt32("status", status);

    sp<AReplyToken> replyID;
    CHECK(msg->senderAwaitsResponse(&replyID));
    response->postReply(replyID);
}

status_t MediaCodec::setInputSurface(
        const sp<PersistentSurface> &surface) {
    sp<AMessage> msg = new AMessage(kWhatSetInputSurface, this);
    msg->setObject("input-surface", surface.get());

    sp<AMessage> response;
    return PostAndAwaitResponse(msg, &response);
}

status_t MediaCodec::setSurface(const sp<Surface> &surface) {
    sp<AMessage> msg = new AMessage(kWhatSetSurface, this);
    msg->setObject("surface", surface);

    sp<AMessage> response;
    return PostAndAwaitResponse(msg, &response);
}

status_t MediaCodec::createInputSurface(
        sp<IGraphicBufferProducer>* bufferProducer) {
    sp<AMessage> msg = new AMessage(kWhatCreateInputSurface, this);

    sp<AMessage> response;
    status_t err = PostAndAwaitResponse(msg, &response);
    if (err == NO_ERROR) {
        // unwrap the sp<IGraphicBufferProducer>
        sp<RefBase> obj;
        bool found = response->findObject("input-surface", &obj);
        CHECK(found);
        sp<BufferProducerWrapper> wrapper(
                static_cast<BufferProducerWrapper*>(obj.get()));
        *bufferProducer = wrapper->getBufferProducer();
    } else {
        ALOGW("createInputSurface failed, err=%d", err);
    }
    return err;
}

uint64_t MediaCodec::getGraphicBufferSize() {
    if (!mIsVideo) {
        return 0;
    }

    uint64_t size = 0;
    size_t portNum = sizeof(mPortBuffers) / sizeof((mPortBuffers)[0]);
    for (size_t i = 0; i < portNum; ++i) {
        // TODO: this is just an estimation, we should get the real buffer size from ACodec.
        size += mPortBuffers[i].size() * mVideoWidth * mVideoHeight * 3 / 2;
    }
    return size;
}

status_t MediaCodec::start() {
    sp<AMessage> msg = new AMessage(kWhatStart, this);

    sp<AMessage> callback;

    status_t err;
    std::vector<MediaResourceParcel> resources;
    resources.push_back(MediaResource::CodecResource(mFlags & kFlagIsSecure, mIsVideo));
    // Don't know the buffer size at this point, but it's fine to use 1 because
    // the reclaimResource call doesn't consider the requester's buffer size for now.
    resources.push_back(MediaResource::GraphicMemoryResource(1));
    for (int i = 0; i <= kMaxRetry; ++i) {
        if (i > 0) {
            // Don't try to reclaim resource for the first time.
            if (!mResourceManagerProxy->reclaimResource(resources)) {
                break;
            }
            // Recover codec from previous error before retry start.
            err = reset();
            if (err != OK) {
                ALOGE("retrying start: failed to reset codec");
                break;
            }
            sp<AMessage> response;
            err = PostAndAwaitResponse(mConfigureMsg, &response);
            if (err != OK) {
                ALOGE("retrying start: failed to configure codec");
                break;
            }
            if (callback != nullptr) {
                err = setCallback(callback);
                if (err != OK) {
                    ALOGE("retrying start: failed to set callback");
                    break;
                }
                ALOGD("succeed to set callback for reclaim");
            }
        }

        // Keep callback message after the first iteration if necessary.
        if (i == 0 && mCallback != nullptr && mFlags & kFlagIsAsync) {
            callback = mCallback;
            ALOGD("keep callback message for reclaim");
        }

        sp<AMessage> response;
        err = PostAndAwaitResponse(msg, &response);
        if (!isResourceError(err)) {
            break;
        }
    }
    return err;
}

status_t MediaCodec::stop() {
    sp<AMessage> msg = new AMessage(kWhatStop, this);

    sp<AMessage> response;
    return PostAndAwaitResponse(msg, &response);
}

bool MediaCodec::hasPendingBuffer(int portIndex) {
    return std::any_of(
            mPortBuffers[portIndex].begin(), mPortBuffers[portIndex].end(),
            [](const BufferInfo &info) { return info.mOwnedByClient; });
}

bool MediaCodec::hasPendingBuffer() {
    return hasPendingBuffer(kPortIndexInput) || hasPendingBuffer(kPortIndexOutput);
}

status_t MediaCodec::reclaim(bool force) {
    ALOGD("MediaCodec::reclaim(%p) %s", this, mInitName.c_str());
    sp<AMessage> msg = new AMessage(kWhatRelease, this);
    msg->setInt32("reclaimed", 1);
    msg->setInt32("force", force ? 1 : 0);

    sp<AMessage> response;
    status_t ret = PostAndAwaitResponse(msg, &response);
    if (ret == -ENOENT) {
        ALOGD("MediaCodec looper is gone, skip reclaim");
        ret = OK;
    }
    return ret;
}

status_t MediaCodec::release() {
    sp<AMessage> msg = new AMessage(kWhatRelease, this);
    sp<AMessage> response;
    return PostAndAwaitResponse(msg, &response);
}

status_t MediaCodec::releaseAsync(const sp<AMessage> &notify) {
    sp<AMessage> msg = new AMessage(kWhatRelease, this);
    msg->setMessage("async", notify);
    sp<AMessage> response;
    return PostAndAwaitResponse(msg, &response);
}

status_t MediaCodec::reset() {
    /* When external-facing MediaCodec object is created,
       it is already initialized.  Thus, reset is essentially
       release() followed by init(), plus clearing the state */

    status_t err = release();

    // unregister handlers
    if (mCodec != NULL) {
        if (mCodecLooper != NULL) {
            mCodecLooper->unregisterHandler(mCodec->id());
        } else {
            mLooper->unregisterHandler(mCodec->id());
        }
        mCodec = NULL;
    }
    mLooper->unregisterHandler(id());

    mFlags = 0;    // clear all flags
    mStickyError = OK;

    // reset state not reset by setState(UNINITIALIZED)
    mDequeueInputReplyID = 0;
    mDequeueOutputReplyID = 0;
    mDequeueInputTimeoutGeneration = 0;
    mDequeueOutputTimeoutGeneration = 0;
    mHaveInputSurface = false;

    if (err == OK) {
        err = init(mInitName);
    }
    return err;
}

status_t MediaCodec::queueInputBuffer(
        size_t index,
        size_t offset,
        size_t size,
        int64_t presentationTimeUs,
        uint32_t flags,
        AString *errorDetailMsg) {
    if (errorDetailMsg != NULL) {
        errorDetailMsg->clear();
    }

    sp<AMessage> msg = new AMessage(kWhatQueueInputBuffer, this);
    msg->setSize("index", index);
    msg->setSize("offset", offset);
    msg->setSize("size", size);
    msg->setInt64("timeUs", presentationTimeUs);
    msg->setInt32("flags", flags);
    msg->setPointer("errorDetailMsg", errorDetailMsg);

    sp<AMessage> response;
    return PostAndAwaitResponse(msg, &response);
}

status_t MediaCodec::queueSecureInputBuffer(
        size_t index,
        size_t offset,
        const CryptoPlugin::SubSample *subSamples,
        size_t numSubSamples,
        const uint8_t key[16],
        const uint8_t iv[16],
        CryptoPlugin::Mode mode,
        const CryptoPlugin::Pattern &pattern,
        int64_t presentationTimeUs,
        uint32_t flags,
        AString *errorDetailMsg) {
    if (errorDetailMsg != NULL) {
        errorDetailMsg->clear();
    }

    sp<AMessage> msg = new AMessage(kWhatQueueInputBuffer, this);
    msg->setSize("index", index);
    msg->setSize("offset", offset);
    msg->setPointer("subSamples", (void *)subSamples);
    msg->setSize("numSubSamples", numSubSamples);
    msg->setPointer("key", (void *)key);
    msg->setPointer("iv", (void *)iv);
    msg->setInt32("mode", mode);
    msg->setInt32("encryptBlocks", pattern.mEncryptBlocks);
    msg->setInt32("skipBlocks", pattern.mSkipBlocks);
    msg->setInt64("timeUs", presentationTimeUs);
    msg->setInt32("flags", flags);
    msg->setPointer("errorDetailMsg", errorDetailMsg);

    sp<AMessage> response;
    status_t err = PostAndAwaitResponse(msg, &response);

    return err;
}

status_t MediaCodec::queueBuffer(
        size_t index,
        const std::shared_ptr<C2Buffer> &buffer,
        int64_t presentationTimeUs,
        uint32_t flags,
        const sp<AMessage> &tunings,
        AString *errorDetailMsg) {
    if (errorDetailMsg != NULL) {
        errorDetailMsg->clear();
    }

    sp<AMessage> msg = new AMessage(kWhatQueueInputBuffer, this);
    msg->setSize("index", index);
    sp<WrapperObject<std::shared_ptr<C2Buffer>>> obj{
        new WrapperObject<std::shared_ptr<C2Buffer>>{buffer}};
    msg->setObject("c2buffer", obj);
    msg->setInt64("timeUs", presentationTimeUs);
    msg->setInt32("flags", flags);
    msg->setMessage("tunings", tunings);
    msg->setPointer("errorDetailMsg", errorDetailMsg);

    sp<AMessage> response;
    status_t err = PostAndAwaitResponse(msg, &response);

    return err;
}

status_t MediaCodec::queueEncryptedBuffer(
        size_t index,
        const sp<hardware::HidlMemory> &buffer,
        size_t offset,
        const CryptoPlugin::SubSample *subSamples,
        size_t numSubSamples,
        const uint8_t key[16],
        const uint8_t iv[16],
        CryptoPlugin::Mode mode,
        const CryptoPlugin::Pattern &pattern,
        int64_t presentationTimeUs,
        uint32_t flags,
        const sp<AMessage> &tunings,
        AString *errorDetailMsg) {
    if (errorDetailMsg != NULL) {
        errorDetailMsg->clear();
    }

    sp<AMessage> msg = new AMessage(kWhatQueueInputBuffer, this);
    msg->setSize("index", index);
    sp<WrapperObject<sp<hardware::HidlMemory>>> memory{
        new WrapperObject<sp<hardware::HidlMemory>>{buffer}};
    msg->setObject("memory", memory);
    msg->setSize("offset", offset);
    msg->setPointer("subSamples", (void *)subSamples);
    msg->setSize("numSubSamples", numSubSamples);
    msg->setPointer("key", (void *)key);
    msg->setPointer("iv", (void *)iv);
    msg->setInt32("mode", mode);
    msg->setInt32("encryptBlocks", pattern.mEncryptBlocks);
    msg->setInt32("skipBlocks", pattern.mSkipBlocks);
    msg->setInt64("timeUs", presentationTimeUs);
    msg->setInt32("flags", flags);
    msg->setMessage("tunings", tunings);
    msg->setPointer("errorDetailMsg", errorDetailMsg);

    sp<AMessage> response;
    status_t err = PostAndAwaitResponse(msg, &response);

    return err;
}

status_t MediaCodec::dequeueInputBuffer(size_t *index, int64_t timeoutUs) {
    sp<AMessage> msg = new AMessage(kWhatDequeueInputBuffer, this);
    msg->setInt64("timeoutUs", timeoutUs);

    sp<AMessage> response;
    status_t err;
    if ((err = PostAndAwaitResponse(msg, &response)) != OK) {
        return err;
    }

    CHECK(response->findSize("index", index));

    return OK;
}

status_t MediaCodec::dequeueOutputBuffer(
        size_t *index,
        size_t *offset,
        size_t *size,
        int64_t *presentationTimeUs,
        uint32_t *flags,
        int64_t timeoutUs) {
    sp<AMessage> msg = new AMessage(kWhatDequeueOutputBuffer, this);
    msg->setInt64("timeoutUs", timeoutUs);

    sp<AMessage> response;
    status_t err;
    if ((err = PostAndAwaitResponse(msg, &response)) != OK) {
        return err;
    }

    CHECK(response->findSize("index", index));
    CHECK(response->findSize("offset", offset));
    CHECK(response->findSize("size", size));
    CHECK(response->findInt64("timeUs", presentationTimeUs));
    CHECK(response->findInt32("flags", (int32_t *)flags));

    return OK;
}

status_t MediaCodec::renderOutputBufferAndRelease(size_t index) {
    sp<AMessage> msg = new AMessage(kWhatReleaseOutputBuffer, this);
    msg->setSize("index", index);
    msg->setInt32("render", true);

    sp<AMessage> response;
    return PostAndAwaitResponse(msg, &response);
}

status_t MediaCodec::renderOutputBufferAndRelease(size_t index, int64_t timestampNs) {
    sp<AMessage> msg = new AMessage(kWhatReleaseOutputBuffer, this);
    msg->setSize("index", index);
    msg->setInt32("render", true);
    msg->setInt64("timestampNs", timestampNs);

    sp<AMessage> response;
    return PostAndAwaitResponse(msg, &response);
}

status_t MediaCodec::releaseOutputBuffer(size_t index) {
    sp<AMessage> msg = new AMessage(kWhatReleaseOutputBuffer, this);
    msg->setSize("index", index);

    sp<AMessage> response;
    return PostAndAwaitResponse(msg, &response);
}

status_t MediaCodec::signalEndOfInputStream() {
    sp<AMessage> msg = new AMessage(kWhatSignalEndOfInputStream, this);

    sp<AMessage> response;
    return PostAndAwaitResponse(msg, &response);
}

status_t MediaCodec::getOutputFormat(sp<AMessage> *format) const {
    sp<AMessage> msg = new AMessage(kWhatGetOutputFormat, this);

    sp<AMessage> response;
    status_t err;
    if ((err = PostAndAwaitResponse(msg, &response)) != OK) {
        return err;
    }

    CHECK(response->findMessage("format", format));

    return OK;
}

status_t MediaCodec::getInputFormat(sp<AMessage> *format) const {
    sp<AMessage> msg = new AMessage(kWhatGetInputFormat, this);

    sp<AMessage> response;
    status_t err;
    if ((err = PostAndAwaitResponse(msg, &response)) != OK) {
        return err;
    }

    CHECK(response->findMessage("format", format));

    return OK;
}

status_t MediaCodec::getName(AString *name) const {
    sp<AMessage> msg = new AMessage(kWhatGetName, this);

    sp<AMessage> response;
    status_t err;
    if ((err = PostAndAwaitResponse(msg, &response)) != OK) {
        return err;
    }

    CHECK(response->findString("name", name));

    return OK;
}

status_t MediaCodec::getCodecInfo(sp<MediaCodecInfo> *codecInfo) const {
    sp<AMessage> msg = new AMessage(kWhatGetCodecInfo, this);

    sp<AMessage> response;
    status_t err;
    if ((err = PostAndAwaitResponse(msg, &response)) != OK) {
        return err;
    }

    sp<RefBase> obj;
    CHECK(response->findObject("codecInfo", &obj));
    *codecInfo = static_cast<MediaCodecInfo *>(obj.get());

    return OK;
}

status_t MediaCodec::getMetrics(mediametrics_handle_t &reply) {

    reply = 0;

    // shouldn't happen, but be safe
    if (mMetricsHandle == 0) {
        return UNKNOWN_ERROR;
    }

    // update any in-flight data that's not carried within the record
    updateMediametrics();

    // send it back to the caller.
    reply = mediametrics_dup(mMetricsHandle);

    updateEphemeralMediametrics(reply);

    return OK;
}

status_t MediaCodec::getInputBuffers(Vector<sp<MediaCodecBuffer> > *buffers) const {
    sp<AMessage> msg = new AMessage(kWhatGetBuffers, this);
    msg->setInt32("portIndex", kPortIndexInput);
    msg->setPointer("buffers", buffers);

    sp<AMessage> response;
    return PostAndAwaitResponse(msg, &response);
}

status_t MediaCodec::getOutputBuffers(Vector<sp<MediaCodecBuffer> > *buffers) const {
    sp<AMessage> msg = new AMessage(kWhatGetBuffers, this);
    msg->setInt32("portIndex", kPortIndexOutput);
    msg->setPointer("buffers", buffers);

    sp<AMessage> response;
    return PostAndAwaitResponse(msg, &response);
}

status_t MediaCodec::getOutputBuffer(size_t index, sp<MediaCodecBuffer> *buffer) {
    sp<AMessage> format;
    return getBufferAndFormat(kPortIndexOutput, index, buffer, &format);
}

status_t MediaCodec::getOutputFormat(size_t index, sp<AMessage> *format) {
    sp<MediaCodecBuffer> buffer;
    return getBufferAndFormat(kPortIndexOutput, index, &buffer, format);
}

status_t MediaCodec::getInputBuffer(size_t index, sp<MediaCodecBuffer> *buffer) {
    sp<AMessage> format;
    return getBufferAndFormat(kPortIndexInput, index, buffer, &format);
}

bool MediaCodec::isExecuting() const {
    return mState == STARTED || mState == FLUSHED;
}

status_t MediaCodec::getBufferAndFormat(
        size_t portIndex, size_t index,
        sp<MediaCodecBuffer> *buffer, sp<AMessage> *format) {
    // use mutex instead of a context switch
    if (mReleasedByResourceManager) {
        ALOGE("getBufferAndFormat - resource already released");
        return DEAD_OBJECT;
    }

    if (buffer == NULL) {
        ALOGE("getBufferAndFormat - null MediaCodecBuffer");
        return INVALID_OPERATION;
    }

    if (format == NULL) {
        ALOGE("getBufferAndFormat - null AMessage");
        return INVALID_OPERATION;
    }

    buffer->clear();
    format->clear();

    if (!isExecuting()) {
        ALOGE("getBufferAndFormat - not executing");
        return INVALID_OPERATION;
    }

    // we do not want mPortBuffers to change during this section
    // we also don't want mOwnedByClient to change during this
    Mutex::Autolock al(mBufferLock);

    std::vector<BufferInfo> &buffers = mPortBuffers[portIndex];
    if (index >= buffers.size()) {
        ALOGE("getBufferAndFormat - trying to get buffer with "
              "bad index (index=%zu buffer_size=%zu)", index, buffers.size());
        return INVALID_OPERATION;
    }

    const BufferInfo &info = buffers[index];
    if (!info.mOwnedByClient) {
        ALOGE("getBufferAndFormat - invalid operation "
              "(the index %zu is not owned by client)", index);
        return INVALID_OPERATION;
    }

    *buffer = info.mData;
    *format = info.mData->format();

    return OK;
}

status_t MediaCodec::flush() {
    sp<AMessage> msg = new AMessage(kWhatFlush, this);

    sp<AMessage> response;
    return PostAndAwaitResponse(msg, &response);
}

status_t MediaCodec::requestIDRFrame() {
    (new AMessage(kWhatRequestIDRFrame, this))->post();

    return OK;
}

void MediaCodec::requestActivityNotification(const sp<AMessage> &notify) {
    sp<AMessage> msg = new AMessage(kWhatRequestActivityNotification, this);
    msg->setMessage("notify", notify);
    msg->post();
}

void MediaCodec::requestCpuBoostIfNeeded() {
    if (mCpuBoostRequested) {
        return;
    }
    int32_t colorFormat;
    if (mOutputFormat->contains("hdr-static-info")
            && mOutputFormat->findInt32("color-format", &colorFormat)
            // check format for OMX only, for C2 the format is always opaque since the
            // software rendering doesn't go through client
            && ((mSoftRenderer != NULL && colorFormat == OMX_COLOR_FormatYUV420Planar16)
                    || mOwnerName.equalsIgnoreCase("codec2::software"))) {
        int32_t left, top, right, bottom, width, height;
        int64_t totalPixel = 0;
        if (mOutputFormat->findRect("crop", &left, &top, &right, &bottom)) {
            totalPixel = (right - left + 1) * (bottom - top + 1);
        } else if (mOutputFormat->findInt32("width", &width)
                && mOutputFormat->findInt32("height", &height)) {
            totalPixel = width * height;
        }
        if (totalPixel >= 1920 * 1080) {
            mResourceManagerProxy->addResource(MediaResource::CpuBoostResource());
            mCpuBoostRequested = true;
        }
    }
}

BatteryChecker::BatteryChecker(const sp<AMessage> &msg, int64_t timeoutUs)
    : mTimeoutUs(timeoutUs)
    , mLastActivityTimeUs(-1ll)
    , mBatteryStatNotified(false)
    , mBatteryCheckerGeneration(0)
    , mIsExecuting(false)
    , mBatteryCheckerMsg(msg) {}

void BatteryChecker::onCodecActivity(std::function<void()> batteryOnCb) {
    if (!isExecuting()) {
        // ignore if not executing
        return;
    }
    if (!mBatteryStatNotified) {
        batteryOnCb();
        mBatteryStatNotified = true;
        sp<AMessage> msg = mBatteryCheckerMsg->dup();
        msg->setInt32("generation", mBatteryCheckerGeneration);

        // post checker and clear last activity time
        msg->post(mTimeoutUs);
        mLastActivityTimeUs = -1ll;
    } else {
        // update last activity time
        mLastActivityTimeUs = ALooper::GetNowUs();
    }
}

void BatteryChecker::onCheckBatteryTimer(
        const sp<AMessage> &msg, std::function<void()> batteryOffCb) {
    // ignore if this checker already expired because the client resource was removed
    int32_t generation;
    if (!msg->findInt32("generation", &generation)
            || generation != mBatteryCheckerGeneration) {
        return;
    }

    if (mLastActivityTimeUs < 0ll) {
        // timed out inactive, do not repost checker
        batteryOffCb();
        mBatteryStatNotified = false;
    } else {
        // repost checker and clear last activity time
        msg->post(mTimeoutUs + mLastActivityTimeUs - ALooper::GetNowUs());
        mLastActivityTimeUs = -1ll;
    }
}

void BatteryChecker::onClientRemoved() {
    mBatteryStatNotified = false;
    mBatteryCheckerGeneration++;
}

////////////////////////////////////////////////////////////////////////////////

void MediaCodec::cancelPendingDequeueOperations() {
    if (mFlags & kFlagDequeueInputPending) {
        PostReplyWithError(mDequeueInputReplyID, INVALID_OPERATION);

        ++mDequeueInputTimeoutGeneration;
        mDequeueInputReplyID = 0;
        mFlags &= ~kFlagDequeueInputPending;
    }

    if (mFlags & kFlagDequeueOutputPending) {
        PostReplyWithError(mDequeueOutputReplyID, INVALID_OPERATION);

        ++mDequeueOutputTimeoutGeneration;
        mDequeueOutputReplyID = 0;
        mFlags &= ~kFlagDequeueOutputPending;
    }
}

bool MediaCodec::handleDequeueInputBuffer(const sp<AReplyToken> &replyID, bool newRequest) {
    if (!isExecuting() || (mFlags & kFlagIsAsync)
            || (newRequest && (mFlags & kFlagDequeueInputPending))) {
        PostReplyWithError(replyID, INVALID_OPERATION);
        return true;
    } else if (mFlags & kFlagStickyError) {
        PostReplyWithError(replyID, getStickyError());
        return true;
    }

    ssize_t index = dequeuePortBuffer(kPortIndexInput);

    if (index < 0) {
        CHECK_EQ(index, -EAGAIN);
        return false;
    }

    sp<AMessage> response = new AMessage;
    response->setSize("index", index);
    response->postReply(replyID);

    return true;
}

bool MediaCodec::handleDequeueOutputBuffer(const sp<AReplyToken> &replyID, bool newRequest) {
    if (!isExecuting() || (mFlags & kFlagIsAsync)
            || (newRequest && (mFlags & kFlagDequeueOutputPending))) {
        PostReplyWithError(replyID, INVALID_OPERATION);
    } else if (mFlags & kFlagStickyError) {
        PostReplyWithError(replyID, getStickyError());
    } else if (mFlags & kFlagOutputBuffersChanged) {
        PostReplyWithError(replyID, INFO_OUTPUT_BUFFERS_CHANGED);
        mFlags &= ~kFlagOutputBuffersChanged;
    } else {
        sp<AMessage> response = new AMessage;
        BufferInfo *info = peekNextPortBuffer(kPortIndexOutput);
        if (!info) {
            return false;
        }

        // In synchronous mode, output format change should be handled
        // at dequeue to put the event at the correct order.

        const sp<MediaCodecBuffer> &buffer = info->mData;
        handleOutputFormatChangeIfNeeded(buffer);
        if (mFlags & kFlagOutputFormatChanged) {
            PostReplyWithError(replyID, INFO_FORMAT_CHANGED);
            mFlags &= ~kFlagOutputFormatChanged;
            return true;
        }

        ssize_t index = dequeuePortBuffer(kPortIndexOutput);

        response->setSize("index", index);
        response->setSize("offset", buffer->offset());
        response->setSize("size", buffer->size());

        int64_t timeUs;
        CHECK(buffer->meta()->findInt64("timeUs", &timeUs));

        response->setInt64("timeUs", timeUs);

        int32_t flags;
        CHECK(buffer->meta()->findInt32("flags", &flags));

        response->setInt32("flags", flags);

        statsBufferReceived(timeUs, buffer);

        response->postReply(replyID);
    }

    return true;
}

void MediaCodec::onMessageReceived(const sp<AMessage> &msg) {
    switch (msg->what()) {
        case kWhatCodecNotify:
        {
            int32_t what;
            CHECK(msg->findInt32("what", &what));

            switch (what) {
                case kWhatError:
                {
                    int32_t err, actionCode;
                    CHECK(msg->findInt32("err", &err));
                    CHECK(msg->findInt32("actionCode", &actionCode));

                    ALOGE("Codec reported err %#x, actionCode %d, while in state %d/%s",
                            err, actionCode, mState, stateString(mState).c_str());
                    if (err == DEAD_OBJECT) {
                        mFlags |= kFlagSawMediaServerDie;
                        mFlags &= ~kFlagIsComponentAllocated;
                    }

                    bool sendErrorResponse = true;
                    std::string origin{"kWhatError:"};
                    origin += stateString(mState);

                    switch (mState) {
                        case INITIALIZING:
                        {
                            setState(UNINITIALIZED);
                            break;
                        }

                        case CONFIGURING:
                        {
                            if (actionCode == ACTION_CODE_FATAL) {
                                mediametrics_setInt32(mMetricsHandle, kCodecError, err);
                                mediametrics_setCString(mMetricsHandle, kCodecErrorState,
                                                        stateString(mState).c_str());
                                flushMediametrics();
                                initMediametrics();
                            }
                            setState(actionCode == ACTION_CODE_FATAL ?
                                    UNINITIALIZED : INITIALIZED);
                            break;
                        }

                        case STARTING:
                        {
                            if (actionCode == ACTION_CODE_FATAL) {
                                mediametrics_setInt32(mMetricsHandle, kCodecError, err);
                                mediametrics_setCString(mMetricsHandle, kCodecErrorState,
                                                        stateString(mState).c_str());
                                flushMediametrics();
                                initMediametrics();
                            }
                            setState(actionCode == ACTION_CODE_FATAL ?
                                    UNINITIALIZED : CONFIGURED);
                            break;
                        }

                        case RELEASING:
                        {
                            // Ignore the error, assuming we'll still get
                            // the shutdown complete notification. If we
                            // don't, we'll timeout and force release.
                            sendErrorResponse = false;
                            FALLTHROUGH_INTENDED;
                        }
                        case STOPPING:
                        {
                            if (mFlags & kFlagSawMediaServerDie) {
                                // MediaServer died, there definitely won't
                                // be a shutdown complete notification after
                                // all.

                                // note that we may be directly going from
                                // STOPPING->UNINITIALIZED, instead of the
                                // usual STOPPING->INITIALIZED state.
                                setState(UNINITIALIZED);
                                if (mState == RELEASING) {
                                    mComponentName.clear();
                                }
                                postPendingRepliesAndDeferredMessages(origin + ":dead");
                                sendErrorResponse = false;
                            } else if (!mReplyID) {
                                sendErrorResponse = false;
                            }
                            break;
                        }

                        case FLUSHING:
                        {
                            if (actionCode == ACTION_CODE_FATAL) {
                                mediametrics_setInt32(mMetricsHandle, kCodecError, err);
                                mediametrics_setCString(mMetricsHandle, kCodecErrorState,
                                                        stateString(mState).c_str());
                                flushMediametrics();
                                initMediametrics();

                                setState(UNINITIALIZED);
                            } else {
                                setState(
                                        (mFlags & kFlagIsAsync) ? FLUSHED : STARTED);
                            }
                            break;
                        }

                        case FLUSHED:
                        case STARTED:
                        {
                            sendErrorResponse = (mReplyID != nullptr);

                            setStickyError(err);
                            postActivityNotificationIfPossible();

                            cancelPendingDequeueOperations();

                            if (mFlags & kFlagIsAsync) {
                                onError(err, actionCode);
                            }
                            switch (actionCode) {
                            case ACTION_CODE_TRANSIENT:
                                break;
                            case ACTION_CODE_RECOVERABLE:
                                setState(INITIALIZED);
                                break;
                            default:
                                mediametrics_setInt32(mMetricsHandle, kCodecError, err);
                                mediametrics_setCString(mMetricsHandle, kCodecErrorState,
                                                        stateString(mState).c_str());
                                flushMediametrics();
                                initMediametrics();
                                setState(UNINITIALIZED);
                                break;
                            }
                            break;
                        }

                        default:
                        {
                            sendErrorResponse = (mReplyID != nullptr);

                            setStickyError(err);
                            postActivityNotificationIfPossible();

                            // actionCode in an uninitialized state is always fatal.
                            if (mState == UNINITIALIZED) {
                                actionCode = ACTION_CODE_FATAL;
                            }
                            if (mFlags & kFlagIsAsync) {
                                onError(err, actionCode);
                            }
                            switch (actionCode) {
                            case ACTION_CODE_TRANSIENT:
                                break;
                            case ACTION_CODE_RECOVERABLE:
                                setState(INITIALIZED);
                                break;
                            default:
                                setState(UNINITIALIZED);
                                break;
                            }
                            break;
                        }
                    }

                    if (sendErrorResponse) {
                        // TRICKY: replicate PostReplyWithError logic for
                        //         err code override
                        int32_t finalErr = err;
                        if (mReleasedByResourceManager) {
                            // override the err code if MediaCodec has been
                            // released by ResourceManager.
                            finalErr = DEAD_OBJECT;
                        }
                        postPendingRepliesAndDeferredMessages(origin, finalErr);
                    }
                    break;
                }

                case kWhatComponentAllocated:
                {
                    if (mState == RELEASING || mState == UNINITIALIZED) {
                        // In case a kWhatError or kWhatRelease message came in and replied,
                        // we log a warning and ignore.
                        ALOGW("allocate interrupted by error or release, current state %d/%s",
                              mState, stateString(mState).c_str());
                        break;
                    }
                    CHECK_EQ(mState, INITIALIZING);
                    setState(INITIALIZED);
                    mFlags |= kFlagIsComponentAllocated;

                    CHECK(msg->findString("componentName", &mComponentName));

                    if (mComponentName.c_str()) {
                        mediametrics_setCString(mMetricsHandle, kCodecCodec,
                                                mComponentName.c_str());
                    }

                    const char *owner = mCodecInfo ? mCodecInfo->getOwnerName() : "";
                    if (mComponentName.startsWith("OMX.google.")
                            && strncmp(owner, "default", 8) == 0) {
                        mFlags |= kFlagUsesSoftwareRenderer;
                    } else {
                        mFlags &= ~kFlagUsesSoftwareRenderer;
                    }
                    mOwnerName = owner;

                    if (mComponentName.endsWith(".secure")) {
                        mFlags |= kFlagIsSecure;
                        mediametrics_setInt32(mMetricsHandle, kCodecSecure, 1);
                    } else {
                        mFlags &= ~kFlagIsSecure;
                        mediametrics_setInt32(mMetricsHandle, kCodecSecure, 0);
                    }

                    if (mIsVideo) {
                        // audio codec is currently ignored.
                        mResourceManagerProxy->addResource(
                                MediaResource::CodecResource(mFlags & kFlagIsSecure, mIsVideo));
                    }

                    postPendingRepliesAndDeferredMessages("kWhatComponentAllocated");
                    break;
                }

                case kWhatComponentConfigured:
                {
                    if (mState == RELEASING || mState == UNINITIALIZED || mState == INITIALIZED) {
                        // In case a kWhatError or kWhatRelease message came in and replied,
                        // we log a warning and ignore.
                        ALOGW("configure interrupted by error or release, current state %d/%s",
                              mState, stateString(mState).c_str());
                        break;
                    }
                    CHECK_EQ(mState, CONFIGURING);

                    // reset input surface flag
                    mHaveInputSurface = false;

                    CHECK(msg->findMessage("input-format", &mInputFormat));
                    CHECK(msg->findMessage("output-format", &mOutputFormat));

                    // limit to confirming the opt-in behavior to minimize any behavioral change
                    if (mSurface != nullptr && !mAllowFrameDroppingBySurface) {
                        // signal frame dropping mode in the input format as this may also be
                        // meaningful and confusing for an encoder in a transcoder scenario
                        mInputFormat->setInt32(KEY_ALLOW_FRAME_DROP, mAllowFrameDroppingBySurface);
                    }
                    sp<AMessage> interestingFormat =
                            (mFlags & kFlagIsEncoder) ? mOutputFormat : mInputFormat;
                    ALOGV("[%s] configured as input format: %s, output format: %s",
                            mComponentName.c_str(),
                            mInputFormat->debugString(4).c_str(),
                            mOutputFormat->debugString(4).c_str());
                    int32_t usingSwRenderer;
                    if (mOutputFormat->findInt32("using-sw-renderer", &usingSwRenderer)
                            && usingSwRenderer) {
                        mFlags |= kFlagUsesSoftwareRenderer;
                    }
                    setState(CONFIGURED);
                    postPendingRepliesAndDeferredMessages("kWhatComponentConfigured");

                    // augment our media metrics info, now that we know more things
                    // such as what the codec extracted from any CSD passed in.
                    if (mMetricsHandle != 0) {
                        sp<AMessage> format;
                        if (mConfigureMsg != NULL &&
                            mConfigureMsg->findMessage("format", &format)) {
                                // format includes: mime
                                AString mime;
                                if (format->findString("mime", &mime)) {
                                    mediametrics_setCString(mMetricsHandle, kCodecMime,
                                                            mime.c_str());
                                }
                            }
                        // perhaps video only?
                        int32_t profile = 0;
                        if (interestingFormat->findInt32("profile", &profile)) {
                            mediametrics_setInt32(mMetricsHandle, kCodecProfile, profile);
                        }
                        int32_t level = 0;
                        if (interestingFormat->findInt32("level", &level)) {
                            mediametrics_setInt32(mMetricsHandle, kCodecLevel, level);
                        }
                        // bitrate and bitrate mode, encoder only
                        if (mFlags & kFlagIsEncoder) {
                            // encoder specific values
                            int32_t bitrate_mode = -1;
                            if (mOutputFormat->findInt32(KEY_BITRATE_MODE, &bitrate_mode)) {
                                    mediametrics_setCString(mMetricsHandle, kCodecBitrateMode,
                                          asString_BitrateMode(bitrate_mode));
                            }
                            int32_t bitrate = -1;
                            if (mOutputFormat->findInt32(KEY_BIT_RATE, &bitrate)) {
                                    mediametrics_setInt32(mMetricsHandle, kCodecBitrate, bitrate);
                            }
                        } else {
                            // decoder specific values
                        }
                    }
                    break;
                }

                case kWhatInputSurfaceCreated:
                {
                    if (mState != CONFIGURED) {
                        // state transitioned unexpectedly; we should have replied already.
                        ALOGD("received kWhatInputSurfaceCreated message in state %s",
                                stateString(mState).c_str());
                        break;
                    }
                    // response to initiateCreateInputSurface()
                    status_t err = NO_ERROR;
                    sp<AMessage> response = new AMessage;
                    if (!msg->findInt32("err", &err)) {
                        sp<RefBase> obj;
                        msg->findObject("input-surface", &obj);
                        CHECK(msg->findMessage("input-format", &mInputFormat));
                        CHECK(msg->findMessage("output-format", &mOutputFormat));
                        ALOGV("[%s] input surface created as input format: %s, output format: %s",
                                mComponentName.c_str(),
                                mInputFormat->debugString(4).c_str(),
                                mOutputFormat->debugString(4).c_str());
                        CHECK(obj != NULL);
                        response->setObject("input-surface", obj);
                        mHaveInputSurface = true;
                    } else {
                        response->setInt32("err", err);
                    }
                    postPendingRepliesAndDeferredMessages("kWhatInputSurfaceCreated", response);
                    break;
                }

                case kWhatInputSurfaceAccepted:
                {
                    if (mState != CONFIGURED) {
                        // state transitioned unexpectedly; we should have replied already.
                        ALOGD("received kWhatInputSurfaceAccepted message in state %s",
                                stateString(mState).c_str());
                        break;
                    }
                    // response to initiateSetInputSurface()
                    status_t err = NO_ERROR;
                    sp<AMessage> response = new AMessage();
                    if (!msg->findInt32("err", &err)) {
                        CHECK(msg->findMessage("input-format", &mInputFormat));
                        CHECK(msg->findMessage("output-format", &mOutputFormat));
                        mHaveInputSurface = true;
                    } else {
                        response->setInt32("err", err);
                    }
                    postPendingRepliesAndDeferredMessages("kWhatInputSurfaceAccepted", response);
                    break;
                }

                case kWhatSignaledInputEOS:
                {
                    if (!isExecuting()) {
                        // state transitioned unexpectedly; we should have replied already.
                        ALOGD("received kWhatSignaledInputEOS message in state %s",
                                stateString(mState).c_str());
                        break;
                    }
                    // response to signalEndOfInputStream()
                    sp<AMessage> response = new AMessage;
                    status_t err;
                    if (msg->findInt32("err", &err)) {
                        response->setInt32("err", err);
                    }
                    postPendingRepliesAndDeferredMessages("kWhatSignaledInputEOS", response);
                    break;
                }

                case kWhatStartCompleted:
                {
                    if (mState == RELEASING || mState == UNINITIALIZED) {
                        // In case a kWhatRelease message came in and replied,
                        // we log a warning and ignore.
                        ALOGW("start interrupted by release, current state %d/%s",
                              mState, stateString(mState).c_str());
                        break;
                    }

                    CHECK_EQ(mState, STARTING);
                    if (mIsVideo) {
                        mResourceManagerProxy->addResource(
                                MediaResource::GraphicMemoryResource(getGraphicBufferSize()));
                    }
                    setState(STARTED);
                    postPendingRepliesAndDeferredMessages("kWhatStartCompleted");
                    break;
                }

                case kWhatOutputBuffersChanged:
                {
                    mFlags |= kFlagOutputBuffersChanged;
                    postActivityNotificationIfPossible();
                    break;
                }

                case kWhatOutputFramesRendered:
                {
                    // ignore these in all states except running
                    if (mState != STARTED) {
                        break;
                    }
                    TunnelPeekState previousState = mTunnelPeekState;
                    mTunnelPeekState = TunnelPeekState::kBufferRendered;
                    ALOGV("TunnelPeekState: %s -> %s",
                          asString(previousState),
                          asString(TunnelPeekState::kBufferRendered));
                    // check that we have a notification set
                    if (mOnFrameRenderedNotification != NULL) {
                        sp<AMessage> notify = mOnFrameRenderedNotification->dup();
                        notify->setMessage("data", msg);
                        notify->post();
                    }
                    break;
                }

                case kWhatFirstTunnelFrameReady:
                {
<<<<<<< HEAD
                    if (mState == STARTED && mOnFirstTunnelFrameReadyNotification != nullptr) {
=======
                    if (mState != STARTED) {
                        break;
                    }
                    switch(mTunnelPeekState) {
                        case TunnelPeekState::kDisabledNoBuffer:
                            mTunnelPeekState = TunnelPeekState::kBufferDecoded;
                            ALOGV("TunnelPeekState: %s -> %s",
                                  asString(TunnelPeekState::kDisabledNoBuffer),
                                  asString(TunnelPeekState::kBufferDecoded));
                            break;
                        case TunnelPeekState::kEnabledNoBuffer:
                            mTunnelPeekState = TunnelPeekState::kBufferDecoded;
                            ALOGV("TunnelPeekState: %s -> %s",
                                  asString(TunnelPeekState::kEnabledNoBuffer),
                                  asString(TunnelPeekState::kBufferDecoded));
                            {
                                sp<AMessage> parameters = new AMessage();
                                parameters->setInt32("android._trigger-tunnel-peek", 1);
                                mCodec->signalSetParameters(parameters);
                            }
                            break;
                        default:
                            break;
                    }

                    if (mOnFirstTunnelFrameReadyNotification != nullptr) {
>>>>>>> 0e7d8739
                        sp<AMessage> notify = mOnFirstTunnelFrameReadyNotification->dup();
                        notify->setMessage("data", msg);
                        notify->post();
                    }
                    break;
                }

                case kWhatFillThisBuffer:
                {
                    /* size_t index = */updateBuffers(kPortIndexInput, msg);

                    if (mState == FLUSHING
                            || mState == STOPPING
                            || mState == RELEASING) {
                        returnBuffersToCodecOnPort(kPortIndexInput);
                        break;
                    }

                    if (!mCSD.empty()) {
                        ssize_t index = dequeuePortBuffer(kPortIndexInput);
                        CHECK_GE(index, 0);

                        // If codec specific data had been specified as
                        // part of the format in the call to configure and
                        // if there's more csd left, we submit it here
                        // clients only get access to input buffers once
                        // this data has been exhausted.

                        status_t err = queueCSDInputBuffer(index);

                        if (err != OK) {
                            ALOGE("queueCSDInputBuffer failed w/ error %d",
                                  err);

                            setStickyError(err);
                            postActivityNotificationIfPossible();

                            cancelPendingDequeueOperations();
                        }
                        break;
                    }
                    if (!mLeftover.empty()) {
                        ssize_t index = dequeuePortBuffer(kPortIndexInput);
                        CHECK_GE(index, 0);

                        status_t err = handleLeftover(index);
                        if (err != OK) {
                            setStickyError(err);
                            postActivityNotificationIfPossible();
                            cancelPendingDequeueOperations();
                        }
                        break;
                    }

                    if (mFlags & kFlagIsAsync) {
                        if (!mHaveInputSurface) {
                            if (mState == FLUSHED) {
                                mHavePendingInputBuffers = true;
                            } else {
                                onInputBufferAvailable();
                            }
                        }
                    } else if (mFlags & kFlagDequeueInputPending) {
                        CHECK(handleDequeueInputBuffer(mDequeueInputReplyID));

                        ++mDequeueInputTimeoutGeneration;
                        mFlags &= ~kFlagDequeueInputPending;
                        mDequeueInputReplyID = 0;
                    } else {
                        postActivityNotificationIfPossible();
                    }
                    break;
                }

                case kWhatDrainThisBuffer:
                {
                    /* size_t index = */updateBuffers(kPortIndexOutput, msg);

                    if (mState == FLUSHING
                            || mState == STOPPING
                            || mState == RELEASING) {
                        returnBuffersToCodecOnPort(kPortIndexOutput);
                        break;
                    }

                    if (mFlags & kFlagIsAsync) {
                        sp<RefBase> obj;
                        CHECK(msg->findObject("buffer", &obj));
                        sp<MediaCodecBuffer> buffer = static_cast<MediaCodecBuffer *>(obj.get());

                        // In asynchronous mode, output format change is processed immediately.
                        handleOutputFormatChangeIfNeeded(buffer);
                        onOutputBufferAvailable();
                    } else if (mFlags & kFlagDequeueOutputPending) {
                        CHECK(handleDequeueOutputBuffer(mDequeueOutputReplyID));

                        ++mDequeueOutputTimeoutGeneration;
                        mFlags &= ~kFlagDequeueOutputPending;
                        mDequeueOutputReplyID = 0;
                    } else {
                        postActivityNotificationIfPossible();
                    }

                    break;
                }

                case kWhatEOS:
                {
                    // We already notify the client of this by using the
                    // corresponding flag in "onOutputBufferReady".
                    break;
                }

                case kWhatStopCompleted:
                {
                    if (mState != STOPPING) {
                        ALOGW("Received kWhatStopCompleted in state %d/%s",
                              mState, stateString(mState).c_str());
                        break;
                    }
                    setState(INITIALIZED);
                    if (mReplyID) {
                        postPendingRepliesAndDeferredMessages("kWhatStopCompleted");
                    } else {
                        ALOGW("kWhatStopCompleted: presumably an error occurred earlier, "
                              "but the operation completed anyway. (last reply origin=%s)",
                              mLastReplyOrigin.c_str());
                    }
                    break;
                }

                case kWhatReleaseCompleted:
                {
                    if (mState != RELEASING) {
                        ALOGW("Received kWhatReleaseCompleted in state %d/%s",
                              mState, stateString(mState).c_str());
                        break;
                    }
                    setState(UNINITIALIZED);
                    mComponentName.clear();

                    mFlags &= ~kFlagIsComponentAllocated;

                    // off since we're removing all resources including the battery on
                    if (mBatteryChecker != nullptr) {
                        mBatteryChecker->onClientRemoved();
                    }

                    mResourceManagerProxy->removeClient();
                    mReleaseSurface.reset();

                    if (mReplyID != nullptr) {
                        postPendingRepliesAndDeferredMessages("kWhatReleaseCompleted");
                    }
                    if (mAsyncReleaseCompleteNotification != nullptr) {
                        flushMediametrics();
                        mAsyncReleaseCompleteNotification->post();
                        mAsyncReleaseCompleteNotification.clear();
                    }
                    break;
                }

                case kWhatFlushCompleted:
                {
                    if (mState != FLUSHING) {
                        ALOGW("received FlushCompleted message in state %d/%s",
                                mState, stateString(mState).c_str());
                        break;
                    }

                    if (mFlags & kFlagIsAsync) {
                        setState(FLUSHED);
                    } else {
                        setState(STARTED);
                        mCodec->signalResume();
                    }

                    postPendingRepliesAndDeferredMessages("kWhatFlushCompleted");
                    break;
                }

                default:
                    TRESPASS();
            }
            break;
        }

        case kWhatInit:
        {
            if (mState != UNINITIALIZED) {
                PostReplyWithError(msg, INVALID_OPERATION);
                break;
            }

            if (mReplyID) {
                mDeferredMessages.push_back(msg);
                break;
            }
            sp<AReplyToken> replyID;
            CHECK(msg->senderAwaitsResponse(&replyID));

            mReplyID = replyID;
            setState(INITIALIZING);

            sp<RefBase> codecInfo;
            (void)msg->findObject("codecInfo", &codecInfo);
            AString name;
            CHECK(msg->findString("name", &name));

            sp<AMessage> format = new AMessage;
            if (codecInfo) {
                format->setObject("codecInfo", codecInfo);
            }
            format->setString("componentName", name);

            mCodec->initiateAllocateComponent(format);
            break;
        }

        case kWhatSetNotification:
        {
            sp<AMessage> notify;
            if (msg->findMessage("on-frame-rendered", &notify)) {
                mOnFrameRenderedNotification = notify;
            }
            if (msg->findMessage("first-tunnel-frame-ready", &notify)) {
                mOnFirstTunnelFrameReadyNotification = notify;
            }
            break;
        }

        case kWhatSetCallback:
        {
            sp<AReplyToken> replyID;
            CHECK(msg->senderAwaitsResponse(&replyID));

            if (mState == UNINITIALIZED
                    || mState == INITIALIZING
                    || isExecuting()) {
                // callback can't be set after codec is executing,
                // or before it's initialized (as the callback
                // will be cleared when it goes to INITIALIZED)
                PostReplyWithError(replyID, INVALID_OPERATION);
                break;
            }

            sp<AMessage> callback;
            CHECK(msg->findMessage("callback", &callback));

            mCallback = callback;

            if (mCallback != NULL) {
                ALOGI("MediaCodec will operate in async mode");
                mFlags |= kFlagIsAsync;
            } else {
                mFlags &= ~kFlagIsAsync;
            }

            sp<AMessage> response = new AMessage;
            response->postReply(replyID);
            break;
        }

        case kWhatConfigure:
        {
            if (mState != INITIALIZED) {
                PostReplyWithError(msg, INVALID_OPERATION);
                break;
            }

            if (mReplyID) {
                mDeferredMessages.push_back(msg);
                break;
            }
            sp<AReplyToken> replyID;
            CHECK(msg->senderAwaitsResponse(&replyID));

            sp<RefBase> obj;
            CHECK(msg->findObject("surface", &obj));

            sp<AMessage> format;
            CHECK(msg->findMessage("format", &format));

            int32_t push;
            if (msg->findInt32("push-blank-buffers-on-shutdown", &push) && push != 0) {
                mFlags |= kFlagPushBlankBuffersOnShutdown;
            }

            if (obj != NULL) {
                if (!format->findInt32(KEY_ALLOW_FRAME_DROP, &mAllowFrameDroppingBySurface)) {
                    // allow frame dropping by surface by default
                    mAllowFrameDroppingBySurface = true;
                }

                format->setObject("native-window", obj);
                status_t err = handleSetSurface(static_cast<Surface *>(obj.get()));
                if (err != OK) {
                    PostReplyWithError(replyID, err);
                    break;
                }
            } else {
                // we are not using surface so this variable is not used, but initialize sensibly anyway
                mAllowFrameDroppingBySurface = false;

                handleSetSurface(NULL);
            }

            uint32_t flags;
            CHECK(msg->findInt32("flags", (int32_t *)&flags));
            if (flags & CONFIGURE_FLAG_USE_BLOCK_MODEL) {
                if (!(mFlags & kFlagIsAsync)) {
                    PostReplyWithError(replyID, INVALID_OPERATION);
                    break;
                }
                mFlags |= kFlagUseBlockModel;
            }
            mReplyID = replyID;
            setState(CONFIGURING);

            void *crypto;
            if (!msg->findPointer("crypto", &crypto)) {
                crypto = NULL;
            }

            ALOGV("kWhatConfigure: Old mCrypto: %p (%d)",
                    mCrypto.get(), (mCrypto != NULL ? mCrypto->getStrongCount() : 0));

            mCrypto = static_cast<ICrypto *>(crypto);
            mBufferChannel->setCrypto(mCrypto);

            ALOGV("kWhatConfigure: New mCrypto: %p (%d)",
                    mCrypto.get(), (mCrypto != NULL ? mCrypto->getStrongCount() : 0));

            void *descrambler;
            if (!msg->findPointer("descrambler", &descrambler)) {
                descrambler = NULL;
            }

            mDescrambler = static_cast<IDescrambler *>(descrambler);
            mBufferChannel->setDescrambler(mDescrambler);

            format->setInt32("flags", flags);
            if (flags & CONFIGURE_FLAG_ENCODE) {
                format->setInt32("encoder", true);
                mFlags |= kFlagIsEncoder;
            }

            extractCSD(format);

            int32_t tunneled;
            if (format->findInt32("feature-tunneled-playback", &tunneled) && tunneled != 0) {
                ALOGI("Configuring TUNNELED video playback.");
                mTunneled = true;
            } else {
                mTunneled = false;
            }

            mCodec->initiateConfigureComponent(format);
            break;
        }

        case kWhatSetSurface:
        {
            sp<AReplyToken> replyID;
            CHECK(msg->senderAwaitsResponse(&replyID));

            status_t err = OK;

            switch (mState) {
                case CONFIGURED:
                case STARTED:
                case FLUSHED:
                {
                    sp<RefBase> obj;
                    (void)msg->findObject("surface", &obj);
                    sp<Surface> surface = static_cast<Surface *>(obj.get());
                    if (mSurface == NULL) {
                        // do not support setting surface if it was not set
                        err = INVALID_OPERATION;
                    } else if (obj == NULL) {
                        // do not support unsetting surface
                        err = BAD_VALUE;
                    } else {
                        err = connectToSurface(surface);
                        if (err == ALREADY_EXISTS) {
                            // reconnecting to same surface
                            err = OK;
                        } else {
                            if (err == OK) {
                                if (mFlags & kFlagUsesSoftwareRenderer) {
                                    if (mSoftRenderer != NULL
                                            && (mFlags & kFlagPushBlankBuffersOnShutdown)) {
                                        pushBlankBuffersToNativeWindow(mSurface.get());
                                    }
                                    surface->setDequeueTimeout(-1);
                                    mSoftRenderer = new SoftwareRenderer(surface);
                                    // TODO: check if this was successful
                                } else {
                                    err = mCodec->setSurface(surface);
                                }
                            }
                            if (err == OK) {
                                (void)disconnectFromSurface();
                                mSurface = surface;
                            }
                        }
                    }
                    break;
                }

                default:
                    err = INVALID_OPERATION;
                    break;
            }

            PostReplyWithError(replyID, err);
            break;
        }

        case kWhatCreateInputSurface:
        case kWhatSetInputSurface:
        {
            // Must be configured, but can't have been started yet.
            if (mState != CONFIGURED) {
                PostReplyWithError(msg, INVALID_OPERATION);
                break;
            }

            if (mReplyID) {
                mDeferredMessages.push_back(msg);
                break;
            }
            sp<AReplyToken> replyID;
            CHECK(msg->senderAwaitsResponse(&replyID));

            mReplyID = replyID;
            if (msg->what() == kWhatCreateInputSurface) {
                mCodec->initiateCreateInputSurface();
            } else {
                sp<RefBase> obj;
                CHECK(msg->findObject("input-surface", &obj));

                mCodec->initiateSetInputSurface(
                        static_cast<PersistentSurface *>(obj.get()));
            }
            break;
        }
        case kWhatStart:
        {
            if (mState == FLUSHED) {
                setState(STARTED);
                if (mHavePendingInputBuffers) {
                    onInputBufferAvailable();
                    mHavePendingInputBuffers = false;
                }
                mCodec->signalResume();
                PostReplyWithError(msg, OK);
                break;
            } else if (mState != CONFIGURED) {
                PostReplyWithError(msg, INVALID_OPERATION);
                break;
            }

            if (mReplyID) {
                mDeferredMessages.push_back(msg);
                break;
            }
            sp<AReplyToken> replyID;
            CHECK(msg->senderAwaitsResponse(&replyID));
            TunnelPeekState previousState = mTunnelPeekState;
            mTunnelPeekState = TunnelPeekState::kEnabledNoBuffer;
            ALOGV("TunnelPeekState: %s -> %s",
                  asString(previousState),
                  asString(TunnelPeekState::kEnabledNoBuffer));

            mReplyID = replyID;
            setState(STARTING);

            mCodec->initiateStart();
            break;
        }

        case kWhatStop: {
            if (mReplyID) {
                mDeferredMessages.push_back(msg);
                break;
            }
            [[fallthrough]];
        }
        case kWhatRelease:
        {
            State targetState =
                (msg->what() == kWhatStop) ? INITIALIZED : UNINITIALIZED;

            if ((mState == RELEASING && targetState == UNINITIALIZED)
                    || (mState == STOPPING && targetState == INITIALIZED)) {
                mDeferredMessages.push_back(msg);
                break;
            }

            sp<AReplyToken> replyID;
            CHECK(msg->senderAwaitsResponse(&replyID));

            sp<AMessage> asyncNotify;
            (void)msg->findMessage("async", &asyncNotify);
            // post asyncNotify if going out of scope.
            struct AsyncNotifyPost {
                AsyncNotifyPost(const sp<AMessage> &asyncNotify) : mAsyncNotify(asyncNotify) {}
                ~AsyncNotifyPost() {
                    if (mAsyncNotify) {
                        mAsyncNotify->post();
                    }
                }
                void clear() { mAsyncNotify.clear(); }
            private:
                sp<AMessage> mAsyncNotify;
            } asyncNotifyPost{asyncNotify};

            // already stopped/released
            if (mState == UNINITIALIZED && mReleasedByResourceManager) {
                sp<AMessage> response = new AMessage;
                response->setInt32("err", OK);
                response->postReply(replyID);
                break;
            }

            int32_t reclaimed = 0;
            msg->findInt32("reclaimed", &reclaimed);
            if (reclaimed) {
                if (!mReleasedByResourceManager) {
                    // notify the async client
                    if (mFlags & kFlagIsAsync) {
                        onError(DEAD_OBJECT, ACTION_CODE_FATAL);
                    }
                    mReleasedByResourceManager = true;
                }

                int32_t force = 0;
                msg->findInt32("force", &force);
                if (!force && hasPendingBuffer()) {
                    ALOGW("Can't reclaim codec right now due to pending buffers.");

                    // return WOULD_BLOCK to ask resource manager to retry later.
                    sp<AMessage> response = new AMessage;
                    response->setInt32("err", WOULD_BLOCK);
                    response->postReply(replyID);

                    break;
                }
            }

            bool isReleasingAllocatedComponent =
                    (mFlags & kFlagIsComponentAllocated) && targetState == UNINITIALIZED;
            if (!isReleasingAllocatedComponent // See 1
                    && mState != INITIALIZED
                    && mState != CONFIGURED && !isExecuting()) {
                // 1) Permit release to shut down the component if allocated.
                //
                // 2) We may be in "UNINITIALIZED" state already and
                // also shutdown the encoder/decoder without the
                // client being aware of this if media server died while
                // we were being stopped. The client would assume that
                // after stop() returned, it would be safe to call release()
                // and it should be in this case, no harm to allow a release()
                // if we're already uninitialized.
                sp<AMessage> response = new AMessage;
                // TODO: we shouldn't throw an exception for stop/release. Change this to wait until
                // the previous stop/release completes and then reply with OK.
                status_t err = mState == targetState ? OK : INVALID_OPERATION;
                response->setInt32("err", err);
                if (err == OK && targetState == UNINITIALIZED) {
                    mComponentName.clear();
                }
                response->postReply(replyID);
                break;
            }

            // If we're flushing, configuring or starting  but
            // received a release request, post the reply for the pending call
            // first, and consider it done. The reply token will be replaced
            // after this, and we'll no longer be able to reply.
            if (mState == FLUSHING || mState == CONFIGURING || mState == STARTING) {
                // mReply is always set if in these states.
                postPendingRepliesAndDeferredMessages(
                        std::string("kWhatRelease:") + stateString(mState));
            }
            // If we're stopping but received a release request, post the reply
            // for the pending call if necessary. Note that the reply may have been
            // already posted due to an error.
            if (mState == STOPPING && mReplyID) {
                postPendingRepliesAndDeferredMessages("kWhatRelease:STOPPING");
            }

            if (mFlags & kFlagSawMediaServerDie) {
                // It's dead, Jim. Don't expect initiateShutdown to yield
                // any useful results now...
                // Any pending reply would have been handled at kWhatError.
                setState(UNINITIALIZED);
                if (targetState == UNINITIALIZED) {
                    mComponentName.clear();
                }
                (new AMessage)->postReply(replyID);
                break;
            }

            // If we already have an error, component may not be able to
            // complete the shutdown properly. If we're stopping, post the
            // reply now with an error to unblock the client, client can
            // release after the failure (instead of ANR).
            if (msg->what() == kWhatStop && (mFlags & kFlagStickyError)) {
                // Any pending reply would have been handled at kWhatError.
                PostReplyWithError(replyID, getStickyError());
                break;
            }

            if (asyncNotify != nullptr) {
                if (mSurface != NULL) {
                    if (!mReleaseSurface) {
                        uint64_t usage = 0;
                        if (mSurface->getConsumerUsage(&usage) != OK) {
                            usage = 0;
                        }
                        mReleaseSurface.reset(new ReleaseSurface(usage));
                    }
                    if (mSurface != mReleaseSurface->getSurface()) {
                        status_t err = connectToSurface(mReleaseSurface->getSurface());
                        ALOGW_IF(err != OK, "error connecting to release surface: err = %d", err);
                        if (err == OK && !(mFlags & kFlagUsesSoftwareRenderer)) {
                            err = mCodec->setSurface(mReleaseSurface->getSurface());
                            ALOGW_IF(err != OK, "error setting release surface: err = %d", err);
                        }
                        if (err == OK) {
                            (void)disconnectFromSurface();
                            mSurface = mReleaseSurface->getSurface();
                        }
                    }
                }
            }

            if (mReplyID) {
                // State transition replies are handled above, so this reply
                // would not be related to state transition. As we are
                // shutting down the component, just fail the operation.
                postPendingRepliesAndDeferredMessages("kWhatRelease:reply", UNKNOWN_ERROR);
            }
            mReplyID = replyID;
            setState(msg->what() == kWhatStop ? STOPPING : RELEASING);

            mCodec->initiateShutdown(
                    msg->what() == kWhatStop /* keepComponentAllocated */);

            returnBuffersToCodec(reclaimed);

            if (mSoftRenderer != NULL && (mFlags & kFlagPushBlankBuffersOnShutdown)) {
                pushBlankBuffersToNativeWindow(mSurface.get());
            }

            if (asyncNotify != nullptr) {
                mResourceManagerProxy->markClientForPendingRemoval();
                postPendingRepliesAndDeferredMessages("kWhatRelease:async");
                asyncNotifyPost.clear();
                mAsyncReleaseCompleteNotification = asyncNotify;
            }

            break;
        }

        case kWhatDequeueInputBuffer:
        {
            sp<AReplyToken> replyID;
            CHECK(msg->senderAwaitsResponse(&replyID));

            if (mFlags & kFlagIsAsync) {
                ALOGE("dequeueInputBuffer can't be used in async mode");
                PostReplyWithError(replyID, INVALID_OPERATION);
                break;
            }

            if (mHaveInputSurface) {
                ALOGE("dequeueInputBuffer can't be used with input surface");
                PostReplyWithError(replyID, INVALID_OPERATION);
                break;
            }

            if (handleDequeueInputBuffer(replyID, true /* new request */)) {
                break;
            }

            int64_t timeoutUs;
            CHECK(msg->findInt64("timeoutUs", &timeoutUs));

            if (timeoutUs == 0LL) {
                PostReplyWithError(replyID, -EAGAIN);
                break;
            }

            mFlags |= kFlagDequeueInputPending;
            mDequeueInputReplyID = replyID;

            if (timeoutUs > 0LL) {
                sp<AMessage> timeoutMsg =
                    new AMessage(kWhatDequeueInputTimedOut, this);
                timeoutMsg->setInt32(
                        "generation", ++mDequeueInputTimeoutGeneration);
                timeoutMsg->post(timeoutUs);
            }
            break;
        }

        case kWhatDequeueInputTimedOut:
        {
            int32_t generation;
            CHECK(msg->findInt32("generation", &generation));

            if (generation != mDequeueInputTimeoutGeneration) {
                // Obsolete
                break;
            }

            CHECK(mFlags & kFlagDequeueInputPending);

            PostReplyWithError(mDequeueInputReplyID, -EAGAIN);

            mFlags &= ~kFlagDequeueInputPending;
            mDequeueInputReplyID = 0;
            break;
        }

        case kWhatQueueInputBuffer:
        {
            sp<AReplyToken> replyID;
            CHECK(msg->senderAwaitsResponse(&replyID));

            if (!isExecuting()) {
                PostReplyWithError(replyID, INVALID_OPERATION);
                break;
            } else if (mFlags & kFlagStickyError) {
                PostReplyWithError(replyID, getStickyError());
                break;
            }

            status_t err = UNKNOWN_ERROR;
            if (!mLeftover.empty()) {
                mLeftover.push_back(msg);
                size_t index;
                msg->findSize("index", &index);
                err = handleLeftover(index);
            } else {
                err = onQueueInputBuffer(msg);
            }

            PostReplyWithError(replyID, err);
            break;
        }

        case kWhatDequeueOutputBuffer:
        {
            sp<AReplyToken> replyID;
            CHECK(msg->senderAwaitsResponse(&replyID));

            if (mFlags & kFlagIsAsync) {
                ALOGE("dequeueOutputBuffer can't be used in async mode");
                PostReplyWithError(replyID, INVALID_OPERATION);
                break;
            }

            if (handleDequeueOutputBuffer(replyID, true /* new request */)) {
                break;
            }

            int64_t timeoutUs;
            CHECK(msg->findInt64("timeoutUs", &timeoutUs));

            if (timeoutUs == 0LL) {
                PostReplyWithError(replyID, -EAGAIN);
                break;
            }

            mFlags |= kFlagDequeueOutputPending;
            mDequeueOutputReplyID = replyID;

            if (timeoutUs > 0LL) {
                sp<AMessage> timeoutMsg =
                    new AMessage(kWhatDequeueOutputTimedOut, this);
                timeoutMsg->setInt32(
                        "generation", ++mDequeueOutputTimeoutGeneration);
                timeoutMsg->post(timeoutUs);
            }
            break;
        }

        case kWhatDequeueOutputTimedOut:
        {
            int32_t generation;
            CHECK(msg->findInt32("generation", &generation));

            if (generation != mDequeueOutputTimeoutGeneration) {
                // Obsolete
                break;
            }

            CHECK(mFlags & kFlagDequeueOutputPending);

            PostReplyWithError(mDequeueOutputReplyID, -EAGAIN);

            mFlags &= ~kFlagDequeueOutputPending;
            mDequeueOutputReplyID = 0;
            break;
        }

        case kWhatReleaseOutputBuffer:
        {
            sp<AReplyToken> replyID;
            CHECK(msg->senderAwaitsResponse(&replyID));

            if (!isExecuting()) {
                PostReplyWithError(replyID, INVALID_OPERATION);
                break;
            } else if (mFlags & kFlagStickyError) {
                PostReplyWithError(replyID, getStickyError());
                break;
            }

            status_t err = onReleaseOutputBuffer(msg);

            PostReplyWithError(replyID, err);
            break;
        }

        case kWhatSignalEndOfInputStream:
        {
            if (!isExecuting() || !mHaveInputSurface) {
                PostReplyWithError(msg, INVALID_OPERATION);
                break;
            } else if (mFlags & kFlagStickyError) {
                PostReplyWithError(msg, getStickyError());
                break;
            }

            if (mReplyID) {
                mDeferredMessages.push_back(msg);
                break;
            }
            sp<AReplyToken> replyID;
            CHECK(msg->senderAwaitsResponse(&replyID));

            mReplyID = replyID;
            mCodec->signalEndOfInputStream();
            break;
        }

        case kWhatGetBuffers:
        {
            sp<AReplyToken> replyID;
            CHECK(msg->senderAwaitsResponse(&replyID));
            if (!isExecuting() || (mFlags & kFlagIsAsync)) {
                PostReplyWithError(replyID, INVALID_OPERATION);
                break;
            } else if (mFlags & kFlagStickyError) {
                PostReplyWithError(replyID, getStickyError());
                break;
            }

            int32_t portIndex;
            CHECK(msg->findInt32("portIndex", &portIndex));

            Vector<sp<MediaCodecBuffer> > *dstBuffers;
            CHECK(msg->findPointer("buffers", (void **)&dstBuffers));

            dstBuffers->clear();
            // If we're using input surface (either non-persistent created by
            // createInputSurface(), or persistent set by setInputSurface()),
            // give the client an empty input buffers array.
            if (portIndex != kPortIndexInput || !mHaveInputSurface) {
                if (portIndex == kPortIndexInput) {
                    mBufferChannel->getInputBufferArray(dstBuffers);
                } else {
                    mBufferChannel->getOutputBufferArray(dstBuffers);
                }
            }

            (new AMessage)->postReply(replyID);
            break;
        }

        case kWhatFlush:
        {
            if (!isExecuting()) {
                PostReplyWithError(msg, INVALID_OPERATION);
                break;
            } else if (mFlags & kFlagStickyError) {
                PostReplyWithError(msg, getStickyError());
                break;
            }

            if (mReplyID) {
                mDeferredMessages.push_back(msg);
                break;
            }
            sp<AReplyToken> replyID;
            CHECK(msg->senderAwaitsResponse(&replyID));

            mReplyID = replyID;
            // TODO: skip flushing if already FLUSHED
            setState(FLUSHING);

            mCodec->signalFlush();
            returnBuffersToCodec();
            TunnelPeekState previousState = mTunnelPeekState;
            mTunnelPeekState = TunnelPeekState::kEnabledNoBuffer;
            ALOGV("TunnelPeekState: %s -> %s",
                  asString(previousState),
                  asString(TunnelPeekState::kEnabledNoBuffer));
            break;
        }

        case kWhatGetInputFormat:
        case kWhatGetOutputFormat:
        {
            sp<AMessage> format =
                (msg->what() == kWhatGetOutputFormat ? mOutputFormat : mInputFormat);

            sp<AReplyToken> replyID;
            CHECK(msg->senderAwaitsResponse(&replyID));

            if ((mState != CONFIGURED && mState != STARTING &&
                 mState != STARTED && mState != FLUSHING &&
                 mState != FLUSHED)
                    || format == NULL) {
                PostReplyWithError(replyID, INVALID_OPERATION);
                break;
            } else if (mFlags & kFlagStickyError) {
                PostReplyWithError(replyID, getStickyError());
                break;
            }

            sp<AMessage> response = new AMessage;
            response->setMessage("format", format);
            response->postReply(replyID);
            break;
        }

        case kWhatRequestIDRFrame:
        {
            mCodec->signalRequestIDRFrame();
            break;
        }

        case kWhatRequestActivityNotification:
        {
            CHECK(mActivityNotify == NULL);
            CHECK(msg->findMessage("notify", &mActivityNotify));

            postActivityNotificationIfPossible();
            break;
        }

        case kWhatGetName:
        {
            sp<AReplyToken> replyID;
            CHECK(msg->senderAwaitsResponse(&replyID));

            if (mComponentName.empty()) {
                PostReplyWithError(replyID, INVALID_OPERATION);
                break;
            }

            sp<AMessage> response = new AMessage;
            response->setString("name", mComponentName.c_str());
            response->postReply(replyID);
            break;
        }

        case kWhatGetCodecInfo:
        {
            sp<AReplyToken> replyID;
            CHECK(msg->senderAwaitsResponse(&replyID));

            sp<AMessage> response = new AMessage;
            response->setObject("codecInfo", mCodecInfo);
            response->postReply(replyID);
            break;
        }

        case kWhatSetParameters:
        {
            sp<AReplyToken> replyID;
            CHECK(msg->senderAwaitsResponse(&replyID));

            sp<AMessage> params;
            CHECK(msg->findMessage("params", &params));

            status_t err = onSetParameters(params);

            PostReplyWithError(replyID, err);
            break;
        }

        case kWhatDrmReleaseCrypto:
        {
            onReleaseCrypto(msg);
            break;
        }

        case kWhatCheckBatteryStats:
        {
            if (mBatteryChecker != nullptr) {
                mBatteryChecker->onCheckBatteryTimer(msg, [this] () {
                    mResourceManagerProxy->removeResource(
                            MediaResource::VideoBatteryResource());
                });
            }
            break;
        }

        default:
            TRESPASS();
    }
}

void MediaCodec::handleOutputFormatChangeIfNeeded(const sp<MediaCodecBuffer> &buffer) {
    sp<AMessage> format = buffer->format();
    if (mOutputFormat == format) {
        return;
    }
    if (mFlags & kFlagUseBlockModel) {
        sp<AMessage> diff1 = mOutputFormat->changesFrom(format);
        sp<AMessage> diff2 = format->changesFrom(mOutputFormat);
        std::set<std::string> keys;
        size_t numEntries = diff1->countEntries();
        AMessage::Type type;
        for (size_t i = 0; i < numEntries; ++i) {
            keys.emplace(diff1->getEntryNameAt(i, &type));
        }
        numEntries = diff2->countEntries();
        for (size_t i = 0; i < numEntries; ++i) {
            keys.emplace(diff2->getEntryNameAt(i, &type));
        }
        sp<WrapperObject<std::set<std::string>>> changedKeys{
            new WrapperObject<std::set<std::string>>{std::move(keys)}};
        buffer->meta()->setObject("changedKeys", changedKeys);
    }
    mOutputFormat = format;
    mapFormat(mComponentName, format, nullptr, true);
    ALOGV("[%s] output format changed to: %s",
            mComponentName.c_str(), mOutputFormat->debugString(4).c_str());

    if (mSoftRenderer == NULL &&
            mSurface != NULL &&
            (mFlags & kFlagUsesSoftwareRenderer)) {
        AString mime;
        CHECK(mOutputFormat->findString("mime", &mime));

        // TODO: propagate color aspects to software renderer to allow better
        // color conversion to RGB. For now, just mark dataspace for YUV
        // rendering.
        int32_t dataSpace;
        if (mOutputFormat->findInt32("android._dataspace", &dataSpace)) {
            ALOGD("[%s] setting dataspace on output surface to #%x",
                    mComponentName.c_str(), dataSpace);
            int err = native_window_set_buffers_data_space(
                    mSurface.get(), (android_dataspace)dataSpace);
            ALOGW_IF(err != 0, "failed to set dataspace on surface (%d)", err);
        }
        if (mOutputFormat->contains("hdr-static-info")) {
            HDRStaticInfo info;
            if (ColorUtils::getHDRStaticInfoFromFormat(mOutputFormat, &info)) {
                setNativeWindowHdrMetadata(mSurface.get(), &info);
            }
        }

        sp<ABuffer> hdr10PlusInfo;
        if (mOutputFormat->findBuffer("hdr10-plus-info", &hdr10PlusInfo)
                && hdr10PlusInfo != nullptr && hdr10PlusInfo->size() > 0) {
            native_window_set_buffers_hdr10_plus_metadata(mSurface.get(),
                    hdr10PlusInfo->size(), hdr10PlusInfo->data());
        }

        if (mime.startsWithIgnoreCase("video/")) {
            mSurface->setDequeueTimeout(-1);
            mSoftRenderer = new SoftwareRenderer(mSurface, mRotationDegrees);
        }
    }

    requestCpuBoostIfNeeded();

    if (mFlags & kFlagIsEncoder) {
        // Before we announce the format change we should
        // collect codec specific data and amend the output
        // format as necessary.
        int32_t flags = 0;
        (void) buffer->meta()->findInt32("flags", &flags);
        if ((flags & BUFFER_FLAG_CODECCONFIG) && !(mFlags & kFlagIsSecure)) {
            status_t err =
                amendOutputFormatWithCodecSpecificData(buffer);

            if (err != OK) {
                ALOGE("Codec spit out malformed codec "
                      "specific data!");
            }
        }
    }
    if (mFlags & kFlagIsAsync) {
        onOutputFormatChanged();
    } else {
        mFlags |= kFlagOutputFormatChanged;
        postActivityNotificationIfPossible();
    }

    // Notify mCrypto of video resolution changes
    if (mCrypto != NULL) {
        int32_t left, top, right, bottom, width, height;
        if (mOutputFormat->findRect("crop", &left, &top, &right, &bottom)) {
            mCrypto->notifyResolution(right - left + 1, bottom - top + 1);
        } else if (mOutputFormat->findInt32("width", &width)
                && mOutputFormat->findInt32("height", &height)) {
            mCrypto->notifyResolution(width, height);
        }
    }
}

void MediaCodec::extractCSD(const sp<AMessage> &format) {
    mCSD.clear();

    size_t i = 0;
    for (;;) {
        sp<ABuffer> csd;
        if (!format->findBuffer(AStringPrintf("csd-%u", i).c_str(), &csd)) {
            break;
        }
        if (csd->size() == 0) {
            ALOGW("csd-%zu size is 0", i);
        }

        mCSD.push_back(csd);
        ++i;
    }

    ALOGV("Found %zu pieces of codec specific data.", mCSD.size());
}

status_t MediaCodec::queueCSDInputBuffer(size_t bufferIndex) {
    CHECK(!mCSD.empty());

    sp<ABuffer> csd = *mCSD.begin();
    mCSD.erase(mCSD.begin());
    std::shared_ptr<C2Buffer> c2Buffer;
    sp<hardware::HidlMemory> memory;
    size_t offset = 0;

    if (mFlags & kFlagUseBlockModel) {
        if (hasCryptoOrDescrambler()) {
            constexpr size_t kInitialDealerCapacity = 1048576;  // 1MB
            thread_local sp<MemoryDealer> sDealer = new MemoryDealer(
                    kInitialDealerCapacity, "CSD(1MB)");
            sp<IMemory> mem = sDealer->allocate(csd->size());
            if (mem == nullptr) {
                size_t newDealerCapacity = sDealer->getMemoryHeap()->getSize() * 2;
                while (csd->size() * 2 > newDealerCapacity) {
                    newDealerCapacity *= 2;
                }
                sDealer = new MemoryDealer(
                        newDealerCapacity,
                        AStringPrintf("CSD(%dMB)", newDealerCapacity / 1048576).c_str());
                mem = sDealer->allocate(csd->size());
            }
            memcpy(mem->unsecurePointer(), csd->data(), csd->size());
            ssize_t heapOffset;
            memory = hardware::fromHeap(mem->getMemory(&heapOffset, nullptr));
            offset += heapOffset;
        } else {
            std::shared_ptr<C2LinearBlock> block =
                FetchLinearBlock(csd->size(), {std::string{mComponentName.c_str()}});
            C2WriteView view{block->map().get()};
            if (view.error() != C2_OK) {
                return -EINVAL;
            }
            if (csd->size() > view.capacity()) {
                return -EINVAL;
            }
            memcpy(view.base(), csd->data(), csd->size());
            c2Buffer = C2Buffer::CreateLinearBuffer(block->share(0, csd->size(), C2Fence{}));
        }
    } else {
        const BufferInfo &info = mPortBuffers[kPortIndexInput][bufferIndex];
        const sp<MediaCodecBuffer> &codecInputData = info.mData;

        if (csd->size() > codecInputData->capacity()) {
            return -EINVAL;
        }
        if (codecInputData->data() == NULL) {
            ALOGV("Input buffer %zu is not properly allocated", bufferIndex);
            return -EINVAL;
        }

        memcpy(codecInputData->data(), csd->data(), csd->size());
    }

    AString errorDetailMsg;

    sp<AMessage> msg = new AMessage(kWhatQueueInputBuffer, this);
    msg->setSize("index", bufferIndex);
    msg->setSize("offset", 0);
    msg->setSize("size", csd->size());
    msg->setInt64("timeUs", 0LL);
    msg->setInt32("flags", BUFFER_FLAG_CODECCONFIG);
    msg->setPointer("errorDetailMsg", &errorDetailMsg);
    if (c2Buffer) {
        sp<WrapperObject<std::shared_ptr<C2Buffer>>> obj{
            new WrapperObject<std::shared_ptr<C2Buffer>>{c2Buffer}};
        msg->setObject("c2buffer", obj);
        msg->setMessage("tunings", new AMessage);
    } else if (memory) {
        sp<WrapperObject<sp<hardware::HidlMemory>>> obj{
            new WrapperObject<sp<hardware::HidlMemory>>{memory}};
        msg->setObject("memory", obj);
        msg->setMessage("tunings", new AMessage);
    }

    return onQueueInputBuffer(msg);
}

void MediaCodec::setState(State newState) {
    if (newState == INITIALIZED || newState == UNINITIALIZED) {
        delete mSoftRenderer;
        mSoftRenderer = NULL;

        if ( mCrypto != NULL ) {
            ALOGV("setState: ~mCrypto: %p (%d)",
                    mCrypto.get(), (mCrypto != NULL ? mCrypto->getStrongCount() : 0));
        }
        mCrypto.clear();
        mDescrambler.clear();
        handleSetSurface(NULL);

        mInputFormat.clear();
        mOutputFormat.clear();
        mFlags &= ~kFlagOutputFormatChanged;
        mFlags &= ~kFlagOutputBuffersChanged;
        mFlags &= ~kFlagStickyError;
        mFlags &= ~kFlagIsEncoder;
        mFlags &= ~kFlagIsAsync;
        mStickyError = OK;

        mActivityNotify.clear();
        mCallback.clear();
    }

    if (newState == UNINITIALIZED) {
        // return any straggling buffers, e.g. if we got here on an error
        returnBuffersToCodec();

        // The component is gone, mediaserver's probably back up already
        // but should definitely be back up should we try to instantiate
        // another component.. and the cycle continues.
        mFlags &= ~kFlagSawMediaServerDie;
    }

    mState = newState;

    if (mBatteryChecker != nullptr) {
        mBatteryChecker->setExecuting(isExecuting());
    }

    cancelPendingDequeueOperations();
}

void MediaCodec::returnBuffersToCodec(bool isReclaim) {
    returnBuffersToCodecOnPort(kPortIndexInput, isReclaim);
    returnBuffersToCodecOnPort(kPortIndexOutput, isReclaim);
}

void MediaCodec::returnBuffersToCodecOnPort(int32_t portIndex, bool isReclaim) {
    CHECK(portIndex == kPortIndexInput || portIndex == kPortIndexOutput);
    Mutex::Autolock al(mBufferLock);

    if (portIndex == kPortIndexInput) {
        mLeftover.clear();
    }
    for (size_t i = 0; i < mPortBuffers[portIndex].size(); ++i) {
        BufferInfo *info = &mPortBuffers[portIndex][i];

        if (info->mData != nullptr) {
            sp<MediaCodecBuffer> buffer = info->mData;
            if (isReclaim && info->mOwnedByClient) {
                ALOGD("port %d buffer %zu still owned by client when codec is reclaimed",
                        portIndex, i);
            } else {
                info->mOwnedByClient = false;
                info->mData.clear();
            }
            mBufferChannel->discardBuffer(buffer);
        }
    }

    mAvailPortBuffers[portIndex].clear();
}

size_t MediaCodec::updateBuffers(
        int32_t portIndex, const sp<AMessage> &msg) {
    CHECK(portIndex == kPortIndexInput || portIndex == kPortIndexOutput);
    size_t index;
    CHECK(msg->findSize("index", &index));
    sp<RefBase> obj;
    CHECK(msg->findObject("buffer", &obj));
    sp<MediaCodecBuffer> buffer = static_cast<MediaCodecBuffer *>(obj.get());

    {
        Mutex::Autolock al(mBufferLock);
        if (mPortBuffers[portIndex].size() <= index) {
            mPortBuffers[portIndex].resize(align(index + 1, kNumBuffersAlign));
        }
        mPortBuffers[portIndex][index].mData = buffer;
    }
    mAvailPortBuffers[portIndex].push_back(index);

    return index;
}

status_t MediaCodec::onQueueInputBuffer(const sp<AMessage> &msg) {
    size_t index;
    size_t offset;
    size_t size;
    int64_t timeUs;
    uint32_t flags;
    CHECK(msg->findSize("index", &index));
    CHECK(msg->findInt64("timeUs", &timeUs));
    CHECK(msg->findInt32("flags", (int32_t *)&flags));
    std::shared_ptr<C2Buffer> c2Buffer;
    sp<hardware::HidlMemory> memory;
    sp<RefBase> obj;
    if (msg->findObject("c2buffer", &obj)) {
        CHECK(obj);
        c2Buffer = static_cast<WrapperObject<std::shared_ptr<C2Buffer>> *>(obj.get())->value;
    } else if (msg->findObject("memory", &obj)) {
        CHECK(obj);
        memory = static_cast<WrapperObject<sp<hardware::HidlMemory>> *>(obj.get())->value;
        CHECK(msg->findSize("offset", &offset));
    } else {
        CHECK(msg->findSize("offset", &offset));
    }
    const CryptoPlugin::SubSample *subSamples;
    size_t numSubSamples;
    const uint8_t *key;
    const uint8_t *iv;
    CryptoPlugin::Mode mode = CryptoPlugin::kMode_Unencrypted;

    // We allow the simpler queueInputBuffer API to be used even in
    // secure mode, by fabricating a single unencrypted subSample.
    CryptoPlugin::SubSample ss;
    CryptoPlugin::Pattern pattern;

    if (msg->findSize("size", &size)) {
        if (hasCryptoOrDescrambler()) {
            ss.mNumBytesOfClearData = size;
            ss.mNumBytesOfEncryptedData = 0;

            subSamples = &ss;
            numSubSamples = 1;
            key = NULL;
            iv = NULL;
            pattern.mEncryptBlocks = 0;
            pattern.mSkipBlocks = 0;
        }
    } else if (!c2Buffer) {
        if (!hasCryptoOrDescrambler()) {
            ALOGE("[%s] queuing secure buffer without mCrypto or mDescrambler!",
                    mComponentName.c_str());
            return -EINVAL;
        }

        CHECK(msg->findPointer("subSamples", (void **)&subSamples));
        CHECK(msg->findSize("numSubSamples", &numSubSamples));
        CHECK(msg->findPointer("key", (void **)&key));
        CHECK(msg->findPointer("iv", (void **)&iv));
        CHECK(msg->findInt32("encryptBlocks", (int32_t *)&pattern.mEncryptBlocks));
        CHECK(msg->findInt32("skipBlocks", (int32_t *)&pattern.mSkipBlocks));

        int32_t tmp;
        CHECK(msg->findInt32("mode", &tmp));

        mode = (CryptoPlugin::Mode)tmp;

        size = 0;
        for (size_t i = 0; i < numSubSamples; ++i) {
            size += subSamples[i].mNumBytesOfClearData;
            size += subSamples[i].mNumBytesOfEncryptedData;
        }
    }

    if (index >= mPortBuffers[kPortIndexInput].size()) {
        return -ERANGE;
    }

    BufferInfo *info = &mPortBuffers[kPortIndexInput][index];
    sp<MediaCodecBuffer> buffer = info->mData;

    if (c2Buffer || memory) {
        sp<AMessage> tunings;
        CHECK(msg->findMessage("tunings", &tunings));
        onSetParameters(tunings);

        status_t err = OK;
        if (c2Buffer) {
            err = mBufferChannel->attachBuffer(c2Buffer, buffer);
        } else if (memory) {
            err = mBufferChannel->attachEncryptedBuffer(
                    memory, (mFlags & kFlagIsSecure), key, iv, mode, pattern,
                    offset, subSamples, numSubSamples, buffer);
        } else {
            err = UNKNOWN_ERROR;
        }

        if (err == OK && !buffer->asC2Buffer()
                && c2Buffer && c2Buffer->data().type() == C2BufferData::LINEAR) {
            C2ConstLinearBlock block{c2Buffer->data().linearBlocks().front()};
            if (block.size() > buffer->size()) {
                C2ConstLinearBlock leftover = block.subBlock(
                        block.offset() + buffer->size(), block.size() - buffer->size());
                sp<WrapperObject<std::shared_ptr<C2Buffer>>> obj{
                    new WrapperObject<std::shared_ptr<C2Buffer>>{
                        C2Buffer::CreateLinearBuffer(leftover)}};
                msg->setObject("c2buffer", obj);
                mLeftover.push_front(msg);
                // Not sending EOS if we have leftovers
                flags &= ~BUFFER_FLAG_EOS;
            }
        }

        offset = buffer->offset();
        size = buffer->size();
        if (err != OK) {
            return err;
        }
    }

    if (buffer == nullptr || !info->mOwnedByClient) {
        return -EACCES;
    }

    if (offset + size > buffer->capacity()) {
        return -EINVAL;
    }

    buffer->setRange(offset, size);
    buffer->meta()->setInt64("timeUs", timeUs);
    if (flags & BUFFER_FLAG_EOS) {
        buffer->meta()->setInt32("eos", true);
    }

    if (flags & BUFFER_FLAG_CODECCONFIG) {
        buffer->meta()->setInt32("csd", true);
    }

    status_t err = OK;
    if (hasCryptoOrDescrambler() && !c2Buffer && !memory) {
        AString *errorDetailMsg;
        CHECK(msg->findPointer("errorDetailMsg", (void **)&errorDetailMsg));
        // Notify mCrypto of video resolution changes
        if (mTunneled && mCrypto != NULL) {
            int32_t width, height;
            if (mInputFormat->findInt32("width", &width) &&
                mInputFormat->findInt32("height", &height) && width > 0 && height > 0) {
                if (width != mTunneledInputWidth || height != mTunneledInputHeight) {
                    mTunneledInputWidth = width;
                    mTunneledInputHeight = height;
                    mCrypto->notifyResolution(width, height);
                }
            }
        }
        err = mBufferChannel->queueSecureInputBuffer(
                buffer,
                (mFlags & kFlagIsSecure),
                key,
                iv,
                mode,
                pattern,
                subSamples,
                numSubSamples,
                errorDetailMsg);
        if (err != OK) {
            mediametrics_setInt32(mMetricsHandle, kCodecQueueSecureInputBufferError, err);
            ALOGW("Log queueSecureInputBuffer error: %d", err);
        }
    } else {
        err = mBufferChannel->queueInputBuffer(buffer);
        if (err != OK) {
            mediametrics_setInt32(mMetricsHandle, kCodecQueueInputBufferError, err);
            ALOGW("Log queueInputBuffer error: %d", err);
        }
    }

    if (err == OK) {
        // synchronization boundary for getBufferAndFormat
        Mutex::Autolock al(mBufferLock);
        info->mOwnedByClient = false;
        info->mData.clear();

        statsBufferSent(timeUs);
    }

    return err;
}

status_t MediaCodec::handleLeftover(size_t index) {
    if (mLeftover.empty()) {
        return OK;
    }
    sp<AMessage> msg = mLeftover.front();
    mLeftover.pop_front();
    msg->setSize("index", index);
    return onQueueInputBuffer(msg);
}

//static
size_t MediaCodec::CreateFramesRenderedMessage(
        const std::list<FrameRenderTracker::Info> &done, sp<AMessage> &msg) {
    size_t index = 0;

    for (std::list<FrameRenderTracker::Info>::const_iterator it = done.cbegin();
            it != done.cend(); ++it) {
        if (it->getRenderTimeNs() < 0) {
            continue; // dropped frame from tracking
        }
        msg->setInt64(AStringPrintf("%zu-media-time-us", index).c_str(), it->getMediaTimeUs());
        msg->setInt64(AStringPrintf("%zu-system-nano", index).c_str(), it->getRenderTimeNs());
        ++index;
    }
    return index;
}

status_t MediaCodec::onReleaseOutputBuffer(const sp<AMessage> &msg) {
    size_t index;
    CHECK(msg->findSize("index", &index));

    int32_t render;
    if (!msg->findInt32("render", &render)) {
        render = 0;
    }

    if (!isExecuting()) {
        return -EINVAL;
    }

    if (index >= mPortBuffers[kPortIndexOutput].size()) {
        return -ERANGE;
    }

    BufferInfo *info = &mPortBuffers[kPortIndexOutput][index];

    if (info->mData == nullptr || !info->mOwnedByClient) {
        return -EACCES;
    }

    // synchronization boundary for getBufferAndFormat
    sp<MediaCodecBuffer> buffer;
    {
        Mutex::Autolock al(mBufferLock);
        info->mOwnedByClient = false;
        buffer = info->mData;
        info->mData.clear();
    }

    if (render && buffer->size() != 0) {
        int64_t mediaTimeUs = -1;
        buffer->meta()->findInt64("timeUs", &mediaTimeUs);

        int64_t renderTimeNs = 0;
        if (!msg->findInt64("timestampNs", &renderTimeNs)) {
            // use media timestamp if client did not request a specific render timestamp
            ALOGV("using buffer PTS of %lld", (long long)mediaTimeUs);
            renderTimeNs = mediaTimeUs * 1000;
        }

        if (mSoftRenderer != NULL) {
            std::list<FrameRenderTracker::Info> doneFrames = mSoftRenderer->render(
                    buffer->data(), buffer->size(), mediaTimeUs, renderTimeNs,
                    mPortBuffers[kPortIndexOutput].size(), buffer->format());

            // if we are running, notify rendered frames
            if (!doneFrames.empty() && mState == STARTED && mOnFrameRenderedNotification != NULL) {
                sp<AMessage> notify = mOnFrameRenderedNotification->dup();
                sp<AMessage> data = new AMessage;
                if (CreateFramesRenderedMessage(doneFrames, data)) {
                    notify->setMessage("data", data);
                    notify->post();
                }
            }
        }
        status_t err = mBufferChannel->renderOutputBuffer(buffer, renderTimeNs);

        if (err == NO_INIT) {
            ALOGE("rendering to non-initilized(obsolete) surface");
            return err;
        }
        if (err != OK) {
            ALOGI("rendring output error %d", err);
        }
    } else {
        mBufferChannel->discardBuffer(buffer);
    }

    return OK;
}

MediaCodec::BufferInfo *MediaCodec::peekNextPortBuffer(int32_t portIndex) {
    CHECK(portIndex == kPortIndexInput || portIndex == kPortIndexOutput);

    List<size_t> *availBuffers = &mAvailPortBuffers[portIndex];

    if (availBuffers->empty()) {
        return nullptr;
    }

    return &mPortBuffers[portIndex][*availBuffers->begin()];
}

ssize_t MediaCodec::dequeuePortBuffer(int32_t portIndex) {
    CHECK(portIndex == kPortIndexInput || portIndex == kPortIndexOutput);

    BufferInfo *info = peekNextPortBuffer(portIndex);
    if (!info) {
        return -EAGAIN;
    }

    List<size_t> *availBuffers = &mAvailPortBuffers[portIndex];
    size_t index = *availBuffers->begin();
    CHECK_EQ(info, &mPortBuffers[portIndex][index]);
    availBuffers->erase(availBuffers->begin());

    CHECK(!info->mOwnedByClient);
    {
        Mutex::Autolock al(mBufferLock);
        info->mOwnedByClient = true;

        // set image-data
        if (info->mData->format() != NULL) {
            sp<ABuffer> imageData;
            if (info->mData->format()->findBuffer("image-data", &imageData)) {
                info->mData->meta()->setBuffer("image-data", imageData);
            }
            int32_t left, top, right, bottom;
            if (info->mData->format()->findRect("crop", &left, &top, &right, &bottom)) {
                info->mData->meta()->setRect("crop-rect", left, top, right, bottom);
            }
        }
    }

    return index;
}

status_t MediaCodec::connectToSurface(const sp<Surface> &surface) {
    status_t err = OK;
    if (surface != NULL) {
        uint64_t oldId, newId;
        if (mSurface != NULL
                && surface->getUniqueId(&newId) == NO_ERROR
                && mSurface->getUniqueId(&oldId) == NO_ERROR
                && newId == oldId) {
            ALOGI("[%s] connecting to the same surface. Nothing to do.", mComponentName.c_str());
            return ALREADY_EXISTS;
        }

        err = nativeWindowConnect(surface.get(), "connectToSurface");
        if (err == OK) {
            // Require a fresh set of buffers after each connect by using a unique generation
            // number. Rely on the fact that max supported process id by Linux is 2^22.
            // PID is never 0 so we don't have to worry that we use the default generation of 0.
            // TODO: come up with a unique scheme if other producers also set the generation number.
            static uint32_t mSurfaceGeneration = 0;
            uint32_t generation = (getpid() << 10) | (++mSurfaceGeneration & ((1 << 10) - 1));
            surface->setGenerationNumber(generation);
            ALOGI("[%s] setting surface generation to %u", mComponentName.c_str(), generation);

            // HACK: clear any free buffers. Remove when connect will automatically do this.
            // This is needed as the consumer may be holding onto stale frames that it can reattach
            // to this surface after disconnect/connect, and those free frames would inherit the new
            // generation number. Disconnecting after setting a unique generation prevents this.
            nativeWindowDisconnect(surface.get(), "connectToSurface(reconnect)");
            err = nativeWindowConnect(surface.get(), "connectToSurface(reconnect)");
        }

        if (err != OK) {
            ALOGE("nativeWindowConnect returned an error: %s (%d)", strerror(-err), err);
        } else {
            if (!mAllowFrameDroppingBySurface) {
                disableLegacyBufferDropPostQ(surface);
            }
        }
    }
    // do not return ALREADY_EXISTS unless surfaces are the same
    return err == ALREADY_EXISTS ? BAD_VALUE : err;
}

status_t MediaCodec::disconnectFromSurface() {
    status_t err = OK;
    if (mSurface != NULL) {
        // Resetting generation is not technically needed, but there is no need to keep it either
        mSurface->setGenerationNumber(0);
        err = nativeWindowDisconnect(mSurface.get(), "disconnectFromSurface");
        if (err != OK) {
            ALOGW("nativeWindowDisconnect returned an error: %s (%d)", strerror(-err), err);
        }
        // assume disconnected even on error
        mSurface.clear();
    }
    return err;
}

status_t MediaCodec::handleSetSurface(const sp<Surface> &surface) {
    status_t err = OK;
    if (mSurface != NULL) {
        (void)disconnectFromSurface();
    }
    if (surface != NULL) {
        err = connectToSurface(surface);
        if (err == OK) {
            mSurface = surface;
        }
    }
    return err;
}

void MediaCodec::onInputBufferAvailable() {
    int32_t index;
    while ((index = dequeuePortBuffer(kPortIndexInput)) >= 0) {
        sp<AMessage> msg = mCallback->dup();
        msg->setInt32("callbackID", CB_INPUT_AVAILABLE);
        msg->setInt32("index", index);
        msg->post();
    }
}

void MediaCodec::onOutputBufferAvailable() {
    int32_t index;
    while ((index = dequeuePortBuffer(kPortIndexOutput)) >= 0) {
        const sp<MediaCodecBuffer> &buffer =
            mPortBuffers[kPortIndexOutput][index].mData;
        sp<AMessage> msg = mCallback->dup();
        msg->setInt32("callbackID", CB_OUTPUT_AVAILABLE);
        msg->setInt32("index", index);
        msg->setSize("offset", buffer->offset());
        msg->setSize("size", buffer->size());

        int64_t timeUs;
        CHECK(buffer->meta()->findInt64("timeUs", &timeUs));

        msg->setInt64("timeUs", timeUs);

        int32_t flags;
        CHECK(buffer->meta()->findInt32("flags", &flags));

        msg->setInt32("flags", flags);

        statsBufferReceived(timeUs, buffer);

        msg->post();
    }
}

void MediaCodec::onError(status_t err, int32_t actionCode, const char *detail) {
    if (mCallback != NULL) {
        sp<AMessage> msg = mCallback->dup();
        msg->setInt32("callbackID", CB_ERROR);
        msg->setInt32("err", err);
        msg->setInt32("actionCode", actionCode);

        if (detail != NULL) {
            msg->setString("detail", detail);
        }

        msg->post();
    }
}

void MediaCodec::onOutputFormatChanged() {
    if (mCallback != NULL) {
        sp<AMessage> msg = mCallback->dup();
        msg->setInt32("callbackID", CB_OUTPUT_FORMAT_CHANGED);
        msg->setMessage("format", mOutputFormat);
        msg->post();
    }
}

void MediaCodec::postActivityNotificationIfPossible() {
    if (mActivityNotify == NULL) {
        return;
    }

    bool isErrorOrOutputChanged =
            (mFlags & (kFlagStickyError
                    | kFlagOutputBuffersChanged
                    | kFlagOutputFormatChanged));

    if (isErrorOrOutputChanged
            || !mAvailPortBuffers[kPortIndexInput].empty()
            || !mAvailPortBuffers[kPortIndexOutput].empty()) {
        mActivityNotify->setInt32("input-buffers",
                mAvailPortBuffers[kPortIndexInput].size());

        if (isErrorOrOutputChanged) {
            // we want consumer to dequeue as many times as it can
            mActivityNotify->setInt32("output-buffers", INT32_MAX);
        } else {
            mActivityNotify->setInt32("output-buffers",
                    mAvailPortBuffers[kPortIndexOutput].size());
        }
        mActivityNotify->post();
        mActivityNotify.clear();
    }
}

status_t MediaCodec::setParameters(const sp<AMessage> &params) {
    sp<AMessage> msg = new AMessage(kWhatSetParameters, this);
    msg->setMessage("params", params);

    sp<AMessage> response;
    return PostAndAwaitResponse(msg, &response);
}

status_t MediaCodec::onSetParameters(const sp<AMessage> &params) {
    updateLowLatency(params);
    mapFormat(mComponentName, params, nullptr, false);
    updateTunnelPeek(params);
    mCodec->signalSetParameters(params);

    return OK;
}

status_t MediaCodec::amendOutputFormatWithCodecSpecificData(
        const sp<MediaCodecBuffer> &buffer) {
    AString mime;
    CHECK(mOutputFormat->findString("mime", &mime));

    if (!strcasecmp(mime.c_str(), MEDIA_MIMETYPE_VIDEO_AVC)) {
        // Codec specific data should be SPS and PPS in a single buffer,
        // each prefixed by a startcode (0x00 0x00 0x00 0x01).
        // We separate the two and put them into the output format
        // under the keys "csd-0" and "csd-1".

        unsigned csdIndex = 0;

        const uint8_t *data = buffer->data();
        size_t size = buffer->size();

        const uint8_t *nalStart;
        size_t nalSize;
        while (getNextNALUnit(&data, &size, &nalStart, &nalSize, true) == OK) {
            sp<ABuffer> csd = new ABuffer(nalSize + 4);
            memcpy(csd->data(), "\x00\x00\x00\x01", 4);
            memcpy(csd->data() + 4, nalStart, nalSize);

            mOutputFormat->setBuffer(
                    AStringPrintf("csd-%u", csdIndex).c_str(), csd);

            ++csdIndex;
        }

        if (csdIndex != 2) {
            return ERROR_MALFORMED;
        }
    } else {
        // For everything else we just stash the codec specific data into
        // the output format as a single piece of csd under "csd-0".
        sp<ABuffer> csd = new ABuffer(buffer->size());
        memcpy(csd->data(), buffer->data(), buffer->size());
        csd->setRange(0, buffer->size());
        mOutputFormat->setBuffer("csd-0", csd);
    }

    return OK;
}

void MediaCodec::postPendingRepliesAndDeferredMessages(
        std::string origin, status_t err /* = OK */) {
    sp<AMessage> response{new AMessage};
    if (err != OK) {
        response->setInt32("err", err);
    }
    postPendingRepliesAndDeferredMessages(origin, response);
}

void MediaCodec::postPendingRepliesAndDeferredMessages(
        std::string origin, const sp<AMessage> &response) {
    LOG_ALWAYS_FATAL_IF(
            !mReplyID,
            "postPendingRepliesAndDeferredMessages: mReplyID == null, from %s following %s",
            origin.c_str(),
            mLastReplyOrigin.c_str());
    mLastReplyOrigin = origin;
    response->postReply(mReplyID);
    mReplyID.clear();
    ALOGV_IF(!mDeferredMessages.empty(),
            "posting %zu deferred messages", mDeferredMessages.size());
    for (sp<AMessage> msg : mDeferredMessages) {
        msg->post();
    }
    mDeferredMessages.clear();
}

std::string MediaCodec::stateString(State state) {
    const char *rval = NULL;
    char rawbuffer[16]; // room for "%d"

    switch (state) {
        case UNINITIALIZED: rval = "UNINITIALIZED"; break;
        case INITIALIZING: rval = "INITIALIZING"; break;
        case INITIALIZED: rval = "INITIALIZED"; break;
        case CONFIGURING: rval = "CONFIGURING"; break;
        case CONFIGURED: rval = "CONFIGURED"; break;
        case STARTING: rval = "STARTING"; break;
        case STARTED: rval = "STARTED"; break;
        case FLUSHING: rval = "FLUSHING"; break;
        case FLUSHED: rval = "FLUSHED"; break;
        case STOPPING: rval = "STOPPING"; break;
        case RELEASING: rval = "RELEASING"; break;
        default:
            snprintf(rawbuffer, sizeof(rawbuffer), "%d", state);
            rval = rawbuffer;
            break;
    }
    return rval;
}

// static
status_t MediaCodec::CanFetchLinearBlock(
        const std::vector<std::string> &names, bool *isCompatible) {
    *isCompatible = false;
    if (names.size() == 0) {
        *isCompatible = true;
        return OK;
    }
    const CodecListCache &cache = GetCodecListCache();
    for (const std::string &name : names) {
        auto it = cache.mCodecInfoMap.find(name);
        if (it == cache.mCodecInfoMap.end()) {
            return NAME_NOT_FOUND;
        }
        const char *owner = it->second->getOwnerName();
        if (owner == nullptr || strncmp(owner, "default", 8) == 0) {
            *isCompatible = false;
            return OK;
        } else if (strncmp(owner, "codec2::", 8) != 0) {
            return NAME_NOT_FOUND;
        }
    }
    return CCodec::CanFetchLinearBlock(names, kDefaultReadWriteUsage, isCompatible);
}

// static
std::shared_ptr<C2LinearBlock> MediaCodec::FetchLinearBlock(
        size_t capacity, const std::vector<std::string> &names) {
    return CCodec::FetchLinearBlock(capacity, kDefaultReadWriteUsage, names);
}

// static
status_t MediaCodec::CanFetchGraphicBlock(
        const std::vector<std::string> &names, bool *isCompatible) {
    *isCompatible = false;
    if (names.size() == 0) {
        *isCompatible = true;
        return OK;
    }
    const CodecListCache &cache = GetCodecListCache();
    for (const std::string &name : names) {
        auto it = cache.mCodecInfoMap.find(name);
        if (it == cache.mCodecInfoMap.end()) {
            return NAME_NOT_FOUND;
        }
        const char *owner = it->second->getOwnerName();
        if (owner == nullptr || strncmp(owner, "default", 8) == 0) {
            *isCompatible = false;
            return OK;
        } else if (strncmp(owner, "codec2.", 7) != 0) {
            return NAME_NOT_FOUND;
        }
    }
    return CCodec::CanFetchGraphicBlock(names, isCompatible);
}

// static
std::shared_ptr<C2GraphicBlock> MediaCodec::FetchGraphicBlock(
        int32_t width,
        int32_t height,
        int32_t format,
        uint64_t usage,
        const std::vector<std::string> &names) {
    return CCodec::FetchGraphicBlock(width, height, format, usage, names);
}

}  // namespace android<|MERGE_RESOLUTION|>--- conflicted
+++ resolved
@@ -3069,9 +3069,6 @@
 
                 case kWhatFirstTunnelFrameReady:
                 {
-<<<<<<< HEAD
-                    if (mState == STARTED && mOnFirstTunnelFrameReadyNotification != nullptr) {
-=======
                     if (mState != STARTED) {
                         break;
                     }
@@ -3098,7 +3095,6 @@
                     }
 
                     if (mOnFirstTunnelFrameReadyNotification != nullptr) {
->>>>>>> 0e7d8739
                         sp<AMessage> notify = mOnFirstTunnelFrameReadyNotification->dup();
                         notify->setMessage("data", msg);
                         notify->post();

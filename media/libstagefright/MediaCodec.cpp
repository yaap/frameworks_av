--- conflicted
+++ resolved
@@ -275,8 +275,6 @@
 
 typedef WrapperObject<std::vector<AccessUnitInfo>> BufferInfosWrapper;
 
-<<<<<<< HEAD
-=======
 // Multi access unit helpers
 static status_t generateFlagsFromAccessUnitInfo(
         sp<AMessage> &msg, const sp<BufferInfosWrapper> &bufferInfos) {
@@ -307,7 +305,6 @@
     return OK;
 }
 
->>>>>>> b773bae2
 static int64_t getId(IResourceManagerClient const * client) {
     return (int64_t) client;
 }

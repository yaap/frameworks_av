/*
 * Copyright (C) 2012 The Android Open Source Project
 *
 * Licensed under the Apache License, Version 2.0 (the "License");
 * you may not use this file except in compliance with the License.
 * You may obtain a copy of the License at
 *
 *      http://www.apache.org/licenses/LICENSE-2.0
 *
 * Unless required by applicable law or agreed to in writing, software
 * distributed under the License is distributed on an "AS IS" BASIS,
 * WITHOUT WARRANTIES OR CONDITIONS OF ANY KIND, either express or implied.
 * See the License for the specific language governing permissions and
 * limitations under the License.
 */

//#define LOG_NDEBUG 0
#define LOG_TAG "GenericSource"

#include "GenericSource.h"

#include "AnotherPacketSource.h"

#include <media/IMediaHTTPService.h>
#include <media/stagefright/foundation/ABuffer.h>
#include <media/stagefright/foundation/ADebug.h>
#include <media/stagefright/foundation/AMessage.h>
#include <media/stagefright/DataSource.h>
#include <media/stagefright/FileSource.h>
#include <media/stagefright/MediaBuffer.h>
#include <media/stagefright/MediaDefs.h>
#include <media/stagefright/MediaExtractor.h>
#include <media/stagefright/MediaSource.h>
#include <media/stagefright/MetaData.h>
#include <media/stagefright/Utils.h>
#include "../../libstagefright/include/DRMExtractor.h"
#include "../../libstagefright/include/NuCachedSource2.h"
#include "../../libstagefright/include/WVMExtractor.h"
#include "../../libstagefright/include/HTTPBase.h"

namespace android {

static int64_t kLowWaterMarkUs = 2000000ll;  // 2secs
static int64_t kHighWaterMarkUs = 5000000ll;  // 5secs
static const ssize_t kLowWaterMarkBytes = 40000;
static const ssize_t kHighWaterMarkBytes = 200000;

NuPlayer::GenericSource::GenericSource(
        const sp<AMessage> &notify,
        bool uidValid,
        uid_t uid)
    : Source(notify),
      mAudioTimeUs(0),
      mAudioLastDequeueTimeUs(0),
      mVideoTimeUs(0),
      mVideoLastDequeueTimeUs(0),
      mFetchSubtitleDataGeneration(0),
      mFetchTimedTextDataGeneration(0),
      mDurationUs(0ll),
      mAudioIsVorbis(false),
      mIsWidevine(false),
      mIsSecure(false),
      mIsStreaming(false),
      mUIDValid(uidValid),
      mUID(uid),
      mFd(-1),
      mDrmManagerClient(NULL),
      mMetaDataSize(-1ll),
      mBitrate(-1ll),
      mPollBufferingGeneration(0),
      mPendingReadBufferTypes(0),
      mBuffering(false),
      mPrepareBuffering(false) {
    resetDataSource();
    DataSource::RegisterDefaultSniffers();
}

void NuPlayer::GenericSource::resetDataSource() {
    mHTTPService.clear();
    mHttpSource.clear();
    mUri.clear();
    mUriHeaders.clear();
    if (mFd >= 0) {
        close(mFd);
        mFd = -1;
    }
    mOffset = 0;
    mLength = 0;
    setDrmPlaybackStatusIfNeeded(Playback::STOP, 0);
    mDecryptHandle = NULL;
    mDrmManagerClient = NULL;
    mStarted = false;
    mStopRead = true;
}

status_t NuPlayer::GenericSource::setDataSource(
        const sp<IMediaHTTPService> &httpService,
        const char *url,
        const KeyedVector<String8, String8> *headers) {
    resetDataSource();

    mHTTPService = httpService;
    mUri = url;

    if (headers) {
        mUriHeaders = *headers;
    }

    // delay data source creation to prepareAsync() to avoid blocking
    // the calling thread in setDataSource for any significant time.
    return OK;
}

status_t NuPlayer::GenericSource::setDataSource(
        int fd, int64_t offset, int64_t length) {
    resetDataSource();

    mFd = dup(fd);
    mOffset = offset;
    mLength = length;

    // delay data source creation to prepareAsync() to avoid blocking
    // the calling thread in setDataSource for any significant time.
    return OK;
}

sp<MetaData> NuPlayer::GenericSource::getFileFormatMeta() const {
    return mFileMeta;
}

status_t NuPlayer::GenericSource::initFromDataSource() {
    sp<MediaExtractor> extractor;
    String8 mimeType;
    float confidence;
    sp<AMessage> dummy;
    bool isWidevineStreaming = false;

    CHECK(mDataSource != NULL);

    if (mIsWidevine) {
        isWidevineStreaming = SniffWVM(
                mDataSource, &mimeType, &confidence, &dummy);
        if (!isWidevineStreaming ||
                strcasecmp(
                    mimeType.string(), MEDIA_MIMETYPE_CONTAINER_WVM)) {
            ALOGE("unsupported widevine mime: %s", mimeType.string());
            return UNKNOWN_ERROR;
        }
    } else if (mIsStreaming) {
        if (mSniffedMIME.empty()) {
            if (!mDataSource->sniff(&mimeType, &confidence, &dummy)) {
                return UNKNOWN_ERROR;
            }
            mSniffedMIME = mimeType.string();
        }
        isWidevineStreaming = !strcasecmp(
                mSniffedMIME.c_str(), MEDIA_MIMETYPE_CONTAINER_WVM);
    }

    if (isWidevineStreaming) {
        // we don't want cached source for widevine streaming.
        mCachedSource.clear();
        mDataSource = mHttpSource;
        mWVMExtractor = new WVMExtractor(mDataSource);
        mWVMExtractor->setAdaptiveStreamingMode(true);
        if (mUIDValid) {
            mWVMExtractor->setUID(mUID);
        }
        extractor = mWVMExtractor;
    } else {
        extractor = MediaExtractor::Create(mDataSource,
                mSniffedMIME.empty() ? NULL: mSniffedMIME.c_str());
    }

    if (extractor == NULL) {
        return UNKNOWN_ERROR;
    }

    if (extractor->getDrmFlag()) {
        checkDrmStatus(mDataSource);
    }

    mFileMeta = extractor->getMetaData();
    if (mFileMeta != NULL) {
        int64_t duration;
        if (mFileMeta->findInt64(kKeyDuration, &duration)) {
            mDurationUs = duration;
        }

        if (!mIsWidevine) {
            // Check mime to see if we actually have a widevine source.
            // If the data source is not URL-type (eg. file source), we
            // won't be able to tell until now.
            const char *fileMime;
            if (mFileMeta->findCString(kKeyMIMEType, &fileMime)
                    && !strncasecmp(fileMime, "video/wvm", 9)) {
                mIsWidevine = true;
            }
        }
    }

    int32_t totalBitrate = 0;

    size_t numtracks = extractor->countTracks();
    if (numtracks == 0) {
        return UNKNOWN_ERROR;
    }

    for (size_t i = 0; i < numtracks; ++i) {
        sp<MediaSource> track = extractor->getTrack(i);
        if (track == NULL) {
            continue;
        }

        sp<MetaData> meta = extractor->getTrackMetaData(i);

        const char *mime;
        CHECK(meta->findCString(kKeyMIMEType, &mime));

        // Do the string compare immediately with "mime",
        // we can't assume "mime" would stay valid after another
        // extractor operation, some extractors might modify meta
        // during getTrack() and make it invalid.
        if (!strncasecmp(mime, "audio/", 6)) {
            if (mAudioTrack.mSource == NULL) {
                mAudioTrack.mIndex = i;
                mAudioTrack.mSource = track;
                mAudioTrack.mPackets =
                    new AnotherPacketSource(mAudioTrack.mSource->getFormat());

                if (!strcasecmp(mime, MEDIA_MIMETYPE_AUDIO_VORBIS)) {
                    mAudioIsVorbis = true;
                } else {
                    mAudioIsVorbis = false;
                }
            }
        } else if (!strncasecmp(mime, "video/", 6)) {
            if (mVideoTrack.mSource == NULL) {
                mVideoTrack.mIndex = i;
                mVideoTrack.mSource = track;
                mVideoTrack.mPackets =
                    new AnotherPacketSource(mVideoTrack.mSource->getFormat());

                // check if the source requires secure buffers
                int32_t secure;
                if (meta->findInt32(kKeyRequiresSecureBuffers, &secure)
                        && secure) {
                    mIsSecure = true;
                    if (mUIDValid) {
                        extractor->setUID(mUID);
                    }
                }
            }
        }

        mSources.push(track);
        int64_t durationUs;
        if (meta->findInt64(kKeyDuration, &durationUs)) {
            if (durationUs > mDurationUs) {
                mDurationUs = durationUs;
            }
        }

        int32_t bitrate;
        if (totalBitrate >= 0 && meta->findInt32(kKeyBitRate, &bitrate)) {
            totalBitrate += bitrate;
        } else {
            totalBitrate = -1;
        }
    }

    if (mSources.size() == 0) {
        ALOGE("b/23705695");
        return UNKNOWN_ERROR;
    }

    mBitrate = totalBitrate;

    return OK;
}

status_t NuPlayer::GenericSource::startSources() {
    // Start the selected A/V tracks now before we start buffering.
    // Widevine sources might re-initialize crypto when starting, if we delay
    // this to start(), all data buffered during prepare would be wasted.
    // (We don't actually start reading until start().)
    if (mAudioTrack.mSource != NULL && mAudioTrack.mSource->start() != OK) {
        ALOGE("failed to start audio track!");
        return UNKNOWN_ERROR;
    }

    if (mVideoTrack.mSource != NULL && mVideoTrack.mSource->start() != OK) {
        ALOGE("failed to start video track!");
        return UNKNOWN_ERROR;
    }

    return OK;
}

void NuPlayer::GenericSource::checkDrmStatus(const sp<DataSource>& dataSource) {
    dataSource->getDrmInfo(mDecryptHandle, &mDrmManagerClient);
    if (mDecryptHandle != NULL) {
        CHECK(mDrmManagerClient);
        if (RightsStatus::RIGHTS_VALID != mDecryptHandle->status) {
            sp<AMessage> msg = dupNotify();
            msg->setInt32("what", kWhatDrmNoLicense);
            msg->post();
        }
    }
}

int64_t NuPlayer::GenericSource::getLastReadPosition() {
    if (mAudioTrack.mSource != NULL) {
        return mAudioTimeUs;
    } else if (mVideoTrack.mSource != NULL) {
        return mVideoTimeUs;
    } else {
        return 0;
    }
}

status_t NuPlayer::GenericSource::setBuffers(
        bool audio, Vector<MediaBuffer *> &buffers) {
<<<<<<< HEAD
    if (mIsSecure && !audio) {
=======
    if (mIsWidevine && !audio && mVideoTrack.mSource != NULL) {
>>>>>>> 823bd745
        return mVideoTrack.mSource->setBuffers(buffers);
    }
    return INVALID_OPERATION;
}

NuPlayer::GenericSource::~GenericSource() {
    if (mLooper != NULL) {
        mLooper->unregisterHandler(id());
        mLooper->stop();
    }
    resetDataSource();
}

void NuPlayer::GenericSource::prepareAsync() {
    if (mLooper == NULL) {
        mLooper = new ALooper;
        mLooper->setName("generic");
        mLooper->start();

        mLooper->registerHandler(this);
    }

    sp<AMessage> msg = new AMessage(kWhatPrepareAsync, id());
    msg->post();
}

void NuPlayer::GenericSource::onPrepareAsync() {
    // delayed data source creation
    if (mDataSource == NULL) {
        // set to false first, if the extractor
        // comes back as secure, set it to true then.
        mIsSecure = false;

        if (!mUri.empty()) {
            const char* uri = mUri.c_str();
            mIsWidevine = !strncasecmp(uri, "widevine://", 11);

            if (!strncasecmp("http://", uri, 7)
                    || !strncasecmp("https://", uri, 8)
                    || mIsWidevine) {
                mHttpSource = DataSource::CreateMediaHTTP(mHTTPService);
                if (mHttpSource == NULL) {
                    ALOGE("Failed to create http source!");
                    notifyPreparedAndCleanup(UNKNOWN_ERROR);
                    return;
                }
            }

            mDataSource = DataSource::CreateFromURI(
                   mHTTPService, uri, &mUriHeaders, &mContentType,
                   static_cast<HTTPBase *>(mHttpSource.get()));
        } else {
            mIsWidevine = false;

            mDataSource = new FileSource(mFd, mOffset, mLength);
            mFd = -1;
        }

        if (mDataSource == NULL) {
            ALOGE("Failed to create data source!");
            notifyPreparedAndCleanup(UNKNOWN_ERROR);
            return;
        }

        if (mDataSource->flags() & DataSource::kIsCachingDataSource) {
            mCachedSource = static_cast<NuCachedSource2 *>(mDataSource.get());
        }

        // For widevine or other cached streaming cases, we need to wait for
        // enough buffering before reporting prepared.
        // Note that even when URL doesn't start with widevine://, mIsWidevine
        // could still be set to true later, if the streaming or file source
        // is sniffed to be widevine. We don't want to buffer for file source
        // in that case, so must check the flag now.
        mIsStreaming = (mIsWidevine || mCachedSource != NULL);
    }

    // check initial caching status
    status_t err = prefillCacheIfNecessary();
    if (err != OK) {
        if (err == -EAGAIN) {
            (new AMessage(kWhatPrepareAsync, id()))->post(200000);
        } else {
            ALOGE("Failed to prefill data cache!");
            notifyPreparedAndCleanup(UNKNOWN_ERROR);
        }
        return;
    }

    // init extrator from data source
    err = initFromDataSource();

    if (err != OK) {
        ALOGE("Failed to init from data source!");
        notifyPreparedAndCleanup(err);
        return;
    }

    if (mVideoTrack.mSource != NULL) {
        sp<MetaData> meta = doGetFormatMeta(false /* audio */);
        sp<AMessage> msg = new AMessage;
        err = convertMetaDataToMessage(meta, &msg);
        if(err != OK) {
            notifyPreparedAndCleanup(err);
            return;
        }
        notifyVideoSizeChanged(msg);
    }

    notifyFlagsChanged(
            (mIsSecure ? FLAG_SECURE : 0)
            | (mDecryptHandle != NULL ? FLAG_PROTECTED : 0)
            | FLAG_CAN_PAUSE
            | FLAG_CAN_SEEK_BACKWARD
            | FLAG_CAN_SEEK_FORWARD
            | FLAG_CAN_SEEK);

    if (mIsSecure) {
        // secure decoders must be instantiated before starting widevine source
        sp<AMessage> reply = new AMessage(kWhatSecureDecodersInstantiated, id());
        notifyInstantiateSecureDecoders(reply);
    } else {
        finishPrepareAsync();
    }
}

void NuPlayer::GenericSource::onSecureDecodersInstantiated(status_t err) {
    if (err != OK) {
        ALOGE("Failed to instantiate secure decoders!");
        notifyPreparedAndCleanup(err);
        return;
    }
    finishPrepareAsync();
}

void NuPlayer::GenericSource::finishPrepareAsync() {
    status_t err = startSources();
    if (err != OK) {
        ALOGE("Failed to init start data source!");
        notifyPreparedAndCleanup(err);
        return;
    }

    if (mIsStreaming) {
        mPrepareBuffering = true;

        ensureCacheIsFetching();
        restartPollBuffering();
    } else {
        notifyPrepared();
    }
}

void NuPlayer::GenericSource::notifyPreparedAndCleanup(status_t err) {
    if (err != OK) {
        mMetaDataSize = -1ll;
        mContentType = "";
        mSniffedMIME = "";
        {
            sp<DataSource> dataSource = mDataSource;
            sp<NuCachedSource2> cachedSource = mCachedSource;
            sp<DataSource> httpSource = mHttpSource;
            {
                Mutex::Autolock _l(mDisconnectLock);
                mDataSource.clear();
                mDecryptHandle = NULL;
                mDrmManagerClient = NULL;
                mCachedSource.clear();
                mHttpSource.clear();
            }
        }
        mBitrate = -1;

        cancelPollBuffering();
    }
    notifyPrepared(err);
}

status_t NuPlayer::GenericSource::prefillCacheIfNecessary() {
    CHECK(mDataSource != NULL);

    if (mCachedSource == NULL) {
        // no prefill if the data source is not cached
        return OK;
    }

    // We're not doing this for streams that appear to be audio-only
    // streams to ensure that even low bandwidth streams start
    // playing back fairly instantly.
    if (!strncasecmp(mContentType.string(), "audio/", 6)) {
        return OK;
    }

    // We're going to prefill the cache before trying to instantiate
    // the extractor below, as the latter is an operation that otherwise
    // could block on the datasource for a significant amount of time.
    // During that time we'd be unable to abort the preparation phase
    // without this prefill.

    // Initially make sure we have at least 192 KB for the sniff
    // to complete without blocking.
    static const size_t kMinBytesForSniffing = 192 * 1024;
    static const size_t kDefaultMetaSize = 200000;

    status_t finalStatus;

    size_t cachedDataRemaining =
            mCachedSource->approxDataRemaining(&finalStatus);

    if (finalStatus != OK || (mMetaDataSize >= 0
            && (off64_t)cachedDataRemaining >= mMetaDataSize)) {
        ALOGV("stop caching, status %d, "
                "metaDataSize %lld, cachedDataRemaining %zu",
                finalStatus, mMetaDataSize, cachedDataRemaining);
        return OK;
    }

    ALOGV("now cached %zu bytes of data", cachedDataRemaining);

    if (mMetaDataSize < 0
            && cachedDataRemaining >= kMinBytesForSniffing) {
        String8 tmp;
        float confidence;
        sp<AMessage> meta;
        if (!mCachedSource->sniff(&tmp, &confidence, &meta)) {
            return UNKNOWN_ERROR;
        }

        // We successfully identified the file's extractor to
        // be, remember this mime type so we don't have to
        // sniff it again when we call MediaExtractor::Create()
        mSniffedMIME = tmp.string();

        if (meta == NULL
                || !meta->findInt64("meta-data-size",
                        reinterpret_cast<int64_t*>(&mMetaDataSize))) {
            mMetaDataSize = kDefaultMetaSize;
        }

        if (mMetaDataSize < 0ll) {
            ALOGE("invalid metaDataSize = %lld bytes", mMetaDataSize);
            return UNKNOWN_ERROR;
        }
    }

    return -EAGAIN;
}

void NuPlayer::GenericSource::start() {
    ALOGI("start");

    mStopRead = false;
    if (mAudioTrack.mSource != NULL) {
        postReadBuffer(MEDIA_TRACK_TYPE_AUDIO);
    }

    if (mVideoTrack.mSource != NULL) {
        postReadBuffer(MEDIA_TRACK_TYPE_VIDEO);
    }

    setDrmPlaybackStatusIfNeeded(Playback::START, getLastReadPosition() / 1000);
    mStarted = true;

    (new AMessage(kWhatStart, id()))->post();
}

void NuPlayer::GenericSource::stop() {
    // nothing to do, just account for DRM playback status
    setDrmPlaybackStatusIfNeeded(Playback::STOP, 0);
    mStarted = false;
    if (mIsWidevine || mIsSecure) {
        // For widevine or secure sources we need to prevent any further reads.
        sp<AMessage> msg = new AMessage(kWhatStopWidevine, id());
        sp<AMessage> response;
        (void) msg->postAndAwaitResponse(&response);
    }
}

void NuPlayer::GenericSource::pause() {
    // nothing to do, just account for DRM playback status
    setDrmPlaybackStatusIfNeeded(Playback::PAUSE, 0);
    mStarted = false;
}

void NuPlayer::GenericSource::resume() {
    // nothing to do, just account for DRM playback status
    setDrmPlaybackStatusIfNeeded(Playback::START, getLastReadPosition() / 1000);
    mStarted = true;

    (new AMessage(kWhatResume, id()))->post();
}

void NuPlayer::GenericSource::disconnect() {
    sp<DataSource> dataSource, httpSource;
    {
        Mutex::Autolock _l(mDisconnectLock);
        dataSource = mDataSource;
        httpSource = mHttpSource;
    }

    if (dataSource != NULL) {
        // disconnect data source
        if (dataSource->flags() & DataSource::kIsCachingDataSource) {
            static_cast<NuCachedSource2 *>(dataSource.get())->disconnect();
        }
    } else if (httpSource != NULL) {
        static_cast<HTTPBase *>(httpSource.get())->disconnect();
    }
}

void NuPlayer::GenericSource::setDrmPlaybackStatusIfNeeded(int playbackStatus, int64_t position) {
    if (mDecryptHandle != NULL) {
        mDrmManagerClient->setPlaybackStatus(mDecryptHandle, playbackStatus, position);
    }
    mSubtitleTrack.mPackets = new AnotherPacketSource(NULL);
    mTimedTextTrack.mPackets = new AnotherPacketSource(NULL);
}

status_t NuPlayer::GenericSource::feedMoreTSData() {
    return OK;
}

void NuPlayer::GenericSource::schedulePollBuffering() {
    sp<AMessage> msg = new AMessage(kWhatPollBuffering, id());
    msg->setInt32("generation", mPollBufferingGeneration);
    msg->post(1000000ll);
}

void NuPlayer::GenericSource::cancelPollBuffering() {
    mBuffering = false;
    ++mPollBufferingGeneration;
}

void NuPlayer::GenericSource::restartPollBuffering() {
    if (mIsStreaming) {
        cancelPollBuffering();
        onPollBuffering();
    }
}

void NuPlayer::GenericSource::notifyBufferingUpdate(int percentage) {
    ALOGV("notifyBufferingUpdate: buffering %d%%", percentage);

    sp<AMessage> msg = dupNotify();
    msg->setInt32("what", kWhatBufferingUpdate);
    msg->setInt32("percentage", percentage);
    msg->post();
}

void NuPlayer::GenericSource::startBufferingIfNecessary() {
    ALOGV("startBufferingIfNecessary: mPrepareBuffering=%d, mBuffering=%d",
            mPrepareBuffering, mBuffering);

    if (mPrepareBuffering) {
        return;
    }

    if (!mBuffering) {
        mBuffering = true;

        ensureCacheIsFetching();
        sendCacheStats();

        sp<AMessage> notify = dupNotify();
        notify->setInt32("what", kWhatPauseOnBufferingStart);
        notify->post();
    }
}

void NuPlayer::GenericSource::stopBufferingIfNecessary() {
    ALOGV("stopBufferingIfNecessary: mPrepareBuffering=%d, mBuffering=%d",
            mPrepareBuffering, mBuffering);

    if (mPrepareBuffering) {
        mPrepareBuffering = false;
        notifyPrepared();
        return;
    }

    if (mBuffering) {
        mBuffering = false;

        sendCacheStats();

        sp<AMessage> notify = dupNotify();
        notify->setInt32("what", kWhatResumeOnBufferingEnd);
        notify->post();
    }
}

void NuPlayer::GenericSource::sendCacheStats() {
    int32_t kbps = 0;
    status_t err = UNKNOWN_ERROR;

    if (mWVMExtractor != NULL) {
        err = mWVMExtractor->getEstimatedBandwidthKbps(&kbps);
    } else if (mCachedSource != NULL) {
        err = mCachedSource->getEstimatedBandwidthKbps(&kbps);
    }

    if (err == OK) {
        sp<AMessage> notify = dupNotify();
        notify->setInt32("what", kWhatCacheStats);
        notify->setInt32("bandwidth", kbps);
        notify->post();
    }
}

void NuPlayer::GenericSource::ensureCacheIsFetching() {
    if (mCachedSource != NULL) {
        mCachedSource->resumeFetchingIfNecessary();
    }
}

void NuPlayer::GenericSource::onPollBuffering() {
    status_t finalStatus = UNKNOWN_ERROR;
    int64_t cachedDurationUs = -1ll;
    ssize_t cachedDataRemaining = -1;

    ALOGW_IF(mWVMExtractor != NULL && mCachedSource != NULL,
            "WVMExtractor and NuCachedSource both present");

    if (mWVMExtractor != NULL) {
        cachedDurationUs =
                mWVMExtractor->getCachedDurationUs(&finalStatus);
    } else if (mCachedSource != NULL) {
        cachedDataRemaining =
                mCachedSource->approxDataRemaining(&finalStatus);

        if (finalStatus == OK) {
            off64_t size;
            int64_t bitrate = 0ll;
            if (mDurationUs > 0 && mCachedSource->getSize(&size) == OK) {
                bitrate = size * 8000000ll / mDurationUs;
            } else if (mBitrate > 0) {
                bitrate = mBitrate;
            }
            if (bitrate > 0) {
                cachedDurationUs = cachedDataRemaining * 8000000ll / bitrate;
            }
        }
    }

    if (finalStatus != OK) {
        ALOGV("onPollBuffering: EOS (finalStatus = %d)", finalStatus);

        if (finalStatus == ERROR_END_OF_STREAM) {
            notifyBufferingUpdate(100);
        }

        stopBufferingIfNecessary();
        return;
    } else if (cachedDurationUs >= 0ll) {
        if (mDurationUs > 0ll) {
            int64_t cachedPosUs = getLastReadPosition() + cachedDurationUs;
            int percentage = 100.0 * cachedPosUs / mDurationUs;
            if (percentage > 100) {
                percentage = 100;
            }

            notifyBufferingUpdate(percentage);
        }

        ALOGV("onPollBuffering: cachedDurationUs %.1f sec",
                cachedDurationUs / 1000000.0f);

        if (cachedDurationUs < kLowWaterMarkUs) {
            startBufferingIfNecessary();
        } else if (cachedDurationUs > kHighWaterMarkUs) {
            stopBufferingIfNecessary();
        }
    } else if (cachedDataRemaining >= 0) {
        ALOGV("onPollBuffering: cachedDataRemaining %d bytes",
                cachedDataRemaining);

        if (cachedDataRemaining < kLowWaterMarkBytes) {
            startBufferingIfNecessary();
        } else if (cachedDataRemaining > kHighWaterMarkBytes) {
            stopBufferingIfNecessary();
        }
    }

    schedulePollBuffering();
}

void NuPlayer::GenericSource::onMessageReceived(const sp<AMessage> &msg) {
    switch (msg->what()) {
      case kWhatPrepareAsync:
      {
          onPrepareAsync();
          break;
      }
      case kWhatFetchSubtitleData:
      {
          fetchTextData(kWhatSendSubtitleData, MEDIA_TRACK_TYPE_SUBTITLE,
                  mFetchSubtitleDataGeneration, mSubtitleTrack.mPackets, msg);
          break;
      }

      case kWhatFetchTimedTextData:
      {
          fetchTextData(kWhatSendTimedTextData, MEDIA_TRACK_TYPE_TIMEDTEXT,
                  mFetchTimedTextDataGeneration, mTimedTextTrack.mPackets, msg);
          break;
      }

      case kWhatSendSubtitleData:
      {
          sendTextData(kWhatSubtitleData, MEDIA_TRACK_TYPE_SUBTITLE,
                  mFetchSubtitleDataGeneration, mSubtitleTrack.mPackets, msg);
          break;
      }

      case kWhatSendTimedTextData:
      {
          sendTextData(kWhatTimedTextData, MEDIA_TRACK_TYPE_TIMEDTEXT,
                  mFetchTimedTextDataGeneration, mTimedTextTrack.mPackets, msg);
          break;
      }

      case kWhatChangeAVSource:
      {
          int32_t trackIndex;
          CHECK(msg->findInt32("trackIndex", &trackIndex));
          const sp<MediaSource> source = mSources.itemAt(trackIndex);

          Track* track;
          const char *mime;
          media_track_type trackType, counterpartType;
          sp<MetaData> meta = source->getFormat();
          meta->findCString(kKeyMIMEType, &mime);
          if (!strncasecmp(mime, "audio/", 6)) {
              track = &mAudioTrack;
              trackType = MEDIA_TRACK_TYPE_AUDIO;
              counterpartType = MEDIA_TRACK_TYPE_VIDEO;;
          } else {
              CHECK(!strncasecmp(mime, "video/", 6));
              track = &mVideoTrack;
              trackType = MEDIA_TRACK_TYPE_VIDEO;
              counterpartType = MEDIA_TRACK_TYPE_AUDIO;;
          }


          if (track->mSource != NULL) {
              track->mSource->stop();
          }
          track->mSource = source;
          track->mSource->start();
          track->mIndex = trackIndex;

          int64_t timeUs, actualTimeUs;
          const bool formatChange = true;
          if (trackType == MEDIA_TRACK_TYPE_AUDIO) {
              timeUs = mAudioLastDequeueTimeUs;
          } else {
              timeUs = mVideoLastDequeueTimeUs;
          }
          readBuffer(trackType, timeUs, &actualTimeUs, formatChange);
          readBuffer(counterpartType, -1, NULL, formatChange);
          ALOGV("timeUs %lld actualTimeUs %lld", timeUs, actualTimeUs);

          break;
      }

      case kWhatStart:
      case kWhatResume:
      {
          restartPollBuffering();
          break;
      }

      case kWhatPollBuffering:
      {
          int32_t generation;
          CHECK(msg->findInt32("generation", &generation));
          if (generation == mPollBufferingGeneration) {
              onPollBuffering();
          }
          break;
      }

      case kWhatGetFormat:
      {
          onGetFormatMeta(msg);
          break;
      }

      case kWhatGetSelectedTrack:
      {
          onGetSelectedTrack(msg);
          break;
      }

      case kWhatSelectTrack:
      {
          onSelectTrack(msg);
          break;
      }

      case kWhatSeek:
      {
          onSeek(msg);
          break;
      }

      case kWhatReadBuffer:
      {
          onReadBuffer(msg);
          break;
      }

      case kWhatSecureDecodersInstantiated:
      {
          int32_t err;
          CHECK(msg->findInt32("err", &err));
          onSecureDecodersInstantiated(err);
          break;
      }

      case kWhatStopWidevine:
      {
          // mStopRead is only used for Widevine to prevent the video source
          // from being read while the associated video decoder is shutting down.
          mStopRead = true;
          if (mVideoTrack.mSource != NULL) {
              mVideoTrack.mPackets->clear();
          }
          sp<AMessage> response = new AMessage;
          uint32_t replyID;
          CHECK(msg->senderAwaitsResponse(&replyID));
          response->postReply(replyID);
          break;
      }
      default:
          Source::onMessageReceived(msg);
          break;
    }
}

void NuPlayer::GenericSource::fetchTextData(
        uint32_t sendWhat,
        media_track_type type,
        int32_t curGen,
        sp<AnotherPacketSource> packets,
        sp<AMessage> msg) {
    int32_t msgGeneration;
    CHECK(msg->findInt32("generation", &msgGeneration));
    if (msgGeneration != curGen) {
        // stale
        return;
    }

    int32_t avail;
    if (packets->hasBufferAvailable(&avail)) {
        return;
    }

    int64_t timeUs;
    CHECK(msg->findInt64("timeUs", &timeUs));

    int64_t subTimeUs;
    readBuffer(type, timeUs, &subTimeUs);

    int64_t delayUs = subTimeUs - timeUs;
    if (msg->what() == kWhatFetchSubtitleData) {
        const int64_t oneSecUs = 1000000ll;
        delayUs -= oneSecUs;
    }
    sp<AMessage> msg2 = new AMessage(sendWhat, id());
    msg2->setInt32("generation", msgGeneration);
    msg2->post(delayUs < 0 ? 0 : delayUs);
}

void NuPlayer::GenericSource::sendTextData(
        uint32_t what,
        media_track_type type,
        int32_t curGen,
        sp<AnotherPacketSource> packets,
        sp<AMessage> msg) {
    int32_t msgGeneration;
    CHECK(msg->findInt32("generation", &msgGeneration));
    if (msgGeneration != curGen) {
        // stale
        return;
    }

    int64_t subTimeUs;
    if (packets->nextBufferTime(&subTimeUs) != OK) {
        return;
    }

    int64_t nextSubTimeUs;
    readBuffer(type, -1, &nextSubTimeUs);

    sp<ABuffer> buffer;
    status_t dequeueStatus = packets->dequeueAccessUnit(&buffer);
    if (dequeueStatus == OK) {
        sp<AMessage> notify = dupNotify();
        notify->setInt32("what", what);
        notify->setBuffer("buffer", buffer);
        notify->post();

        const int64_t delayUs = nextSubTimeUs - subTimeUs;
        msg->post(delayUs < 0 ? 0 : delayUs);
    }
}

sp<MetaData> NuPlayer::GenericSource::getFormatMeta(bool audio) {
    sp<AMessage> msg = new AMessage(kWhatGetFormat, id());
    msg->setInt32("audio", audio);

    sp<AMessage> response;
    void *format;
    status_t err = msg->postAndAwaitResponse(&response);
    if (err == OK && response != NULL) {
        CHECK(response->findPointer("format", &format));
        return (MetaData *)format;
    } else {
        return NULL;
    }
}

void NuPlayer::GenericSource::onGetFormatMeta(sp<AMessage> msg) const {
    int32_t audio;
    CHECK(msg->findInt32("audio", &audio));

    sp<AMessage> response = new AMessage;
    sp<MetaData> format = doGetFormatMeta(audio);
    response->setPointer("format", format.get());

    uint32_t replyID;
    CHECK(msg->senderAwaitsResponse(&replyID));
    response->postReply(replyID);
}

sp<MetaData> NuPlayer::GenericSource::doGetFormatMeta(bool audio) const {
    sp<MediaSource> source = audio ? mAudioTrack.mSource : mVideoTrack.mSource;

    if (source == NULL) {
        return NULL;
    }

    return source->getFormat();
}

status_t NuPlayer::GenericSource::dequeueAccessUnit(
        bool audio, sp<ABuffer> *accessUnit) {
    Track *track = audio ? &mAudioTrack : &mVideoTrack;

    if (track->mSource == NULL) {
        return -EWOULDBLOCK;
    }

    if (mIsWidevine && !audio) {
        // try to read a buffer as we may not have been able to the last time
        postReadBuffer(MEDIA_TRACK_TYPE_VIDEO);
    }

    status_t finalResult;
    if (!track->mPackets->hasBufferAvailable(&finalResult)) {
        if (finalResult == OK) {
            postReadBuffer(
                    audio ? MEDIA_TRACK_TYPE_AUDIO : MEDIA_TRACK_TYPE_VIDEO);
            return -EWOULDBLOCK;
        }
        return finalResult;
    }

    status_t result = track->mPackets->dequeueAccessUnit(accessUnit);

    if (!track->mPackets->hasBufferAvailable(&finalResult)) {
        postReadBuffer(audio? MEDIA_TRACK_TYPE_AUDIO : MEDIA_TRACK_TYPE_VIDEO);
    }

    if (result != OK) {
        if (mSubtitleTrack.mSource != NULL) {
            mSubtitleTrack.mPackets->clear();
            mFetchSubtitleDataGeneration++;
        }
        if (mTimedTextTrack.mSource != NULL) {
            mTimedTextTrack.mPackets->clear();
            mFetchTimedTextDataGeneration++;
        }
        return result;
    }

    int64_t timeUs;
    status_t eosResult; // ignored
    CHECK((*accessUnit)->meta()->findInt64("timeUs", &timeUs));
    if (audio) {
        mAudioLastDequeueTimeUs = timeUs;
    } else {
        mVideoLastDequeueTimeUs = timeUs;
    }

    if (mSubtitleTrack.mSource != NULL
            && !mSubtitleTrack.mPackets->hasBufferAvailable(&eosResult)) {
        sp<AMessage> msg = new AMessage(kWhatFetchSubtitleData, id());
        msg->setInt64("timeUs", timeUs);
        msg->setInt32("generation", mFetchSubtitleDataGeneration);
        msg->post();
    }

    if (mTimedTextTrack.mSource != NULL
            && !mTimedTextTrack.mPackets->hasBufferAvailable(&eosResult)) {
        sp<AMessage> msg = new AMessage(kWhatFetchTimedTextData, id());
        msg->setInt64("timeUs", timeUs);
        msg->setInt32("generation", mFetchTimedTextDataGeneration);
        msg->post();
    }

    return result;
}

status_t NuPlayer::GenericSource::getDuration(int64_t *durationUs) {
    *durationUs = mDurationUs;
    return OK;
}

size_t NuPlayer::GenericSource::getTrackCount() const {
    return mSources.size();
}

sp<AMessage> NuPlayer::GenericSource::getTrackInfo(size_t trackIndex) const {
    size_t trackCount = mSources.size();
    if (trackIndex >= trackCount) {
        return NULL;
    }

    sp<AMessage> format = new AMessage();
    sp<MetaData> meta = mSources.itemAt(trackIndex)->getFormat();

    const char *mime;
    CHECK(meta->findCString(kKeyMIMEType, &mime));

    int32_t trackType;
    if (!strncasecmp(mime, "video/", 6)) {
        trackType = MEDIA_TRACK_TYPE_VIDEO;
    } else if (!strncasecmp(mime, "audio/", 6)) {
        trackType = MEDIA_TRACK_TYPE_AUDIO;
    } else if (!strcasecmp(mime, MEDIA_MIMETYPE_TEXT_3GPP)) {
        trackType = MEDIA_TRACK_TYPE_TIMEDTEXT;
    } else {
        trackType = MEDIA_TRACK_TYPE_UNKNOWN;
    }
    format->setInt32("type", trackType);

    const char *lang;
    if (!meta->findCString(kKeyMediaLanguage, &lang)) {
        lang = "und";
    }
    format->setString("language", lang);

    if (trackType == MEDIA_TRACK_TYPE_SUBTITLE) {
        format->setString("mime", mime);

        int32_t isAutoselect = 1, isDefault = 0, isForced = 0;
        meta->findInt32(kKeyTrackIsAutoselect, &isAutoselect);
        meta->findInt32(kKeyTrackIsDefault, &isDefault);
        meta->findInt32(kKeyTrackIsForced, &isForced);

        format->setInt32("auto", !!isAutoselect);
        format->setInt32("default", !!isDefault);
        format->setInt32("forced", !!isForced);
    }

    return format;
}

ssize_t NuPlayer::GenericSource::getSelectedTrack(media_track_type type) const {
    sp<AMessage> msg = new AMessage(kWhatGetSelectedTrack, id());
    msg->setInt32("type", type);

    sp<AMessage> response;
    int32_t index;
    status_t err = msg->postAndAwaitResponse(&response);
    if (err == OK && response != NULL) {
        CHECK(response->findInt32("index", &index));
        return index;
    } else {
        return -1;
    }
}

void NuPlayer::GenericSource::onGetSelectedTrack(sp<AMessage> msg) const {
    int32_t tmpType;
    CHECK(msg->findInt32("type", &tmpType));
    media_track_type type = (media_track_type)tmpType;

    sp<AMessage> response = new AMessage;
    ssize_t index = doGetSelectedTrack(type);
    response->setInt32("index", index);

    uint32_t replyID;
    CHECK(msg->senderAwaitsResponse(&replyID));
    response->postReply(replyID);
}

ssize_t NuPlayer::GenericSource::doGetSelectedTrack(media_track_type type) const {
    const Track *track = NULL;
    switch (type) {
    case MEDIA_TRACK_TYPE_VIDEO:
        track = &mVideoTrack;
        break;
    case MEDIA_TRACK_TYPE_AUDIO:
        track = &mAudioTrack;
        break;
    case MEDIA_TRACK_TYPE_TIMEDTEXT:
        track = &mTimedTextTrack;
        break;
    case MEDIA_TRACK_TYPE_SUBTITLE:
        track = &mSubtitleTrack;
        break;
    default:
        break;
    }

    if (track != NULL && track->mSource != NULL) {
        return track->mIndex;
    }

    return -1;
}

status_t NuPlayer::GenericSource::selectTrack(size_t trackIndex, bool select, int64_t timeUs) {
    ALOGV("%s track: %zu", select ? "select" : "deselect", trackIndex);
    sp<AMessage> msg = new AMessage(kWhatSelectTrack, id());
    msg->setInt32("trackIndex", trackIndex);
    msg->setInt32("select", select);
    msg->setInt64("timeUs", timeUs);

    sp<AMessage> response;
    status_t err = msg->postAndAwaitResponse(&response);
    if (err == OK && response != NULL) {
        CHECK(response->findInt32("err", &err));
    }

    return err;
}

void NuPlayer::GenericSource::onSelectTrack(sp<AMessage> msg) {
    int32_t trackIndex, select;
    int64_t timeUs;
    CHECK(msg->findInt32("trackIndex", &trackIndex));
    CHECK(msg->findInt32("select", &select));
    CHECK(msg->findInt64("timeUs", &timeUs));

    sp<AMessage> response = new AMessage;
    status_t err = doSelectTrack(trackIndex, select, timeUs);
    response->setInt32("err", err);

    uint32_t replyID;
    CHECK(msg->senderAwaitsResponse(&replyID));
    response->postReply(replyID);
}

status_t NuPlayer::GenericSource::doSelectTrack(size_t trackIndex, bool select, int64_t timeUs) {
    if (trackIndex >= mSources.size()) {
        return BAD_INDEX;
    }

    if (!select) {
        Track* track = NULL;
        if (mSubtitleTrack.mSource != NULL && trackIndex == mSubtitleTrack.mIndex) {
            track = &mSubtitleTrack;
            mFetchSubtitleDataGeneration++;
        } else if (mTimedTextTrack.mSource != NULL && trackIndex == mTimedTextTrack.mIndex) {
            track = &mTimedTextTrack;
            mFetchTimedTextDataGeneration++;
        }
        if (track == NULL) {
            return INVALID_OPERATION;
        }
        track->mSource->stop();
        track->mSource = NULL;
        track->mPackets->clear();
        return OK;
    }

    const sp<MediaSource> source = mSources.itemAt(trackIndex);
    sp<MetaData> meta = source->getFormat();
    const char *mime;
    CHECK(meta->findCString(kKeyMIMEType, &mime));
    if (!strncasecmp(mime, "text/", 5)) {
        bool isSubtitle = strcasecmp(mime, MEDIA_MIMETYPE_TEXT_3GPP);
        Track *track = isSubtitle ? &mSubtitleTrack : &mTimedTextTrack;
        if (track->mSource != NULL && track->mIndex == trackIndex) {
            return OK;
        }
        track->mIndex = trackIndex;
        if (track->mSource != NULL) {
            track->mSource->stop();
        }
        track->mSource = mSources.itemAt(trackIndex);
        track->mSource->start();
        if (track->mPackets == NULL) {
            track->mPackets = new AnotherPacketSource(track->mSource->getFormat());
        } else {
            track->mPackets->clear();
            track->mPackets->setFormat(track->mSource->getFormat());

        }

        if (isSubtitle) {
            mFetchSubtitleDataGeneration++;
        } else {
            mFetchTimedTextDataGeneration++;
        }

        status_t eosResult; // ignored
        if (mSubtitleTrack.mSource != NULL
                && !mSubtitleTrack.mPackets->hasBufferAvailable(&eosResult)) {
            sp<AMessage> msg = new AMessage(kWhatFetchSubtitleData, id());
            msg->setInt64("timeUs", timeUs);
            msg->setInt32("generation", mFetchSubtitleDataGeneration);
            msg->post();
        }

        if (mTimedTextTrack.mSource != NULL
                && !mTimedTextTrack.mPackets->hasBufferAvailable(&eosResult)) {
            sp<AMessage> msg = new AMessage(kWhatFetchTimedTextData, id());
            msg->setInt64("timeUs", timeUs);
            msg->setInt32("generation", mFetchTimedTextDataGeneration);
            msg->post();
        }

        return OK;
    } else if (!strncasecmp(mime, "audio/", 6) || !strncasecmp(mime, "video/", 6)) {
        bool audio = !strncasecmp(mime, "audio/", 6);
        Track *track = audio ? &mAudioTrack : &mVideoTrack;
        if (track->mSource != NULL && track->mIndex == trackIndex) {
            return OK;
        }

        sp<AMessage> msg = new AMessage(kWhatChangeAVSource, id());
        msg->setInt32("trackIndex", trackIndex);
        msg->post();
        return OK;
    }

    return INVALID_OPERATION;
}

status_t NuPlayer::GenericSource::seekTo(int64_t seekTimeUs) {
    sp<AMessage> msg = new AMessage(kWhatSeek, id());
    msg->setInt64("seekTimeUs", seekTimeUs);

    sp<AMessage> response;
    status_t err = msg->postAndAwaitResponse(&response);
    if (err == OK && response != NULL) {
        CHECK(response->findInt32("err", &err));
    }

    return err;
}

void NuPlayer::GenericSource::onSeek(sp<AMessage> msg) {
    int64_t seekTimeUs;
    CHECK(msg->findInt64("seekTimeUs", &seekTimeUs));

    sp<AMessage> response = new AMessage;
    status_t err = doSeek(seekTimeUs);
    response->setInt32("err", err);

    uint32_t replyID;
    CHECK(msg->senderAwaitsResponse(&replyID));
    response->postReply(replyID);
}

status_t NuPlayer::GenericSource::doSeek(int64_t seekTimeUs) {
    // If the Widevine source is stopped, do not attempt to read any
    // more buffers.
    if (mStopRead) {
        return INVALID_OPERATION;
    }
    if (mVideoTrack.mSource != NULL) {
        int64_t actualTimeUs;
        readBuffer(MEDIA_TRACK_TYPE_VIDEO, seekTimeUs, &actualTimeUs);

        seekTimeUs = actualTimeUs;
        mVideoLastDequeueTimeUs = seekTimeUs;
    }

    if (mAudioTrack.mSource != NULL) {
        readBuffer(MEDIA_TRACK_TYPE_AUDIO, seekTimeUs);
        mAudioLastDequeueTimeUs = seekTimeUs;
    }

    setDrmPlaybackStatusIfNeeded(Playback::START, seekTimeUs / 1000);
    if (!mStarted) {
        setDrmPlaybackStatusIfNeeded(Playback::PAUSE, 0);
    }

    // If currently buffering, post kWhatBufferingEnd first, so that
    // NuPlayer resumes. Otherwise, if cache hits high watermark
    // before new polling happens, no one will resume the playback.
    stopBufferingIfNecessary();
    restartPollBuffering();

    return OK;
}

sp<ABuffer> NuPlayer::GenericSource::mediaBufferToABuffer(
        MediaBuffer* mb,
        media_track_type trackType,
        int64_t /* seekTimeUs */,
        int64_t *actualTimeUs) {
    bool audio = trackType == MEDIA_TRACK_TYPE_AUDIO;
    size_t outLength = mb->range_length();

    if (audio && mAudioIsVorbis) {
        outLength += sizeof(int32_t);
    }

    sp<ABuffer> ab;
    if (mIsSecure && !audio) {
        // data is already provided in the buffer
        ab = new ABuffer(NULL, mb->range_length());
        mb->add_ref();
        ab->setMediaBufferBase(mb);
    } else {
        ab = new ABuffer(outLength);
        memcpy(ab->data(),
               (const uint8_t *)mb->data() + mb->range_offset(),
               mb->range_length());
    }

    if (audio && mAudioIsVorbis) {
        int32_t numPageSamples;
        if (!mb->meta_data()->findInt32(kKeyValidSamples, &numPageSamples)) {
            numPageSamples = -1;
        }

        uint8_t* abEnd = ab->data() + mb->range_length();
        memcpy(abEnd, &numPageSamples, sizeof(numPageSamples));
    }

    sp<AMessage> meta = ab->meta();

    int64_t timeUs;
    CHECK(mb->meta_data()->findInt64(kKeyTime, &timeUs));
    meta->setInt64("timeUs", timeUs);

#if 0
    // Temporarily disable pre-roll till we have a full solution to handle
    // both single seek and continous seek gracefully.
    if (seekTimeUs > timeUs) {
        sp<AMessage> extra = new AMessage;
        extra->setInt64("resume-at-mediaTimeUs", seekTimeUs);
        meta->setMessage("extra", extra);
    }
#endif

    if (trackType == MEDIA_TRACK_TYPE_TIMEDTEXT) {
        const char *mime;
        CHECK(mTimedTextTrack.mSource != NULL
                && mTimedTextTrack.mSource->getFormat()->findCString(kKeyMIMEType, &mime));
        meta->setString("mime", mime);
    }

    int64_t durationUs;
    if (mb->meta_data()->findInt64(kKeyDuration, &durationUs)) {
        meta->setInt64("durationUs", durationUs);
    }

    if (trackType == MEDIA_TRACK_TYPE_SUBTITLE) {
        meta->setInt32("trackIndex", mSubtitleTrack.mIndex);
    }

    if (actualTimeUs) {
        *actualTimeUs = timeUs;
    }

    mb->release();
    mb = NULL;

    return ab;
}

void NuPlayer::GenericSource::postReadBuffer(media_track_type trackType) {
    Mutex::Autolock _l(mReadBufferLock);

    if ((mPendingReadBufferTypes & (1 << trackType)) == 0) {
        mPendingReadBufferTypes |= (1 << trackType);
        sp<AMessage> msg = new AMessage(kWhatReadBuffer, id());
        msg->setInt32("trackType", trackType);
        msg->post();
    }
}

void NuPlayer::GenericSource::onReadBuffer(sp<AMessage> msg) {
    int32_t tmpType;
    CHECK(msg->findInt32("trackType", &tmpType));
    media_track_type trackType = (media_track_type)tmpType;
    readBuffer(trackType);
    {
        // only protect the variable change, as readBuffer may
        // take considerable time.
        Mutex::Autolock _l(mReadBufferLock);
        mPendingReadBufferTypes &= ~(1 << trackType);
    }
}

void NuPlayer::GenericSource::readBuffer(
        media_track_type trackType, int64_t seekTimeUs, int64_t *actualTimeUs, bool formatChange) {
    // Do not read data if Widevine source is stopped
    if (mStopRead) {
        return;
    }
    Track *track;
    size_t maxBuffers = 1;
    switch (trackType) {
        case MEDIA_TRACK_TYPE_VIDEO:
            track = &mVideoTrack;
            if (mIsWidevine) {
                maxBuffers = 2;
            }
            break;
        case MEDIA_TRACK_TYPE_AUDIO:
            track = &mAudioTrack;
            if (mIsWidevine) {
                maxBuffers = 8;
            } else {
                maxBuffers = 64;
            }
            break;
        case MEDIA_TRACK_TYPE_SUBTITLE:
            track = &mSubtitleTrack;
            break;
        case MEDIA_TRACK_TYPE_TIMEDTEXT:
            track = &mTimedTextTrack;
            break;
        default:
            TRESPASS();
    }

    if (track->mSource == NULL) {
        return;
    }

    if (actualTimeUs) {
        *actualTimeUs = seekTimeUs;
    }

    MediaSource::ReadOptions options;

    bool seeking = false;

    if (seekTimeUs >= 0) {
        options.setSeekTo(seekTimeUs, MediaSource::ReadOptions::SEEK_PREVIOUS_SYNC);
        seeking = true;
    }

    if (mIsWidevine) {
        options.setNonBlocking();
    }

    for (size_t numBuffers = 0; numBuffers < maxBuffers; ) {
        MediaBuffer *mbuf;
        status_t err = track->mSource->read(&mbuf, &options);

        options.clearSeekTo();

        if (err == OK) {
            int64_t timeUs;
            CHECK(mbuf->meta_data()->findInt64(kKeyTime, &timeUs));
            if (trackType == MEDIA_TRACK_TYPE_AUDIO) {
                mAudioTimeUs = timeUs;
            } else if (trackType == MEDIA_TRACK_TYPE_VIDEO) {
                mVideoTimeUs = timeUs;
            }

            // formatChange && seeking: track whose source is changed during selection
            // formatChange && !seeking: track whose source is not changed during selection
            // !formatChange: normal seek
            if ((seeking || formatChange)
                    && (trackType == MEDIA_TRACK_TYPE_AUDIO
                    || trackType == MEDIA_TRACK_TYPE_VIDEO)) {
                ATSParser::DiscontinuityType type = (formatChange && seeking)
                        ? ATSParser::DISCONTINUITY_FORMATCHANGE
                        : ATSParser::DISCONTINUITY_NONE;
                track->mPackets->queueDiscontinuity( type, NULL, true /* discard */);
            }

            sp<ABuffer> buffer = mediaBufferToABuffer(
                    mbuf, trackType, seekTimeUs, actualTimeUs);
            track->mPackets->queueAccessUnit(buffer);
            formatChange = false;
            seeking = false;
            ++numBuffers;
        } else if (err == WOULD_BLOCK) {
            break;
        } else if (err == INFO_FORMAT_CHANGED) {
#if 0
            track->mPackets->queueDiscontinuity(
                    ATSParser::DISCONTINUITY_FORMATCHANGE,
                    NULL,
                    false /* discard */);
#endif
        } else {
            track->mPackets->signalEOS(err);
            break;
        }
    }
}

}  // namespace android<|MERGE_RESOLUTION|>--- conflicted
+++ resolved
@@ -321,11 +321,7 @@
 
 status_t NuPlayer::GenericSource::setBuffers(
         bool audio, Vector<MediaBuffer *> &buffers) {
-<<<<<<< HEAD
-    if (mIsSecure && !audio) {
-=======
-    if (mIsWidevine && !audio && mVideoTrack.mSource != NULL) {
->>>>>>> 823bd745
+    if (mIsSecure && !audio && mVideoTrack.mSource != NULL) {
         return mVideoTrack.mSource->setBuffers(buffers);
     }
     return INVALID_OPERATION;

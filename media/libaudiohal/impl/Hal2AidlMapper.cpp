/*
 * Copyright (C) 2022 The Android Open Source Project
 *
 * Licensed under the Apache License, Version 2.0 (the "License");
 * you may not use this file except in compliance with the License.
 * You may obtain a copy of the License at
 *
 *      http://www.apache.org/licenses/LICENSE-2.0
 *
 * Unless required by applicable law or agreed to in writing, software
 * distributed under the License is distributed on an "AS IS" BASIS,
 * WITHOUT WARRANTIES OR CONDITIONS OF ANY KIND, either express or implied.
 * See the License for the specific language governing permissions and
 * limitations under the License.
 */

#define LOG_TAG "Hal2AidlMapper"
// #define LOG_NDEBUG 0

#include <algorithm>

#include <media/audiohal/StreamHalInterface.h>
#include <error/expected_utils.h>
#include <system/audio.h>  // For AUDIO_REMOTE_SUBMIX_DEVICE_ADDRESS
#include <Utils.h>
#include <utils/Log.h>

#include "Hal2AidlMapper.h"

using aidl::android::aidl_utils::statusTFromBinderStatus;
using aidl::android::media::audio::common::AudioChannelLayout;
using aidl::android::media::audio::common::AudioConfig;
using aidl::android::media::audio::common::AudioConfigBase;
using aidl::android::media::audio::common::AudioDevice;
using aidl::android::media::audio::common::AudioDeviceAddress;
using aidl::android::media::audio::common::AudioDeviceDescription;
using aidl::android::media::audio::common::AudioDeviceType;
using aidl::android::media::audio::common::AudioFormatDescription;
using aidl::android::media::audio::common::AudioFormatType;
using aidl::android::media::audio::common::AudioInputFlags;
using aidl::android::media::audio::common::AudioIoFlags;
using aidl::android::media::audio::common::AudioOutputFlags;
using aidl::android::media::audio::common::AudioPort;
using aidl::android::media::audio::common::AudioPortConfig;
using aidl::android::media::audio::common::AudioPortDeviceExt;
using aidl::android::media::audio::common::AudioPortExt;
using aidl::android::media::audio::common::AudioPortMixExt;
using aidl::android::media::audio::common::AudioPortMixExtUseCase;
using aidl::android::media::audio::common::AudioProfile;
using aidl::android::media::audio::common::AudioSource;
using aidl::android::media::audio::common::Int;
using aidl::android::hardware::audio::common::isBitPositionFlagSet;
using aidl::android::hardware::audio::common::isDefaultAudioFormat;
using aidl::android::hardware::audio::common::makeBitPositionFlagMask;
using aidl::android::hardware::audio::core::AudioPatch;
using aidl::android::hardware::audio::core::AudioRoute;
using aidl::android::hardware::audio::core::IModule;

namespace android {

namespace {

bool isConfigEqualToPortConfig(const AudioConfig& config, const AudioPortConfig& portConfig) {
    return portConfig.sampleRate.value().value == config.base.sampleRate &&
            portConfig.channelMask.value() == config.base.channelMask &&
            portConfig.format.value() == config.base.format;
}

AudioConfig* setConfigFromPortConfig(AudioConfig* config, const AudioPortConfig& portConfig) {
    config->base.sampleRate = portConfig.sampleRate.value().value;
    config->base.channelMask = portConfig.channelMask.value();
    config->base.format = portConfig.format.value();
    return config;
}

void setPortConfigFromConfig(AudioPortConfig* portConfig, const AudioConfig& config) {
    if (config.base.sampleRate != 0) {
        portConfig->sampleRate = Int{ .value = config.base.sampleRate };
    }
    if (config.base.channelMask != AudioChannelLayout{}) {
        portConfig->channelMask = config.base.channelMask;
    }
    if (config.base.format != AudioFormatDescription{}) {
        portConfig->format = config.base.format;
    }
}

bool containHapticChannel(AudioChannelLayout channel) {
    return channel.getTag() == AudioChannelLayout::Tag::layoutMask &&
            ((channel.get<AudioChannelLayout::Tag::layoutMask>()
                    & AudioChannelLayout::CHANNEL_HAPTIC_A)
                    == AudioChannelLayout::CHANNEL_HAPTIC_A ||
             (channel.get<AudioChannelLayout::Tag::layoutMask>()
                    & AudioChannelLayout::CHANNEL_HAPTIC_B)
                    == AudioChannelLayout::CHANNEL_HAPTIC_B);
}

}  // namespace

Hal2AidlMapper::Hal2AidlMapper(const std::string& instance, const std::shared_ptr<IModule>& module)
        : mInstance(instance), mModule(module) {
}

void Hal2AidlMapper::addStream(
        const sp<StreamHalInterface>& stream, int32_t portConfigId, int32_t patchId) {
    mStreams.insert(std::pair(stream, std::pair(portConfigId, patchId)));
}

bool Hal2AidlMapper::audioDeviceMatches(const AudioDevice& device, const AudioPort& p) {
    if (p.ext.getTag() != AudioPortExt::Tag::device) return false;
    return p.ext.get<AudioPortExt::Tag::device>().device == device;
}

bool Hal2AidlMapper::audioDeviceMatches(const AudioDevice& device, const AudioPortConfig& p) {
    if (p.ext.getTag() != AudioPortExt::Tag::device) return false;
    if (device.type.type == AudioDeviceType::IN_DEFAULT) {
        return p.portId == mDefaultInputPortId;
    } else if (device.type.type == AudioDeviceType::OUT_DEFAULT) {
        return p.portId == mDefaultOutputPortId;
    }
    return p.ext.get<AudioPortExt::Tag::device>().device == device;
}

status_t Hal2AidlMapper::createOrUpdatePatch(
        const std::vector<AudioPortConfig>& sources,
        const std::vector<AudioPortConfig>& sinks,
        int32_t* patchId, Cleanups* cleanups) {
    auto existingPatchIt = *patchId != 0 ? mPatches.find(*patchId): mPatches.end();
    AudioPatch patch;
    if (existingPatchIt != mPatches.end()) {
        patch = existingPatchIt->second;
        patch.sourcePortConfigIds.clear();
        patch.sinkPortConfigIds.clear();
    }
    // The IDs will be found by 'fillPortConfigs', however the original 'sources' and
    // 'sinks' will not be updated because 'setAudioPatch' only needs IDs. Here we log
    // the source arguments, where only the audio configuration and device specifications
    // are relevant.
    ALOGD("%s: [disregard IDs] sources: %s, sinks: %s",
            __func__, ::android::internal::ToString(sources).c_str(),
            ::android::internal::ToString(sinks).c_str());
    auto fillPortConfigs = [&](
            const std::vector<AudioPortConfig>& configs,
            const std::set<int32_t>& destinationPortIds,
            std::vector<int32_t>* ids, std::set<int32_t>* portIds) -> status_t {
        for (const auto& s : configs) {
            AudioPortConfig portConfig;
<<<<<<< HEAD
            RETURN_STATUS_IF_ERROR(setPortConfig(
                            s, destinationPortIds, &portConfig, cleanups));
=======
            if (status_t status = setPortConfig(
                            s, destinationPortIds, &portConfig, cleanups); status != OK) {
                if (s.ext.getTag() == AudioPortExt::mix) {
                    // See b/315528763. Despite that the framework knows the actual format of
                    // the mix port, it still uses the original format. Luckily, there is
                    // the I/O handle which can be used to find the mix port.
                    ALOGI("fillPortConfigs: retrying to find a mix port config with default "
                            "configuration");
                    if (auto it = findPortConfig(std::nullopt, s.flags,
                                    s.ext.get<AudioPortExt::mix>().handle);
                            it != mPortConfigs.end()) {
                        portConfig = it->second;
                    } else {
                        const std::string flags = s.flags.has_value() ?
                                s.flags->toString() : "<unspecified>";
                        ALOGE("fillPortConfigs: existing port config for flags %s, handle %d "
                                "not found in module %s", flags.c_str(),
                                s.ext.get<AudioPortExt::mix>().handle, mInstance.c_str());
                        return BAD_VALUE;
                    }
                } else {
                    return status;
                }
            }
>>>>>>> 03b4a983
            LOG_ALWAYS_FATAL_IF(portConfig.id == 0,
                    "fillPortConfigs: initial config: %s, port config: %s",
                    s.toString().c_str(), portConfig.toString().c_str());
            ids->push_back(portConfig.id);
            if (portIds != nullptr) {
                portIds->insert(portConfig.portId);
            }
        }
        return OK;
    };
    // When looking up port configs, the destinationPortId is only used for mix ports.
    // Thus, we process device port configs first, and look up the destination port ID from them.
    bool sourceIsDevice = std::any_of(sources.begin(), sources.end(),
            [](const auto& config) { return config.ext.getTag() == AudioPortExt::device; });
    const std::vector<AudioPortConfig>& devicePortConfigs =
            sourceIsDevice ? sources : sinks;
    std::vector<int32_t>* devicePortConfigIds =
            sourceIsDevice ? &patch.sourcePortConfigIds : &patch.sinkPortConfigIds;
    const std::vector<AudioPortConfig>& mixPortConfigs =
            sourceIsDevice ? sinks : sources;
    std::vector<int32_t>* mixPortConfigIds =
            sourceIsDevice ? &patch.sinkPortConfigIds : &patch.sourcePortConfigIds;
    std::set<int32_t> devicePortIds;
    RETURN_STATUS_IF_ERROR(fillPortConfigs(
                    devicePortConfigs, std::set<int32_t>(), devicePortConfigIds, &devicePortIds));
    RETURN_STATUS_IF_ERROR(fillPortConfigs(
                    mixPortConfigs, devicePortIds, mixPortConfigIds, nullptr));
    if (existingPatchIt != mPatches.end()) {
        RETURN_STATUS_IF_ERROR(statusTFromBinderStatus(
                        mModule->setAudioPatch(patch, &patch)));
        existingPatchIt->second = patch;
    } else {
        bool created = false;
        RETURN_STATUS_IF_ERROR(findOrCreatePatch(patch, &patch, &created));
        // No cleanup of the patch is needed, it is managed by the framework.
        *patchId = patch.id;
        if (!created) {
            // The framework might have "created" a patch which already existed due to
            // stream creation. Need to release the ownership from the stream.
            for (auto& s : mStreams) {
                if (s.second.second == patch.id) s.second.second = -1;
            }
        }
    }
    return OK;
}

status_t Hal2AidlMapper::createOrUpdatePortConfig(
        const AudioPortConfig& requestedPortConfig, AudioPortConfig* result, bool* created) {
    bool applied = false;
    RETURN_STATUS_IF_ERROR(statusTFromBinderStatus(mModule->setAudioPortConfig(
                            requestedPortConfig, result, &applied)));
    if (!applied) {
        result->id = 0;
        *created = false;
        return OK;
    }

    int32_t id = result->id;
    if (requestedPortConfig.id != 0 && requestedPortConfig.id != id) {
        LOG_ALWAYS_FATAL("%s: requested port config id %d changed to %d", __func__,
                requestedPortConfig.id, id);
    }

    auto [_, inserted] = mPortConfigs.insert_or_assign(id, *result);
    *created = inserted;
    return OK;
}

void Hal2AidlMapper::eraseConnectedPort(int32_t portId) {
    mPorts.erase(portId);
    mConnectedPorts.erase(portId);
    if (mDisconnectedPortReplacement.first == portId) {
        const auto& port = mDisconnectedPortReplacement.second;
        mPorts.insert(std::make_pair(port.id, port));
        ALOGD("%s: disconnected port replacement: %s", __func__, port.toString().c_str());
        mDisconnectedPortReplacement = std::pair<int32_t, AudioPort>();
    }
}

status_t Hal2AidlMapper::findOrCreatePatch(
        const AudioPatch& requestedPatch, AudioPatch* patch, bool* created) {
    std::set<int32_t> sourcePortConfigIds(requestedPatch.sourcePortConfigIds.begin(),
            requestedPatch.sourcePortConfigIds.end());
    std::set<int32_t> sinkPortConfigIds(requestedPatch.sinkPortConfigIds.begin(),
            requestedPatch.sinkPortConfigIds.end());
    return findOrCreatePatch(sourcePortConfigIds, sinkPortConfigIds, patch, created);
}

status_t Hal2AidlMapper::findOrCreatePatch(
        const std::set<int32_t>& sourcePortConfigIds, const std::set<int32_t>& sinkPortConfigIds,
        AudioPatch* patch, bool* created) {
    auto patchIt = findPatch(sourcePortConfigIds, sinkPortConfigIds);
    if (patchIt == mPatches.end()) {
        AudioPatch requestedPatch, appliedPatch;
        requestedPatch.sourcePortConfigIds.insert(requestedPatch.sourcePortConfigIds.end(),
                sourcePortConfigIds.begin(), sourcePortConfigIds.end());
        requestedPatch.sinkPortConfigIds.insert(requestedPatch.sinkPortConfigIds.end(),
                sinkPortConfigIds.begin(), sinkPortConfigIds.end());
        RETURN_STATUS_IF_ERROR(statusTFromBinderStatus(mModule->setAudioPatch(
                                requestedPatch, &appliedPatch)));
        patchIt = mPatches.insert(mPatches.end(), std::make_pair(appliedPatch.id, appliedPatch));
        *created = true;
    } else {
        *created = false;
    }
    *patch = patchIt->second;
    return OK;
}

status_t Hal2AidlMapper::findOrCreateDevicePortConfig(
        const AudioDevice& device, const AudioConfig* config, AudioPortConfig* portConfig,
        bool* created) {
    if (auto portConfigIt = findPortConfig(device); portConfigIt == mPortConfigs.end()) {
        auto portsIt = findPort(device);
        if (portsIt == mPorts.end()) {
            ALOGE("%s: device port for device %s is not found in the module %s",
                    __func__, device.toString().c_str(), mInstance.c_str());
            return BAD_VALUE;
        }
        AudioPortConfig requestedPortConfig;
        requestedPortConfig.portId = portsIt->first;
        if (config != nullptr) {
            setPortConfigFromConfig(&requestedPortConfig, *config);
        }
        AudioPortConfig suggestedOrAppliedPortConfig;
        RETURN_STATUS_IF_ERROR(createOrUpdatePortConfig(requestedPortConfig,
                        &suggestedOrAppliedPortConfig, created));
        if (suggestedOrAppliedPortConfig.id == 0) {
            // Try again with the suggested config
            suggestedOrAppliedPortConfig.id = requestedPortConfig.id;
            AudioPortConfig appliedPortConfig;
            RETURN_STATUS_IF_ERROR(createOrUpdatePortConfig(suggestedOrAppliedPortConfig,
                            &appliedPortConfig, created));
            if (appliedPortConfig.id == 0) {
                ALOGE("%s: module %s did not apply suggested config %s", __func__,
                        mInstance.c_str(), suggestedOrAppliedPortConfig.toString().c_str());
                return NO_INIT;
            }
            *portConfig = appliedPortConfig;
        } else {
            *portConfig = suggestedOrAppliedPortConfig;
        }
    } else {
        *portConfig = portConfigIt->second;
        *created = false;
    }
    return OK;
}

status_t Hal2AidlMapper::findOrCreateMixPortConfig(
        const AudioConfig& config, const std::optional<AudioIoFlags>& flags, int32_t ioHandle,
        AudioSource source, const std::set<int32_t>& destinationPortIds,
        AudioPortConfig* portConfig, bool* created) {
    // These flags get removed one by one in this order when retrying port finding.
    static const std::vector<AudioInputFlags> kOptionalInputFlags{
        AudioInputFlags::FAST, AudioInputFlags::RAW, AudioInputFlags::VOIP_TX };
    if (auto portConfigIt = findPortConfig(config, flags, ioHandle);
            portConfigIt == mPortConfigs.end() && flags.has_value()) {
        auto optionalInputFlagsIt = kOptionalInputFlags.begin();
        AudioIoFlags matchFlags = flags.value();
        auto portsIt = findPort(config, matchFlags, destinationPortIds);
        while (portsIt == mPorts.end() && matchFlags.getTag() == AudioIoFlags::Tag::input
                && optionalInputFlagsIt != kOptionalInputFlags.end()) {
            if (!isBitPositionFlagSet(
                            matchFlags.get<AudioIoFlags::Tag::input>(), *optionalInputFlagsIt)) {
                ++optionalInputFlagsIt;
                continue;
            }
            matchFlags.set<AudioIoFlags::Tag::input>(matchFlags.get<AudioIoFlags::Tag::input>() &
                    ~makeBitPositionFlagMask(*optionalInputFlagsIt++));
            portsIt = findPort(config, matchFlags, destinationPortIds);
            ALOGI("%s: mix port for config %s, flags %s was not found in the module %s, "
                    "retried with flags %s", __func__, config.toString().c_str(),
                    flags.value().toString().c_str(), mInstance.c_str(),
                    matchFlags.toString().c_str());
        }
        if (portsIt == mPorts.end()) {
            ALOGE("%s: mix port for config %s, flags %s is not found in the module %s",
                    __func__, config.toString().c_str(), matchFlags.toString().c_str(),
                    mInstance.c_str());
            return BAD_VALUE;
        }
        AudioPortConfig requestedPortConfig;
        requestedPortConfig.portId = portsIt->first;
        setPortConfigFromConfig(&requestedPortConfig, config);
        requestedPortConfig.flags = portsIt->second.flags;
        requestedPortConfig.ext = AudioPortMixExt{ .handle = ioHandle };
        if (matchFlags.getTag() == AudioIoFlags::Tag::input
                && source != AudioSource::SYS_RESERVED_INVALID) {
            requestedPortConfig.ext.get<AudioPortExt::Tag::mix>().usecase =
                    AudioPortMixExtUseCase::make<AudioPortMixExtUseCase::Tag::source>(source);
        }
        return createOrUpdatePortConfig(requestedPortConfig, portConfig, created);
    } else if (portConfigIt == mPortConfigs.end() && !flags.has_value()) {
        ALOGW("%s: mix port config for %s, handle %d not found in the module %s, "
                "and was not created as flags are not specified",
                __func__, config.toString().c_str(), ioHandle, mInstance.c_str());
        return BAD_VALUE;
    } else {
        AudioPortConfig requestedPortConfig = portConfigIt->second;
        if (requestedPortConfig.ext.getTag() == AudioPortExt::Tag::mix) {
            AudioPortMixExt& mixExt = requestedPortConfig.ext.get<AudioPortExt::Tag::mix>();
            if (mixExt.usecase.getTag() == AudioPortMixExtUseCase::Tag::source &&
                    source != AudioSource::SYS_RESERVED_INVALID) {
                mixExt.usecase.get<AudioPortMixExtUseCase::Tag::source>() = source;
            }
        }

        if (requestedPortConfig != portConfigIt->second) {
            return createOrUpdatePortConfig(requestedPortConfig, portConfig, created);
        } else {
            *portConfig = portConfigIt->second;
            *created = false;
        }
    }
    return OK;
}

status_t Hal2AidlMapper::findOrCreatePortConfig(
        const AudioPortConfig& requestedPortConfig, const std::set<int32_t>& destinationPortIds,
        AudioPortConfig* portConfig, bool* created) {
    using Tag = AudioPortExt::Tag;
    if (requestedPortConfig.ext.getTag() == Tag::mix) {
        if (const auto& p = requestedPortConfig;
                !p.sampleRate.has_value() || !p.channelMask.has_value() ||
                !p.format.has_value()) {
            ALOGW("%s: provided mix port config is not fully specified: %s",
                    __func__, p.toString().c_str());
            return BAD_VALUE;
        }
        AudioConfig config;
        setConfigFromPortConfig(&config, requestedPortConfig);
        AudioSource source = requestedPortConfig.ext.get<Tag::mix>().usecase.getTag() ==
                AudioPortMixExtUseCase::Tag::source ?
                requestedPortConfig.ext.get<Tag::mix>().usecase.
                get<AudioPortMixExtUseCase::Tag::source>() : AudioSource::SYS_RESERVED_INVALID;
        return findOrCreateMixPortConfig(config, requestedPortConfig.flags,
                requestedPortConfig.ext.get<Tag::mix>().handle, source, destinationPortIds,
                portConfig, created);
    } else if (requestedPortConfig.ext.getTag() == Tag::device) {
        return findOrCreateDevicePortConfig(
                requestedPortConfig.ext.get<Tag::device>().device, nullptr /*config*/,
                portConfig, created);
    }
    ALOGW("%s: unsupported audio port config: %s",
            __func__, requestedPortConfig.toString().c_str());
    return BAD_VALUE;
}

status_t Hal2AidlMapper::findPortConfig(const AudioDevice& device, AudioPortConfig* portConfig) {
    if (auto it = findPortConfig(device); it != mPortConfigs.end()) {
        *portConfig = it->second;
        return OK;
    }
    ALOGE("%s: could not find a configured device port for device %s",
            __func__, device.toString().c_str());
    return BAD_VALUE;
}

Hal2AidlMapper::Patches::iterator Hal2AidlMapper::findPatch(
        const std::set<int32_t>& sourcePortConfigIds, const std::set<int32_t>& sinkPortConfigIds) {
    return std::find_if(mPatches.begin(), mPatches.end(),
            [&](const auto& pair) {
                const auto& p = pair.second;
                std::set<int32_t> patchSrcs(
                        p.sourcePortConfigIds.begin(), p.sourcePortConfigIds.end());
                std::set<int32_t> patchSinks(
                        p.sinkPortConfigIds.begin(), p.sinkPortConfigIds.end());
                return sourcePortConfigIds == patchSrcs && sinkPortConfigIds == patchSinks; });
}

Hal2AidlMapper::Ports::iterator Hal2AidlMapper::findPort(const AudioDevice& device) {
    if (device.type.type == AudioDeviceType::IN_DEFAULT) {
        return mPorts.find(mDefaultInputPortId);
    } else if (device.type.type == AudioDeviceType::OUT_DEFAULT) {
        return mPorts.find(mDefaultOutputPortId);
    }
    if (device.address.getTag() != AudioDeviceAddress::id ||
            !device.address.get<AudioDeviceAddress::id>().empty()) {
        return std::find_if(mPorts.begin(), mPorts.end(),
                [&](const auto& pair) { return audioDeviceMatches(device, pair.second); });
    }
    // For connection w/o an address, two ports can be found: the template port,
    // and a connected port (if exists). Make sure we return the connected port.
    Hal2AidlMapper::Ports::iterator portIt = mPorts.end();
    for (auto it = mPorts.begin(); it != mPorts.end(); ++it) {
        if (audioDeviceMatches(device, it->second)) {
            if (mConnectedPorts.find(it->first) != mConnectedPorts.end()) {
                return it;
            } else {
                // Will return 'it' if there is no connected port.
                portIt = it;
            }
        }
    }
    return portIt;
}

Hal2AidlMapper::Ports::iterator Hal2AidlMapper::findPort(
            const AudioConfig& config, const AudioIoFlags& flags,
            const std::set<int32_t>& destinationPortIds) {
    auto channelMaskMatches = [](const std::vector<AudioChannelLayout>& channelMasks,
                                 const AudioChannelLayout& channelMask) {
        // Return true when 1) the channel mask is none and none of the channel mask from the
        // collection contains haptic channel mask, or 2) the channel mask collection contains
        // the queried channel mask.
        return (channelMask.getTag() == AudioChannelLayout::none &&
                        std::none_of(channelMasks.begin(), channelMasks.end(),
                                     containHapticChannel)) ||
                std::find(channelMasks.begin(), channelMasks.end(), channelMask)
                    != channelMasks.end();
    };
    auto belongsToProfile = [&config, &channelMaskMatches](const AudioProfile& prof) {
        return (isDefaultAudioFormat(config.base.format) || prof.format == config.base.format) &&
                channelMaskMatches(prof.channelMasks, config.base.channelMask) &&
                (config.base.sampleRate == 0 ||
                        std::find(prof.sampleRates.begin(), prof.sampleRates.end(),
                                config.base.sampleRate) != prof.sampleRates.end());
    };
    static const std::vector<AudioOutputFlags> kOptionalOutputFlags{AudioOutputFlags::BIT_PERFECT};
    int optionalFlags = 0;
    auto flagMatches = [&flags, &optionalFlags](const AudioIoFlags& portFlags) {
        // Ports should be able to match if the optional flags are not requested.
        return portFlags == flags ||
               (portFlags.getTag() == AudioIoFlags::Tag::output &&
                        AudioIoFlags::make<AudioIoFlags::Tag::output>(
                                portFlags.get<AudioIoFlags::Tag::output>() &
                                        ~optionalFlags) == flags);
    };
    auto matcher = [&](const auto& pair) {
        const auto& p = pair.second;
        return p.ext.getTag() == AudioPortExt::Tag::mix &&
                flagMatches(p.flags) &&
                (destinationPortIds.empty() ||
                        std::any_of(destinationPortIds.begin(), destinationPortIds.end(),
                                [&](const int32_t destId) { return mRoutingMatrix.count(
                                            std::make_pair(p.id, destId)) != 0; })) &&
                (p.profiles.empty() ||
                        std::find_if(p.profiles.begin(), p.profiles.end(), belongsToProfile) !=
                        p.profiles.end()); };
    auto result = std::find_if(mPorts.begin(), mPorts.end(), matcher);
    if (result == mPorts.end() && flags.getTag() == AudioIoFlags::Tag::output) {
        auto optionalOutputFlagsIt = kOptionalOutputFlags.begin();
        while (result == mPorts.end() && optionalOutputFlagsIt != kOptionalOutputFlags.end()) {
            if (isBitPositionFlagSet(
                        flags.get<AudioIoFlags::Tag::output>(), *optionalOutputFlagsIt)) {
                // If the flag is set by the request, it must be matched.
                ++optionalOutputFlagsIt;
                continue;
            }
            optionalFlags |= makeBitPositionFlagMask(*optionalOutputFlagsIt++);
            result = std::find_if(mPorts.begin(), mPorts.end(), matcher);
            ALOGI("%s: port for config %s, flags %s was not found in the module %s, "
                  "retried with excluding optional flags %#x", __func__, config.toString().c_str(),
                    flags.toString().c_str(), mInstance.c_str(), optionalFlags);
        }
    }
    return result;
}

Hal2AidlMapper::PortConfigs::iterator Hal2AidlMapper::findPortConfig(const AudioDevice& device) {
    return std::find_if(mPortConfigs.begin(), mPortConfigs.end(),
            [&](const auto& pair) { return audioDeviceMatches(device, pair.second); });
}

Hal2AidlMapper::PortConfigs::iterator Hal2AidlMapper::findPortConfig(
            const std::optional<AudioConfig>& config,
            const std::optional<AudioIoFlags>& flags,
            int32_t ioHandle) {
    using Tag = AudioPortExt::Tag;
    return std::find_if(mPortConfigs.begin(), mPortConfigs.end(),
            [&](const auto& pair) {
                const auto& p = pair.second;
                LOG_ALWAYS_FATAL_IF(p.ext.getTag() == Tag::mix &&
                        (!p.sampleRate.has_value() || !p.channelMask.has_value() ||
                                !p.format.has_value() || !p.flags.has_value()),
                        "%s: stored mix port config is not fully specified: %s",
                        __func__, p.toString().c_str());
                return p.ext.getTag() == Tag::mix &&
                        (!config.has_value() ||
                                isConfigEqualToPortConfig(config.value(), p)) &&
                        (!flags.has_value() || p.flags.value() == flags.value()) &&
                        p.ext.template get<Tag::mix>().handle == ioHandle; });
}

status_t Hal2AidlMapper::getAudioMixPort(int32_t ioHandle, AudioPort* port) {
    auto it = findPortConfig(std::nullopt /*config*/, std::nullopt /*flags*/, ioHandle);
    if (it == mPortConfigs.end()) {
        ALOGE("%s, cannot find mix port config for handle %u", __func__, ioHandle);
        return BAD_VALUE;
    }
    return updateAudioPort(it->second.portId, port);
}

status_t Hal2AidlMapper::getAudioPortCached(
        const ::aidl::android::media::audio::common::AudioDevice& device,
        ::aidl::android::media::audio::common::AudioPort* port) {

    if (auto portsIt = findPort(device); portsIt != mPorts.end()) {
        *port = portsIt->second;
        return OK;
    }
    ALOGE("%s: device port for device %s is not found in the module %s",
            __func__, device.toString().c_str(), mInstance.c_str());
    return BAD_VALUE;
}

status_t Hal2AidlMapper::initialize() {
    std::vector<AudioPort> ports;
    RETURN_STATUS_IF_ERROR(statusTFromBinderStatus(mModule->getAudioPorts(&ports)));
    ALOGW_IF(ports.empty(), "%s: module %s returned an empty list of audio ports",
            __func__, mInstance.c_str());
    mDefaultInputPortId = mDefaultOutputPortId = -1;
    const int defaultDeviceFlag = 1 << AudioPortDeviceExt::FLAG_INDEX_DEFAULT_DEVICE;
    for (auto it = ports.begin(); it != ports.end(); ) {
        const auto& port = *it;
        if (port.ext.getTag() != AudioPortExt::Tag::device) {
            ++it;
            continue;
        }
        const AudioPortDeviceExt& deviceExt = port.ext.get<AudioPortExt::Tag::device>();
        if ((deviceExt.flags & defaultDeviceFlag) != 0) {
            if (port.flags.getTag() == AudioIoFlags::Tag::input) {
                mDefaultInputPortId = port.id;
            } else if (port.flags.getTag() == AudioIoFlags::Tag::output) {
                mDefaultOutputPortId = port.id;
            }
        }
        // For compatibility with HIDL, hide "template" remote submix ports from ports list.
        if (const auto& devDesc = deviceExt.device;
                (devDesc.type.type == AudioDeviceType::IN_SUBMIX ||
                        devDesc.type.type == AudioDeviceType::OUT_SUBMIX) &&
                devDesc.type.connection == AudioDeviceDescription::CONNECTION_VIRTUAL) {
            if (devDesc.type.type == AudioDeviceType::IN_SUBMIX) {
                mRemoteSubmixIn = port;
            } else {
                mRemoteSubmixOut = port;
            }
            it = ports.erase(it);
        } else {
            ++it;
        }
    }
    if (mRemoteSubmixIn.has_value() != mRemoteSubmixOut.has_value()) {
        ALOGE("%s: The configuration only has input or output remote submix device, must have both",
                __func__);
        mRemoteSubmixIn.reset();
        mRemoteSubmixOut.reset();
    }
    if (mRemoteSubmixIn.has_value()) {
        AudioPort connectedRSubmixIn = *mRemoteSubmixIn;
        connectedRSubmixIn.ext.get<AudioPortExt::Tag::device>().device.address =
                AUDIO_REMOTE_SUBMIX_DEVICE_ADDRESS;
        ALOGD("%s: connecting remote submix input", __func__);
        RETURN_STATUS_IF_ERROR(statusTFromBinderStatus(mModule->connectExternalDevice(
                                connectedRSubmixIn, &connectedRSubmixIn)));
        // The template port for the remote submix input couldn't be "default" because it is not
        // attached. The connected port can now be made default because we never disconnect it.
        if (mDefaultInputPortId == -1) {
            mDefaultInputPortId = connectedRSubmixIn.id;
        }
        ports.push_back(std::move(connectedRSubmixIn));

        // Remote submix output must not be connected until the framework actually starts
        // using it, however for legacy compatibility we need to provide an "augmented template"
        // port with an address and profiles. It is obtained by connecting the output and then
        // immediately disconnecting it. This is a cheap operation as we don't open any streams.
        AudioPort tempConnectedRSubmixOut = *mRemoteSubmixOut;
        tempConnectedRSubmixOut.ext.get<AudioPortExt::Tag::device>().device.address =
                AUDIO_REMOTE_SUBMIX_DEVICE_ADDRESS;
        ALOGD("%s: temporarily connecting and disconnecting remote submix output", __func__);
        RETURN_STATUS_IF_ERROR(statusTFromBinderStatus(mModule->connectExternalDevice(
                                tempConnectedRSubmixOut, &tempConnectedRSubmixOut)));
        RETURN_STATUS_IF_ERROR(statusTFromBinderStatus(mModule->disconnectExternalDevice(
                                tempConnectedRSubmixOut.id)));
        tempConnectedRSubmixOut.id = mRemoteSubmixOut->id;
        ports.push_back(std::move(tempConnectedRSubmixOut));
    }

    ALOGI("%s: module %s default port ids: input %d, output %d",
            __func__, mInstance.c_str(), mDefaultInputPortId, mDefaultOutputPortId);
    std::transform(ports.begin(), ports.end(), std::inserter(mPorts, mPorts.end()),
            [](const auto& p) { return std::make_pair(p.id, p); });
    RETURN_STATUS_IF_ERROR(updateRoutes());
    std::vector<AudioPortConfig> portConfigs;
    RETURN_STATUS_IF_ERROR(
            statusTFromBinderStatus(mModule->getAudioPortConfigs(&portConfigs)));  // OK if empty
    std::transform(portConfigs.begin(), portConfigs.end(),
            std::inserter(mPortConfigs, mPortConfigs.end()),
            [](const auto& p) { return std::make_pair(p.id, p); });
    std::transform(mPortConfigs.begin(), mPortConfigs.end(),
            std::inserter(mInitialPortConfigIds, mInitialPortConfigIds.end()),
            [](const auto& pcPair) { return pcPair.first; });
    std::vector<AudioPatch> patches;
    RETURN_STATUS_IF_ERROR(
            statusTFromBinderStatus(mModule->getAudioPatches(&patches)));  // OK if empty
    std::transform(patches.begin(), patches.end(),
            std::inserter(mPatches, mPatches.end()),
            [](const auto& p) { return std::make_pair(p.id, p); });
    return OK;
}

bool Hal2AidlMapper::isPortBeingHeld(int32_t portId) {
    // It is assumed that mStreams has already been cleaned up.
    for (const auto& s : mStreams) {
        if (portConfigBelongsToPort(s.second.first, portId)) return true;
    }
    for (const auto& [_, patch] : mPatches) {
        for (int32_t id : patch.sourcePortConfigIds) {
            if (portConfigBelongsToPort(id, portId)) return true;
        }
        for (int32_t id : patch.sinkPortConfigIds) {
            if (portConfigBelongsToPort(id, portId)) return true;
        }
    }
    return false;
}

status_t Hal2AidlMapper::prepareToOpenStream(
        int32_t ioHandle, const AudioDevice& device, const AudioIoFlags& flags,
        AudioSource source, Cleanups* cleanups, AudioConfig* config,
        AudioPortConfig* mixPortConfig, AudioPatch* patch) {
    ALOGD("%p %s: handle %d, device %s, flags %s, source %s, config %s, mix port config %s",
            this, __func__, ioHandle, device.toString().c_str(),
            flags.toString().c_str(), toString(source).c_str(),
            config->toString().c_str(), mixPortConfig->toString().c_str());
    resetUnusedPatchesAndPortConfigs();
    const bool isInput = flags.getTag() == AudioIoFlags::Tag::input;
    const AudioConfig initialConfig = *config;
    // Find / create AudioPortConfigs for the device port and the mix port,
    // then find / create a patch between them, and open a stream on the mix port.
    AudioPortConfig devicePortConfig;
    bool created = false;
    RETURN_STATUS_IF_ERROR(findOrCreateDevicePortConfig(device, config,
                    &devicePortConfig, &created));
    LOG_ALWAYS_FATAL_IF(devicePortConfig.id == 0);
    if (created) {
        cleanups->add(&Hal2AidlMapper::resetPortConfig, devicePortConfig.id);
    }
<<<<<<< HEAD
    RETURN_STATUS_IF_ERROR(findOrCreateMixPortConfig(*config, flags, ioHandle, source,
                    std::set<int32_t>{devicePortConfig.portId}, mixPortConfig, &created));
=======
    if (status_t status = findOrCreateMixPortConfig(*config, flags, ioHandle, source,
            std::set<int32_t>{devicePortConfig.portId}, mixPortConfig, &created);
            status != OK) {
        if (setConfigFromPortConfig(config, devicePortConfig)->base != initialConfig.base) {
            ALOGI("%s: retrying to find/create a mix port config using device port config",
                    __func__);
            // If using the client-provided config did not work out for establishing a mix port
            // config, try with the device port config. Note that in general device port config
            // and mix port config are not required to be the same, however they must match
            // if the HAL module can't perform audio stream conversions.
            RETURN_STATUS_IF_ERROR(findOrCreateMixPortConfig(*config, flags, ioHandle, source,
                            std::set<int32_t>{devicePortConfig.portId}, mixPortConfig, &created));
        } else {
            return status;
        }
    }
>>>>>>> 03b4a983
    if (created) {
        cleanups->add(&Hal2AidlMapper::resetPortConfig, mixPortConfig->id);
    }
    setConfigFromPortConfig(config, *mixPortConfig);
    bool retryWithSuggestedConfig = false;   // By default, let the framework to retry.
    if (mixPortConfig->id == 0 && config->base == AudioConfigBase{}) {
        // The HAL proposes a default config, can retry here.
        retryWithSuggestedConfig = true;
    } else if (isInput && config->base != initialConfig.base) {
        // If the resulting config is different, we must stop and provide the config to the
        // framework so that it can retry.
        mixPortConfig->id = 0;
    } else if (!isInput && mixPortConfig->id == 0 &&
                    (initialConfig.base.format.type == AudioFormatType::PCM ||
                            !isBitPositionFlagSet(flags.get<AudioIoFlags::output>(),
                                    AudioOutputFlags::DIRECT) ||
                            isBitPositionFlagSet(flags.get<AudioIoFlags::output>(),
                                    AudioOutputFlags::COMPRESS_OFFLOAD))) {
        // The framework does not retry opening non-direct PCM and IEC61937 outputs, need to retry
        // here (see 'AudioHwDevice::openOutputStream').
        retryWithSuggestedConfig = true;
    }
    if (mixPortConfig->id == 0 && retryWithSuggestedConfig) {
        ALOGD("%s: retrying to find/create a mix port config using config %s", __func__,
                config->toString().c_str());
        RETURN_STATUS_IF_ERROR(findOrCreateMixPortConfig(*config, flags, ioHandle, source,
                        std::set<int32_t>{devicePortConfig.portId}, mixPortConfig, &created));
        if (created) {
            cleanups->add(&Hal2AidlMapper::resetPortConfig, mixPortConfig->id);
        }
        setConfigFromPortConfig(config, *mixPortConfig);
    }
    if (mixPortConfig->id == 0) {
        ALOGD("%p %s: returning suggested config for the stream: %s", this, __func__,
                config->toString().c_str());
        return OK;
    }
    if (isInput) {
        RETURN_STATUS_IF_ERROR(findOrCreatePatch(
                        {devicePortConfig.id}, {mixPortConfig->id}, patch, &created));
    } else {
        RETURN_STATUS_IF_ERROR(findOrCreatePatch(
                        {mixPortConfig->id}, {devicePortConfig.id}, patch, &created));
    }
    if (created) {
        cleanups->add(&Hal2AidlMapper::resetPatch, patch->id);
    }
    if (config->frameCount <= 0) {
        config->frameCount = patch->minimumStreamBufferSizeFrames;
    }
    return OK;
}

status_t Hal2AidlMapper::setPortConfig(
        const AudioPortConfig& requestedPortConfig, const std::set<int32_t>& destinationPortIds,
        AudioPortConfig* portConfig, Cleanups* cleanups) {
    bool created = false;
    RETURN_STATUS_IF_ERROR(findOrCreatePortConfig(
                    requestedPortConfig, destinationPortIds, portConfig, &created));
    if (created && cleanups != nullptr) {
        cleanups->add(&Hal2AidlMapper::resetPortConfig, portConfig->id);
    }
    return OK;
}

status_t Hal2AidlMapper::releaseAudioPatch(int32_t patchId) {
    return releaseAudioPatches({patchId});
}

status_t Hal2AidlMapper::releaseAudioPatches(const std::set<int32_t>& patchIds) {
    status_t result = OK;
    for (const auto patchId : patchIds) {
        if (auto it = mPatches.find(patchId); it != mPatches.end()) {
            mPatches.erase(it);
            if (ndk::ScopedAStatus status = mModule->resetAudioPatch(patchId); !status.isOk()) {
                ALOGE("%s: error while resetting patch %d: %s",
                        __func__, patchId, status.getDescription().c_str());
                result = statusTFromBinderStatus(status);
            }
        } else {
            ALOGE("%s: patch id %d not found", __func__, patchId);
            result = BAD_VALUE;
        }
    }
    resetUnusedPortConfigs();
    return result;
}

void Hal2AidlMapper::resetPortConfig(int32_t portConfigId) {
    if (auto it = mPortConfigs.find(portConfigId); it != mPortConfigs.end()) {
        mPortConfigs.erase(it);
        if (ndk::ScopedAStatus status = mModule->resetAudioPortConfig(portConfigId);
                !status.isOk()) {
            ALOGE("%s: error while resetting port config %d: %s",
                    __func__, portConfigId, status.getDescription().c_str());
        }
        return;
    }
    ALOGE("%s: port config id %d not found", __func__, portConfigId);
}

void Hal2AidlMapper::resetUnusedPatchesAndPortConfigs() {
    // Since patches can be created independently of streams via 'createOrUpdatePatch',
    // here we only clean up patches for released streams.
    std::set<int32_t> patchesToRelease;
    for (auto it = mStreams.begin(); it != mStreams.end(); ) {
        if (auto streamSp = it->first.promote(); streamSp) {
            ++it;
        } else {
            if (const int32_t patchId = it->second.second; patchId != -1) {
                patchesToRelease.insert(patchId);
            }
            it = mStreams.erase(it);
        }
    }
    // 'releaseAudioPatches' also resets unused port configs.
    releaseAudioPatches(patchesToRelease);
}

void Hal2AidlMapper::resetUnusedPortConfigs() {
    // The assumption is that port configs are used to create patches
    // (or to open streams, but that involves creation of patches, too). Thus,
    // orphaned port configs can and should be reset.
    std::map<int32_t, int32_t /*portID*/> portConfigIds;
    std::transform(mPortConfigs.begin(), mPortConfigs.end(),
            std::inserter(portConfigIds, portConfigIds.end()),
            [](const auto& pcPair) { return std::make_pair(pcPair.first, pcPair.second.portId); });
    for (const auto& p : mPatches) {
        for (int32_t id : p.second.sourcePortConfigIds) portConfigIds.erase(id);
        for (int32_t id : p.second.sinkPortConfigIds) portConfigIds.erase(id);
    }
    for (int32_t id : mInitialPortConfigIds) {
        portConfigIds.erase(id);
    }
    for (const auto& s : mStreams) {
        portConfigIds.erase(s.second.first);
    }
    std::set<int32_t> retryDeviceDisconnection;
    for (const auto& portConfigAndIdPair : portConfigIds) {
        resetPortConfig(portConfigAndIdPair.first);
        if (const auto it = mConnectedPorts.find(portConfigAndIdPair.second);
                it != mConnectedPorts.end() && it->second) {
            retryDeviceDisconnection.insert(portConfigAndIdPair.second);
        }
    }
    for (int32_t portId : retryDeviceDisconnection) {
        if (!isPortBeingHeld(portId)) {
            if (auto status = mModule->disconnectExternalDevice(portId); status.isOk()) {
                eraseConnectedPort(portId);
                ALOGD("%s: executed postponed external device disconnection for port ID %d",
                        __func__, portId);
            }
        }
    }
    if (!retryDeviceDisconnection.empty()) {
        updateRoutes();
    }
}

status_t Hal2AidlMapper::setDevicePortConnectedState(const AudioPort& devicePort, bool connected) {
    if (connected) {
        AudioDevice matchDevice = devicePort.ext.get<AudioPortExt::device>().device;
        std::optional<AudioPort> templatePort;
        auto erasePortAfterConnectionIt = mPorts.end();
        // Connection of remote submix out with address "0" is a special case. Since there is
        // already an "augmented template" port with this address in mPorts, we need to replace
        // it with a connected port.
        // Connection of remote submix outs with any other address is done as usual except that
        // the template port is in `mRemoteSubmixOut`.
        if (mRemoteSubmixOut.has_value() && matchDevice.type.type == AudioDeviceType::OUT_SUBMIX) {
            if (matchDevice.address == AudioDeviceAddress::make<AudioDeviceAddress::id>(
                            AUDIO_REMOTE_SUBMIX_DEVICE_ADDRESS)) {
                erasePortAfterConnectionIt = findPort(matchDevice);
            }
            templatePort = mRemoteSubmixOut;
        } else if (mRemoteSubmixIn.has_value() &&
                matchDevice.type.type == AudioDeviceType::IN_SUBMIX) {
            templatePort = mRemoteSubmixIn;
        } else {
            // Reset the device address to find the "template" port.
            matchDevice.address = AudioDeviceAddress::make<AudioDeviceAddress::id>();
        }
        if (!templatePort.has_value()) {
            auto portsIt = findPort(matchDevice);
            if (portsIt == mPorts.end()) {
                // Since 'setConnectedState' is called for all modules, it is normal when the device
                // port not found in every one of them.
                return BAD_VALUE;
            } else {
                ALOGD("%s: device port for device %s found in the module %s",
                        __func__, matchDevice.toString().c_str(), mInstance.c_str());
            }
            templatePort = portsIt->second;
        }
        resetUnusedPatchesAndPortConfigs();

        // Use the ID of the "template" port, use all the information from the provided port.
        AudioPort connectedPort = devicePort;
        connectedPort.id = templatePort->id;
        RETURN_STATUS_IF_ERROR(statusTFromBinderStatus(mModule->connectExternalDevice(
                                connectedPort, &connectedPort)));
        const auto [it, inserted] = mPorts.insert(std::make_pair(connectedPort.id, connectedPort));
        LOG_ALWAYS_FATAL_IF(!inserted,
                "%s: module %s, duplicate port ID received from HAL: %s, existing port: %s",
                __func__, mInstance.c_str(), connectedPort.toString().c_str(),
                it->second.toString().c_str());
        mConnectedPorts[connectedPort.id] = false;
        if (erasePortAfterConnectionIt != mPorts.end()) {
            mPorts.erase(erasePortAfterConnectionIt);
        }
    } else {  // !connected
        AudioDevice matchDevice = devicePort.ext.get<AudioPortExt::device>().device;
        auto portsIt = findPort(matchDevice);
        if (portsIt == mPorts.end()) {
            // Since 'setConnectedState' is called for all modules, it is normal when the device
            // port not found in every one of them.
            return BAD_VALUE;
        } else {
            ALOGD("%s: device port for device %s found in the module %s",
                    __func__, matchDevice.toString().c_str(), mInstance.c_str());
        }
        resetUnusedPatchesAndPortConfigs();

        // Disconnection of remote submix out with address "0" is a special case. We need to replace
        // the connected port entry with the "augmented template".
        const int32_t portId = portsIt->second.id;
        if (mRemoteSubmixOut.has_value() && matchDevice.type.type == AudioDeviceType::OUT_SUBMIX &&
                matchDevice.address == AudioDeviceAddress::make<AudioDeviceAddress::id>(
                        AUDIO_REMOTE_SUBMIX_DEVICE_ADDRESS)) {
            mDisconnectedPortReplacement = std::make_pair(portId, *mRemoteSubmixOut);
            auto& port = mDisconnectedPortReplacement.second;
            port.ext.get<AudioPortExt::Tag::device>().device = matchDevice;
            port.profiles = portsIt->second.profiles;
        }
        // Streams are closed by AudioFlinger independently from device disconnections.
        // It is possible that the stream has not been closed yet.
        if (!isPortBeingHeld(portId)) {
            RETURN_STATUS_IF_ERROR(statusTFromBinderStatus(
                            mModule->disconnectExternalDevice(portId)));
            eraseConnectedPort(portId);
        } else {
            ALOGD("%s: since device port ID %d is used by a stream, "
                    "external device disconnection postponed", __func__, portId);
            mConnectedPorts[portId] = true;
        }
    }
    return updateRoutes();
}

status_t Hal2AidlMapper::updateAudioPort(int32_t portId, AudioPort* port) {
    const status_t status = statusTFromBinderStatus(mModule->getAudioPort(portId, port));
    if (status == OK) {
        auto portIt = mPorts.find(portId);
        if (portIt != mPorts.end()) {
            portIt->second = *port;
        } else {
            ALOGW("%s, port(%d) returned successfully from the HAL but not it is not cached",
                  __func__, portId);
        }
    }
    return status;
}

status_t Hal2AidlMapper::updateRoutes() {
    RETURN_STATUS_IF_ERROR(
            statusTFromBinderStatus(mModule->getAudioRoutes(&mRoutes)));
    ALOGW_IF(mRoutes.empty(), "%s: module %s returned an empty list of audio routes",
            __func__, mInstance.c_str());
    if (mRemoteSubmixIn.has_value()) {
        // Remove mentions of the template remote submix input from routes.
        int32_t rSubmixInId = mRemoteSubmixIn->id;
        // Remove mentions of the template remote submix out only if it is not in mPorts
        // (that means there is a connected port in mPorts).
        int32_t rSubmixOutId = mPorts.find(mRemoteSubmixOut->id) == mPorts.end() ?
                mRemoteSubmixOut->id : -1;
        for (auto it = mRoutes.begin(); it != mRoutes.end();) {
            auto& route = *it;
            if (route.sinkPortId == rSubmixOutId) {
                it = mRoutes.erase(it);
                continue;
            }
            if (auto routeIt = std::find(route.sourcePortIds.begin(), route.sourcePortIds.end(),
                            rSubmixInId); routeIt != route.sourcePortIds.end()) {
                route.sourcePortIds.erase(routeIt);
                if (route.sourcePortIds.empty()) {
                    it = mRoutes.erase(it);
                    continue;
                }
            }
            ++it;
        }
    }
    mRoutingMatrix.clear();
    for (const auto& r : mRoutes) {
        for (auto portId : r.sourcePortIds) {
            mRoutingMatrix.emplace(r.sinkPortId, portId);
            mRoutingMatrix.emplace(portId, r.sinkPortId);
        }
    }
    return OK;
}

} // namespace android<|MERGE_RESOLUTION|>--- conflicted
+++ resolved
@@ -145,10 +145,6 @@
             std::vector<int32_t>* ids, std::set<int32_t>* portIds) -> status_t {
         for (const auto& s : configs) {
             AudioPortConfig portConfig;
-<<<<<<< HEAD
-            RETURN_STATUS_IF_ERROR(setPortConfig(
-                            s, destinationPortIds, &portConfig, cleanups));
-=======
             if (status_t status = setPortConfig(
                             s, destinationPortIds, &portConfig, cleanups); status != OK) {
                 if (s.ext.getTag() == AudioPortExt::mix) {
@@ -173,7 +169,6 @@
                     return status;
                 }
             }
->>>>>>> 03b4a983
             LOG_ALWAYS_FATAL_IF(portConfig.id == 0,
                     "fillPortConfigs: initial config: %s, port config: %s",
                     s.toString().c_str(), portConfig.toString().c_str());
@@ -714,10 +709,6 @@
     if (created) {
         cleanups->add(&Hal2AidlMapper::resetPortConfig, devicePortConfig.id);
     }
-<<<<<<< HEAD
-    RETURN_STATUS_IF_ERROR(findOrCreateMixPortConfig(*config, flags, ioHandle, source,
-                    std::set<int32_t>{devicePortConfig.portId}, mixPortConfig, &created));
-=======
     if (status_t status = findOrCreateMixPortConfig(*config, flags, ioHandle, source,
             std::set<int32_t>{devicePortConfig.portId}, mixPortConfig, &created);
             status != OK) {
@@ -734,7 +725,6 @@
             return status;
         }
     }
->>>>>>> 03b4a983
     if (created) {
         cleanups->add(&Hal2AidlMapper::resetPortConfig, mixPortConfig->id);
     }

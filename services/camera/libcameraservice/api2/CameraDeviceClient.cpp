--- conflicted
+++ resolved
@@ -966,11 +966,7 @@
         res = SessionConfigurationUtils::createSurfaceFromGbp(streamInfo,
                 isStreamInfoValid, surface, bufferProducer, mCameraIdStr,
                 mDevice->infoPhysical(physicalCameraId), sensorPixelModesUsed, dynamicRangeProfile,
-<<<<<<< HEAD
-                streamUseCase, timestampBase, mirrorMode, colorSpace, mPrivilegedClient);
-=======
-                streamUseCase, timestampBase, mirrorMode, colorSpace, /*respectSurfaceSize*/false);
->>>>>>> 1863cb0e
+                streamUseCase, timestampBase, mirrorMode, colorSpace, /*respectSurfaceSize*/false, mPrivilegedClient);
 
         if (!res.isOk())
             return res;
@@ -1350,11 +1346,7 @@
         res = SessionConfigurationUtils::createSurfaceFromGbp(outInfo,
                 /*isStreamInfoValid*/ false, surface, newOutputsMap.valueAt(i), mCameraIdStr,
                 mDevice->infoPhysical(physicalCameraId), sensorPixelModesUsed, dynamicRangeProfile,
-<<<<<<< HEAD
-                streamUseCase, timestampBase, mirrorMode, colorSpace, mPrivilegedClient);
-=======
-                streamUseCase, timestampBase, mirrorMode, colorSpace, /*respectSurfaceSize*/false);
->>>>>>> 1863cb0e
+                streamUseCase, timestampBase, mirrorMode, colorSpace, /*respectSurfaceSize*/false, mPrivilegedClient);
         if (!res.isOk())
             return res;
 
@@ -1737,11 +1729,7 @@
         res = SessionConfigurationUtils::createSurfaceFromGbp(mStreamInfoMap[streamId],
                 true /*isStreamInfoValid*/, surface, bufferProducer, mCameraIdStr,
                 mDevice->infoPhysical(physicalId), sensorPixelModesUsed, dynamicRangeProfile,
-<<<<<<< HEAD
-                streamUseCase, timestampBase, mirrorMode, colorSpace, mPrivilegedClient);
-=======
-                streamUseCase, timestampBase, mirrorMode, colorSpace, /*respectSurfaceSize*/false);
->>>>>>> 1863cb0e
+                streamUseCase, timestampBase, mirrorMode, colorSpace, /*respectSurfaceSize*/false, mPrivilegedClient);
 
         if (!res.isOk())
             return res;

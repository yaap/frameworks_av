/*
 * Copyright (C) 2012 The Android Open Source Project
 *
 * Licensed under the Apache License, Version 2.0 (the "License");
 * you may not use this file except in compliance with the License.
 * You may obtain a copy of the License at
 *
 *      http://www.apache.org/licenses/LICENSE-2.0
 *
 * Unless required by applicable law or agreed to in writing, software
 * distributed under the License is distributed on an "AS IS" BASIS,
 * WITHOUT WARRANTIES OR CONDITIONS OF ANY KIND, either express or implied.
 * See the License for the specific language governing permissions and
 * limitations under the License.
 */

#define LOG_TAG "Camera2Client"
#define ATRACE_TAG ATRACE_TAG_CAMERA
//#define LOG_NDEBUG 0

#include <sstream>

#include <inttypes.h>
#include <utils/Log.h>
#include <utils/Trace.h>

#include <camera/CameraUtils.h>
#include <camera/StringUtils.h>
#include <cutils/properties.h>
#include <gui/Surface.h>
#include <android/hardware/camera2/ICameraDeviceCallbacks.h>

#include "api1/Camera2Client.h"

#include "api1/client2/StreamingProcessor.h"
#include "api1/client2/JpegProcessor.h"
#include "api1/client2/CaptureSequencer.h"
#include "api1/client2/CallbackProcessor.h"
#include "api1/client2/ZslProcessor.h"
#include "device3/RotateAndCropMapper.h"
#include "utils/CameraThreadState.h"
#include "utils/CameraServiceProxyWrapper.h"

#define ALOG1(...) ALOGD_IF(gLogLevel >= 1, __VA_ARGS__);
#define ALOG2(...) ALOGD_IF(gLogLevel >= 2, __VA_ARGS__);

#ifndef FALLTHROUGH_INTENDED
#define FALLTHROUGH_INTENDED [[fallthrough]]
#endif

namespace android {
using namespace camera2;

// Interface used by CameraService

Camera2Client::Camera2Client(const sp<CameraService>& cameraService,
        const sp<hardware::ICameraClient>& cameraClient,
<<<<<<< HEAD
        const std::string& clientPackageName,
        const std::optional<std::string>& clientFeatureId,
        const std::string& cameraDeviceId,
=======
        std::shared_ptr<CameraServiceProxyWrapper> cameraServiceProxyWrapper,
        const String16& clientPackageName,
        const std::optional<String16>& clientFeatureId,
        const String8& cameraDeviceId,
>>>>>>> ba248cd1
        int api1CameraId,
        int cameraFacing,
        int sensorOrientation,
        int clientPid,
        uid_t clientUid,
        int servicePid,
        bool overrideForPerfClass,
        bool overrideToPortrait,
        bool forceSlowJpegMode):
        Camera2ClientBase(cameraService, cameraClient, cameraServiceProxyWrapper, clientPackageName,
                false/*systemNativeClient - since no ndk for api1*/, clientFeatureId,
                cameraDeviceId, api1CameraId, cameraFacing, sensorOrientation, clientPid,
                clientUid, servicePid, overrideForPerfClass, overrideToPortrait,
                /*legacyClient*/ true),
        mParameters(api1CameraId, cameraFacing)
{
    ATRACE_CALL();

    mRotateAndCropMode = ANDROID_SCALER_ROTATE_AND_CROP_NONE;
    mRotateAndCropIsSupported = false;
    mRotateAndCropPreviewTransform = 0;

    SharedParameters::Lock l(mParameters);
    l.mParameters.state = Parameters::DISCONNECTED;
    l.mParameters.isSlowJpegModeForced = forceSlowJpegMode;
}

status_t Camera2Client::initialize(sp<CameraProviderManager> manager,
        const std::string& monitorTags) {
    return initializeImpl(manager, monitorTags);
}

bool Camera2Client::isZslEnabledInStillTemplate() {
    bool zslEnabled = false;
    CameraMetadata stillTemplate;
    status_t res = mDevice->createDefaultRequest(
            camera_request_template_t::CAMERA_TEMPLATE_STILL_CAPTURE, &stillTemplate);
    if (res == OK) {
        camera_metadata_entry_t enableZsl = stillTemplate.find(ANDROID_CONTROL_ENABLE_ZSL);
        if (enableZsl.count == 1) {
            zslEnabled = (enableZsl.data.u8[0] == ANDROID_CONTROL_ENABLE_ZSL_TRUE);
        }
    }

    return zslEnabled;
}

template<typename TProviderPtr>
status_t Camera2Client::initializeImpl(TProviderPtr providerPtr, const std::string& monitorTags)
{
    ATRACE_CALL();
    ALOGV("%s: Initializing client for camera %d", __FUNCTION__, mCameraId);
    status_t res;

    res = Camera2ClientBase::initialize(providerPtr, monitorTags);
    if (res != OK) {
        return res;
    }

    {
        SharedParameters::Lock l(mParameters);

        res = l.mParameters.initialize(mDevice.get());
        if (res != OK) {
            ALOGE("%s: Camera %d: unable to build defaults: %s (%d)",
                    __FUNCTION__, mCameraId, strerror(-res), res);
            return NO_INIT;
        }

        l.mParameters.isDeviceZslSupported = isZslEnabledInStillTemplate();
    }

    const CameraMetadata& staticInfo = mDevice->info();
    mRotateAndCropIsSupported = camera3::RotateAndCropMapper::isNeeded(&staticInfo);
    // The 'mRotateAndCropMode' value only accounts for the necessary adjustment
    // when the display rotates. The sensor orientation still needs to be calculated
    // and applied similar to the Camera2 path.
    CameraUtils::getRotationTransform(staticInfo, OutputConfiguration::MIRROR_MODE_AUTO,
            &mRotateAndCropPreviewTransform);

    mStreamingProcessor = new StreamingProcessor(this);

    std::string threadName = std::string("C2-") + std::to_string(mCameraId);
    mFrameProcessor = new FrameProcessor(mDevice, this);
<<<<<<< HEAD
    mFrameProcessor->run((threadName + "-FrameProc").c_str());

    mCaptureSequencer = new CaptureSequencer(this);
    mCaptureSequencer->run((threadName + "-CaptureSeq").c_str());

    mJpegProcessor = new JpegProcessor(this, mCaptureSequencer);
    mJpegProcessor->run((threadName + "-JpegProc").c_str());

    mZslProcessor = new ZslProcessor(this, mCaptureSequencer);
    mZslProcessor->run((threadName + "-ZslProc").c_str());

    mCallbackProcessor = new CallbackProcessor(this);
    mCallbackProcessor->run((threadName + "-CallbkProc").c_str());
=======
    threadName = String8::format("C2-%d-FrameProc",
            mCameraId);
    res = mFrameProcessor->run(threadName.string());
    if (res != OK) {
        ALOGE("%s: Unable to start frame processor thread: %s (%d)",
                __FUNCTION__, strerror(-res), res);
        return res;
    }

    mCaptureSequencer = new CaptureSequencer(this);
    threadName = String8::format("C2-%d-CaptureSeq",
            mCameraId);
    res = mCaptureSequencer->run(threadName.string());
    if (res != OK) {
        ALOGE("%s: Unable to start capture sequencer thread: %s (%d)",
                __FUNCTION__, strerror(-res), res);
        return res;
    }

    mJpegProcessor = new JpegProcessor(this, mCaptureSequencer);
    threadName = String8::format("C2-%d-JpegProc",
            mCameraId);
    res = mJpegProcessor->run(threadName.string());
    if (res != OK) {
        ALOGE("%s: Unable to start jpeg processor thread: %s (%d)",
                __FUNCTION__, strerror(-res), res);
        return res;
    }

    mZslProcessor = new ZslProcessor(this, mCaptureSequencer);

    threadName = String8::format("C2-%d-ZslProc",
            mCameraId);
    res = mZslProcessor->run(threadName.string());
    if (res != OK) {
        ALOGE("%s: Unable to start zsl processor thread: %s (%d)",
                __FUNCTION__, strerror(-res), res);
        return res;
    }

    mCallbackProcessor = new CallbackProcessor(this);
    threadName = String8::format("C2-%d-CallbkProc",
            mCameraId);
    res = mCallbackProcessor->run(threadName.string());
    if (res != OK) {
        ALOGE("%s: Unable to start callback processor thread: %s (%d)",
                __FUNCTION__, strerror(-res), res);
        return res;
    }
>>>>>>> ba248cd1

    if (gLogLevel >= 1) {
        SharedParameters::Lock l(mParameters);
        ALOGD("%s: Default parameters converted from camera %d:", __FUNCTION__,
              mCameraId);
        ALOGD("%s", l.mParameters.paramsFlattened.c_str());
    }

    return OK;
}

Camera2Client::~Camera2Client() {
    ATRACE_CALL();
    ALOGV("~Camera2Client");

    mDestructionStarted = true;

    disconnect();

    ALOGI("Camera %d: Closed", mCameraId);
}

status_t Camera2Client::dump(int fd, const Vector<String16>& args) {
    return BasicClient::dump(fd, args);
}

status_t Camera2Client::dumpClient(int fd, const Vector<String16>& args) {
    std::ostringstream result;
    result << fmt::sprintf("Client2[%d] (%p) PID: %d, dump:\n", mCameraId,
            (getRemoteCallback() != NULL ?
                    (void *) (IInterface::asBinder(getRemoteCallback()).get()) : NULL),
            mClientPid);
    result << "  State: ";
#define CASE_APPEND_ENUM(x) case x: result << #x "\n"; break;

    const Parameters& p = mParameters.unsafeAccess();

    result << Parameters::getStateName(p.state);

    result << "\n  Current parameters:\n";
    result << fmt::sprintf("    Preview size: %d x %d\n",
            p.previewWidth, p.previewHeight);
    result << fmt::sprintf("    Preview FPS range: %d - %d\n",
            p.previewFpsRange[0], p.previewFpsRange[1]);
    result << fmt::sprintf("    Preview HAL pixel format: 0x%x\n",
            p.previewFormat);
    result << fmt::sprintf("    Preview transform: %x\n",
            p.previewTransform);
    result << fmt::sprintf("    Picture size: %d x %d\n",
            p.pictureWidth, p.pictureHeight);
    result << fmt::sprintf("    Jpeg thumbnail size: %d x %d\n",
            p.jpegThumbSize[0], p.jpegThumbSize[1]);
    result << fmt::sprintf("    Jpeg quality: %d, thumbnail quality: %d\n",
            p.jpegQuality, p.jpegThumbQuality);
    result << fmt::sprintf("    Jpeg rotation: %d\n", p.jpegRotation);
    result << fmt::sprintf("    GPS tags %s\n",
            p.gpsEnabled ? "enabled" : "disabled");
    if (p.gpsEnabled) {
        result << fmt::sprintf("    GPS lat x long x alt: %f x %f x %f\n",
                p.gpsCoordinates[0], p.gpsCoordinates[1],
                p.gpsCoordinates[2]);
        result << fmt::sprintf("    GPS timestamp: %" PRId64 "\n",
                p.gpsTimestamp);
        result << fmt::sprintf("    GPS processing method: %s\n",
                p.gpsProcessingMethod.c_str());
    }

    result << "    White balance mode: ";
    switch (p.wbMode) {
        CASE_APPEND_ENUM(ANDROID_CONTROL_AWB_MODE_AUTO)
        CASE_APPEND_ENUM(ANDROID_CONTROL_AWB_MODE_INCANDESCENT)
        CASE_APPEND_ENUM(ANDROID_CONTROL_AWB_MODE_FLUORESCENT)
        CASE_APPEND_ENUM(ANDROID_CONTROL_AWB_MODE_WARM_FLUORESCENT)
        CASE_APPEND_ENUM(ANDROID_CONTROL_AWB_MODE_DAYLIGHT)
        CASE_APPEND_ENUM(ANDROID_CONTROL_AWB_MODE_CLOUDY_DAYLIGHT)
        CASE_APPEND_ENUM(ANDROID_CONTROL_AWB_MODE_TWILIGHT)
        CASE_APPEND_ENUM(ANDROID_CONTROL_AWB_MODE_SHADE)
        default: result << "UNKNOWN\n";
    }

    result << "    Effect mode: ";
    switch (p.effectMode) {
        CASE_APPEND_ENUM(ANDROID_CONTROL_EFFECT_MODE_OFF)
        CASE_APPEND_ENUM(ANDROID_CONTROL_EFFECT_MODE_MONO)
        CASE_APPEND_ENUM(ANDROID_CONTROL_EFFECT_MODE_NEGATIVE)
        CASE_APPEND_ENUM(ANDROID_CONTROL_EFFECT_MODE_SOLARIZE)
        CASE_APPEND_ENUM(ANDROID_CONTROL_EFFECT_MODE_SEPIA)
        CASE_APPEND_ENUM(ANDROID_CONTROL_EFFECT_MODE_POSTERIZE)
        CASE_APPEND_ENUM(ANDROID_CONTROL_EFFECT_MODE_WHITEBOARD)
        CASE_APPEND_ENUM(ANDROID_CONTROL_EFFECT_MODE_BLACKBOARD)
        CASE_APPEND_ENUM(ANDROID_CONTROL_EFFECT_MODE_AQUA)
        default: result << "UNKNOWN\n";
    }

    result << "    Antibanding mode: ";
    switch (p.antibandingMode) {
        CASE_APPEND_ENUM(ANDROID_CONTROL_AE_ANTIBANDING_MODE_AUTO)
        CASE_APPEND_ENUM(ANDROID_CONTROL_AE_ANTIBANDING_MODE_OFF)
        CASE_APPEND_ENUM(ANDROID_CONTROL_AE_ANTIBANDING_MODE_50HZ)
        CASE_APPEND_ENUM(ANDROID_CONTROL_AE_ANTIBANDING_MODE_60HZ)
        default: result << "UNKNOWN\n";
    }

    result << "    Scene mode: ";
    switch (p.sceneMode) {
        case ANDROID_CONTROL_SCENE_MODE_DISABLED:
            result << "AUTO\n"; break;
        CASE_APPEND_ENUM(ANDROID_CONTROL_SCENE_MODE_FACE_PRIORITY)
        CASE_APPEND_ENUM(ANDROID_CONTROL_SCENE_MODE_ACTION)
        CASE_APPEND_ENUM(ANDROID_CONTROL_SCENE_MODE_PORTRAIT)
        CASE_APPEND_ENUM(ANDROID_CONTROL_SCENE_MODE_LANDSCAPE)
        CASE_APPEND_ENUM(ANDROID_CONTROL_SCENE_MODE_NIGHT)
        CASE_APPEND_ENUM(ANDROID_CONTROL_SCENE_MODE_NIGHT_PORTRAIT)
        CASE_APPEND_ENUM(ANDROID_CONTROL_SCENE_MODE_THEATRE)
        CASE_APPEND_ENUM(ANDROID_CONTROL_SCENE_MODE_BEACH)
        CASE_APPEND_ENUM(ANDROID_CONTROL_SCENE_MODE_SNOW)
        CASE_APPEND_ENUM(ANDROID_CONTROL_SCENE_MODE_SUNSET)
        CASE_APPEND_ENUM(ANDROID_CONTROL_SCENE_MODE_STEADYPHOTO)
        CASE_APPEND_ENUM(ANDROID_CONTROL_SCENE_MODE_FIREWORKS)
        CASE_APPEND_ENUM(ANDROID_CONTROL_SCENE_MODE_SPORTS)
        CASE_APPEND_ENUM(ANDROID_CONTROL_SCENE_MODE_PARTY)
        CASE_APPEND_ENUM(ANDROID_CONTROL_SCENE_MODE_CANDLELIGHT)
        CASE_APPEND_ENUM(ANDROID_CONTROL_SCENE_MODE_BARCODE)
        default: result << "UNKNOWN\n";
    }

    result << "    Flash mode: ";
    switch (p.flashMode) {
        CASE_APPEND_ENUM(Parameters::FLASH_MODE_OFF)
        CASE_APPEND_ENUM(Parameters::FLASH_MODE_AUTO)
        CASE_APPEND_ENUM(Parameters::FLASH_MODE_ON)
        CASE_APPEND_ENUM(Parameters::FLASH_MODE_TORCH)
        CASE_APPEND_ENUM(Parameters::FLASH_MODE_RED_EYE)
        CASE_APPEND_ENUM(Parameters::FLASH_MODE_INVALID)
        default: result << "UNKNOWN\n";
    }

    result << "    Focus mode: ";
    switch (p.focusMode) {
        CASE_APPEND_ENUM(Parameters::FOCUS_MODE_AUTO)
        CASE_APPEND_ENUM(Parameters::FOCUS_MODE_MACRO)
        CASE_APPEND_ENUM(Parameters::FOCUS_MODE_CONTINUOUS_VIDEO)
        CASE_APPEND_ENUM(Parameters::FOCUS_MODE_CONTINUOUS_PICTURE)
        CASE_APPEND_ENUM(Parameters::FOCUS_MODE_EDOF)
        CASE_APPEND_ENUM(Parameters::FOCUS_MODE_INFINITY)
        CASE_APPEND_ENUM(Parameters::FOCUS_MODE_FIXED)
        CASE_APPEND_ENUM(Parameters::FOCUS_MODE_INVALID)
        default: result << "UNKNOWN\n";
    }

    result << "   Focus state: ";
    switch (p.focusState) {
        CASE_APPEND_ENUM(ANDROID_CONTROL_AF_STATE_INACTIVE)
        CASE_APPEND_ENUM(ANDROID_CONTROL_AF_STATE_PASSIVE_SCAN)
        CASE_APPEND_ENUM(ANDROID_CONTROL_AF_STATE_PASSIVE_FOCUSED)
        CASE_APPEND_ENUM(ANDROID_CONTROL_AF_STATE_PASSIVE_UNFOCUSED)
        CASE_APPEND_ENUM(ANDROID_CONTROL_AF_STATE_ACTIVE_SCAN)
        CASE_APPEND_ENUM(ANDROID_CONTROL_AF_STATE_FOCUSED_LOCKED)
        CASE_APPEND_ENUM(ANDROID_CONTROL_AF_STATE_NOT_FOCUSED_LOCKED)
        default: result << "UNKNOWN\n";
    }

    result << "    Focusing areas:\n";
    for (size_t i = 0; i < p.focusingAreas.size(); i++) {
        result << fmt::sprintf("      [ (%d, %d, %d, %d), weight %d ]\n",
                p.focusingAreas[i].left,
                p.focusingAreas[i].top,
                p.focusingAreas[i].right,
                p.focusingAreas[i].bottom,
                p.focusingAreas[i].weight);
    }

    result << fmt::sprintf("    Exposure compensation index: %d\n",
            p.exposureCompensation);

    result << fmt::sprintf("    AE lock %s, AWB lock %s\n",
            p.autoExposureLock ? "enabled" : "disabled",
            p.autoWhiteBalanceLock ? "enabled" : "disabled" );

    result << "    Metering areas:\n";
    for (size_t i = 0; i < p.meteringAreas.size(); i++) {
        result << fmt::sprintf("      [ (%d, %d, %d, %d), weight %d ]\n",
                p.meteringAreas[i].left,
                p.meteringAreas[i].top,
                p.meteringAreas[i].right,
                p.meteringAreas[i].bottom,
                p.meteringAreas[i].weight);
    }

    result << fmt::sprintf("    Zoom index: %d\n", p.zoom);
    result << fmt::sprintf("    Video size: %d x %d\n", p.videoWidth,
            p.videoHeight);

    result << fmt::sprintf("    Recording hint is %s\n",
            p.recordingHint ? "set" : "not set");

    result << fmt::sprintf("    Video stabilization is %s\n",
            p.videoStabilization ? "enabled" : "disabled");

    result << fmt::sprintf("    Selected still capture FPS range: %d - %d\n",
            p.fastInfo.bestStillCaptureFpsRange[0],
            p.fastInfo.bestStillCaptureFpsRange[1]);

    result << fmt::sprintf("    Use zero shutter lag: %s\n",
            p.useZeroShutterLag() ? "yes" : "no");

    result << "  Current streams:\n";
    result << fmt::sprintf("    Preview stream ID: %d\n",
            getPreviewStreamId());
    result << fmt::sprintf("    Capture stream ID: %d\n",
            getCaptureStreamId());
    result << fmt::sprintf("    Recording stream ID: %d\n",
            getRecordingStreamId());

    result << "  Quirks for this camera:\n";
    bool haveQuirk = false;
    if (p.quirks.triggerAfWithAuto) {
        result << "    triggerAfWithAuto\n";
        haveQuirk = true;
    }
    if (p.quirks.useZslFormat) {
        result << "    useZslFormat\n";
        haveQuirk = true;
    }
    if (p.quirks.meteringCropRegion) {
        result << "    meteringCropRegion\n";
        haveQuirk = true;
    }
    if (p.quirks.partialResults) {
        result << "    usePartialResult\n";
        haveQuirk = true;
    }
    if (!haveQuirk) {
        result << "    none\n";
    }

    std::string resultStr = std::move(result.str());

    write(fd, resultStr.c_str(), resultStr.size());

    mStreamingProcessor->dump(fd, args);

    mCaptureSequencer->dump(fd, args);

    mFrameProcessor->dump(fd, args);

    mZslProcessor->dump(fd, args);

    return dumpDevice(fd, args);
#undef CASE_APPEND_ENUM
}

// ICamera interface

binder::Status Camera2Client::disconnect() {
    ATRACE_CALL();
    nsecs_t startTime = systemTime();
    Mutex::Autolock icl(mBinderSerializationLock);

    binder::Status res = binder::Status::ok();
    // Allow both client and the cameraserver to disconnect at all times
    int callingPid = CameraThreadState::getCallingPid();
    if (callingPid != mClientPid && callingPid != mServicePid) return res;

    if (mDevice == 0) return res;

    ALOGV("Camera %d: Shutting down", mCameraId);

    /**
     * disconnect() cannot call any methods that might need to promote a
     * wp<Camera2Client>, since disconnect can be called from the destructor, at
     * which point all such promotions will fail.
     */

    stopPreviewL();

    {
        SharedParameters::Lock l(mParameters);
        if (l.mParameters.state == Parameters::DISCONNECTED) return res;
        l.mParameters.state = Parameters::DISCONNECTED;
    }

    mFrameProcessor->requestExit();
    mCaptureSequencer->requestExit();
    mJpegProcessor->requestExit();
    mZslProcessor->requestExit();
    mCallbackProcessor->requestExit();

    ALOGV("Camera %d: Waiting for threads", mCameraId);

    {
        // Don't wait with lock held, in case the other threads need to
        // complete callbacks that re-enter Camera2Client
        mBinderSerializationLock.unlock();

        mFrameProcessor->join();
        mCaptureSequencer->join();
        mJpegProcessor->join();
        mZslProcessor->join();
        mCallbackProcessor->join();

        mBinderSerializationLock.lock();
    }

    ALOGV("Camera %d: Deleting streams", mCameraId);

    mStreamingProcessor->deletePreviewStream();
    mStreamingProcessor->deleteRecordingStream();
    mJpegProcessor->deleteStream();
    mCallbackProcessor->deleteStream();
    mZslProcessor->deleteStream();

    ALOGV("Camera %d: Disconnecting device", mCameraId);

    bool hasDeviceError = mDevice->hasDeviceError();
    mDevice->disconnect();

    CameraService::Client::disconnect();

    int32_t closeLatencyMs = ns2ms(systemTime() - startTime);
    mCameraServiceProxyWrapper->logClose(mCameraIdStr, closeLatencyMs, hasDeviceError);

    return res;
}

status_t Camera2Client::connect(const sp<hardware::ICameraClient>& client) {
    ATRACE_CALL();
    ALOGV("%s: E", __FUNCTION__);
    Mutex::Autolock icl(mBinderSerializationLock);

    if (mClientPid != 0 && CameraThreadState::getCallingPid() != mClientPid) {
        ALOGE("%s: Camera %d: Connection attempt from pid %d; "
                "current locked to pid %d", __FUNCTION__,
                mCameraId, CameraThreadState::getCallingPid(), mClientPid);
        return BAD_VALUE;
    }

    mClientPid = CameraThreadState::getCallingPid();

    mRemoteCallback = client;
    mSharedCameraCallbacks = client;

    return OK;
}

status_t Camera2Client::lock() {
    ATRACE_CALL();
    ALOGV("%s: E", __FUNCTION__);
    Mutex::Autolock icl(mBinderSerializationLock);
    ALOGV("%s: Camera %d: Lock call from pid %d; current client pid %d",
            __FUNCTION__, mCameraId, CameraThreadState::getCallingPid(), mClientPid);

    if (mClientPid == 0) {
        mClientPid = CameraThreadState::getCallingPid();
        return OK;
    }

    if (mClientPid != CameraThreadState::getCallingPid()) {
        ALOGE("%s: Camera %d: Lock call from pid %d; currently locked to pid %d",
                __FUNCTION__, mCameraId, CameraThreadState::getCallingPid(), mClientPid);
        return EBUSY;
    }

    return OK;
}

status_t Camera2Client::unlock() {
    ATRACE_CALL();
    ALOGV("%s: E", __FUNCTION__);
    Mutex::Autolock icl(mBinderSerializationLock);
    ALOGV("%s: Camera %d: Unlock call from pid %d; current client pid %d",
            __FUNCTION__, mCameraId, CameraThreadState::getCallingPid(), mClientPid);

    if (mClientPid == CameraThreadState::getCallingPid()) {
        SharedParameters::Lock l(mParameters);
        if (l.mParameters.state == Parameters::RECORD ||
                l.mParameters.state == Parameters::VIDEO_SNAPSHOT) {
            ALOGD("Not allowed to unlock camera during recording.");
            return INVALID_OPERATION;
        }
        mClientPid = 0;
        mRemoteCallback.clear();
        mSharedCameraCallbacks.clear();
        return OK;
    }

    ALOGE("%s: Camera %d: Unlock call from pid %d; currently locked to pid %d",
            __FUNCTION__, mCameraId, CameraThreadState::getCallingPid(), mClientPid);
    return EBUSY;
}

status_t Camera2Client::setPreviewTarget(
        const sp<IGraphicBufferProducer>& bufferProducer) {
    ATRACE_CALL();
    ALOGV("%s: E", __FUNCTION__);
    Mutex::Autolock icl(mBinderSerializationLock);
    status_t res;
    if ( (res = checkPid(__FUNCTION__) ) != OK) return res;

    sp<IBinder> binder;
    sp<Surface> window;
    if (bufferProducer != 0) {
        binder = IInterface::asBinder(bufferProducer);
        // Using controlledByApp flag to ensure that the buffer queue remains in
        // async mode for the old camera API, where many applications depend
        // on that behavior.
        window = new Surface(bufferProducer, /*controlledByApp*/ true);
    }
    return setPreviewWindowL(binder, window);
}

status_t Camera2Client::setPreviewWindowL(const sp<IBinder>& binder,
        const sp<Surface>& window) {
    ATRACE_CALL();
    status_t res;

    if (binder == mPreviewSurface) {
        ALOGV("%s: Camera %d: New window is same as old window",
                __FUNCTION__, mCameraId);
        return NO_ERROR;
    }

    Parameters::State state;
    {
        SharedParameters::Lock l(mParameters);
        state = l.mParameters.state;
    }
    switch (state) {
        case Parameters::DISCONNECTED:
        case Parameters::RECORD:
        case Parameters::STILL_CAPTURE:
        case Parameters::VIDEO_SNAPSHOT:
            ALOGE("%s: Camera %d: Cannot set preview display while in state %s",
                    __FUNCTION__, mCameraId,
                    Parameters::getStateName(state));
            return INVALID_OPERATION;
        case Parameters::STOPPED:
        case Parameters::WAITING_FOR_PREVIEW_WINDOW:
            // OK
            break;
        case Parameters::PREVIEW:
            // Already running preview - need to stop and create a new stream
            res = stopStream();
            if (res != OK) {
                ALOGE("%s: Unable to stop preview to swap windows: %s (%d)",
                        __FUNCTION__, strerror(-res), res);
                return res;
            }
            state = Parameters::WAITING_FOR_PREVIEW_WINDOW;
            break;
    }

    mPreviewSurface = binder;
    res = mStreamingProcessor->setPreviewWindow(window);
    if (res != OK) {
        ALOGE("%s: Unable to set new preview window: %s (%d)",
                __FUNCTION__, strerror(-res), res);
        return res;
    }

    if (state == Parameters::WAITING_FOR_PREVIEW_WINDOW) {
        SharedParameters::Lock l(mParameters);
        l.mParameters.state = state;
        return startPreviewL(l.mParameters, false);
    }

    return OK;
}

void Camera2Client::setPreviewCallbackFlag(int flag) {
    ATRACE_CALL();
    ALOGV("%s: Camera %d: Flag 0x%x", __FUNCTION__, mCameraId, flag);
    Mutex::Autolock icl(mBinderSerializationLock);

    if ( checkPid(__FUNCTION__) != OK) return;

    SharedParameters::Lock l(mParameters);
    setPreviewCallbackFlagL(l.mParameters, flag);
}

void Camera2Client::setPreviewCallbackFlagL(Parameters &params, int flag) {
    status_t res = OK;

    switch(params.state) {
        case Parameters::STOPPED:
        case Parameters::WAITING_FOR_PREVIEW_WINDOW:
        case Parameters::PREVIEW:
        case Parameters::STILL_CAPTURE:
            // OK
            break;
        default:
            if (flag & CAMERA_FRAME_CALLBACK_FLAG_ENABLE_MASK) {
                ALOGE("%s: Camera %d: Can't use preview callbacks "
                        "in state %d", __FUNCTION__, mCameraId, params.state);
                return;
            }
    }

    if (flag & CAMERA_FRAME_CALLBACK_FLAG_ONE_SHOT_MASK) {
        ALOGV("%s: setting oneshot", __FUNCTION__);
        params.previewCallbackOneShot = true;
    }
    if (params.previewCallbackFlags != (uint32_t)flag) {

        if (params.previewCallbackSurface && flag != CAMERA_FRAME_CALLBACK_FLAG_NOOP) {
            // Disable any existing preview callback window when enabling
            // preview callback flags
            res = mCallbackProcessor->setCallbackWindow(NULL);
            if (res != OK) {
                ALOGE("%s: Camera %d: Unable to clear preview callback surface:"
                        " %s (%d)", __FUNCTION__, mCameraId, strerror(-res), res);
                return;
            }
            params.previewCallbackSurface = false;
        }

        params.previewCallbackFlags = flag;

        if (params.state == Parameters::PREVIEW) {
            res = startPreviewL(params, true);
            if (res != OK) {
                ALOGE("%s: Camera %d: Unable to refresh request in state %s",
                        __FUNCTION__, mCameraId,
                        Parameters::getStateName(params.state));
            }
        }
    }
}

status_t Camera2Client::setPreviewCallbackTarget(
        const sp<IGraphicBufferProducer>& callbackProducer) {
    ATRACE_CALL();
    ALOGV("%s: E", __FUNCTION__);
    Mutex::Autolock icl(mBinderSerializationLock);
    status_t res;
    if ( (res = checkPid(__FUNCTION__) ) != OK) return res;

    sp<Surface> window;
    if (callbackProducer != 0) {
        window = new Surface(callbackProducer);
    }

    res = mCallbackProcessor->setCallbackWindow(window);
    if (res != OK) {
        ALOGE("%s: Camera %d: Unable to set preview callback surface: %s (%d)",
                __FUNCTION__, mCameraId, strerror(-res), res);
        return res;
    }

    SharedParameters::Lock l(mParameters);

    if (window != NULL) {
        // Disable traditional callbacks when a valid callback target is given
        l.mParameters.previewCallbackFlags = CAMERA_FRAME_CALLBACK_FLAG_NOOP;
        l.mParameters.previewCallbackOneShot = false;
        l.mParameters.previewCallbackSurface = true;
    } else {
        // Disable callback target if given a NULL interface.
        l.mParameters.previewCallbackSurface = false;
    }

    switch(l.mParameters.state) {
        case Parameters::PREVIEW:
            res = startPreviewL(l.mParameters, true);
            break;
        case Parameters::RECORD:
        case Parameters::VIDEO_SNAPSHOT:
            res = startRecordingL(l.mParameters, true);
            break;
        default:
            break;
    }
    if (res != OK) {
        ALOGE("%s: Camera %d: Unable to refresh request in state %s",
                __FUNCTION__, mCameraId,
                Parameters::getStateName(l.mParameters.state));
    }

    return OK;
}


status_t Camera2Client::startPreview() {
    ATRACE_CALL();
    ALOGV("%s: E", __FUNCTION__);
    Mutex::Autolock icl(mBinderSerializationLock);
    status_t res;
    if ( (res = checkPid(__FUNCTION__) ) != OK) return res;
    SharedParameters::Lock l(mParameters);
    return startPreviewL(l.mParameters, false);
}

status_t Camera2Client::startPreviewL(Parameters &params, bool restart) {
    ATRACE_CALL();
    status_t res;

    ALOGV("%s: state == %d, restart = %d", __FUNCTION__, params.state, restart);

    if (params.state == Parameters::DISCONNECTED) {
        ALOGE("%s: Camera %d has been disconnected.", __FUNCTION__, mCameraId);
        return INVALID_OPERATION;
    }
    if ( (params.state == Parameters::PREVIEW ||
                    params.state == Parameters::RECORD ||
                    params.state == Parameters::VIDEO_SNAPSHOT)
            && !restart) {
        // Succeed attempt to re-enter a streaming state
        ALOGI("%s: Camera %d: Preview already active, ignoring restart",
                __FUNCTION__, mCameraId);
        return OK;
    }
    if (params.state > Parameters::PREVIEW && !restart) {
        ALOGE("%s: Can't start preview in state %s",
                __FUNCTION__,
                Parameters::getStateName(params.state));
        return INVALID_OPERATION;
    }

    if (!mStreamingProcessor->haveValidPreviewWindow()) {
        params.state = Parameters::WAITING_FOR_PREVIEW_WINDOW;
        return OK;
    }
    params.state = Parameters::STOPPED;
    int lastPreviewStreamId = mStreamingProcessor->getPreviewStreamId();

    res = mStreamingProcessor->updatePreviewStream(params);
    if (res != OK) {
        ALOGE("%s: Camera %d: Unable to update preview stream: %s (%d)",
                __FUNCTION__, mCameraId, strerror(-res), res);
        return res;
    }

    bool previewStreamChanged = mStreamingProcessor->getPreviewStreamId() != lastPreviewStreamId;

    // We could wait to create the JPEG output stream until first actual use
    // (first takePicture call). However, this would substantially increase the
    // first capture latency on HAL3 devices.
    // So create it unconditionally at preview start. As a drawback,
    // this increases gralloc memory consumption for applications that don't
    // ever take a picture. Do not enter this mode when jpeg stream will slow
    // down preview.
    // TODO: Find a better compromise, though this likely would involve HAL
    // changes.
    int lastJpegStreamId = mJpegProcessor->getStreamId();
    // If jpeg stream will slow down preview, make sure we remove it before starting preview
    if (params.slowJpegMode) {
        if (lastJpegStreamId != NO_STREAM) {
            // Pause preview if we are streaming
            int32_t activeRequestId = mStreamingProcessor->getActiveRequestId();
            if (activeRequestId != 0) {
                res = mStreamingProcessor->togglePauseStream(/*pause*/true);
                if (res != OK) {
                    ALOGE("%s: Camera %d: Can't pause streaming: %s (%d)",
                            __FUNCTION__, mCameraId, strerror(-res), res);
                }
                res = mDevice->waitUntilDrained();
                if (res != OK) {
                    ALOGE("%s: Camera %d: Waiting to stop streaming failed: %s (%d)",
                            __FUNCTION__, mCameraId, strerror(-res), res);
                }
            }

            res = mJpegProcessor->deleteStream();

            if (res != OK) {
                ALOGE("%s: Camera %d: delete Jpeg stream failed: %s (%d)",
                        __FUNCTION__, mCameraId,  strerror(-res), res);
            }

            if (activeRequestId != 0) {
                res = mStreamingProcessor->togglePauseStream(/*pause*/false);
                if (res != OK) {
                    ALOGE("%s: Camera %d: Can't unpause streaming: %s (%d)",
                            __FUNCTION__, mCameraId, strerror(-res), res);
                }
            }
        }
    } else {
        res = updateProcessorStream(mJpegProcessor, params);
        if (res != OK) {
            ALOGE("%s: Camera %d: Can't pre-configure still image "
                    "stream: %s (%d)",
                    __FUNCTION__, mCameraId, strerror(-res), res);
            return res;
        }
    }
    bool jpegStreamChanged = mJpegProcessor->getStreamId() != lastJpegStreamId;

    Vector<int32_t> outputStreams;
    bool callbacksEnabled = (params.previewCallbackFlags &
            CAMERA_FRAME_CALLBACK_FLAG_ENABLE_MASK) ||
            params.previewCallbackSurface;

    if (callbacksEnabled) {
        // Can't have recording stream hanging around when enabling callbacks,
        // since it exceeds the max stream count on some devices.
        if (mStreamingProcessor->getRecordingStreamId() != NO_STREAM) {
            ALOGV("%s: Camera %d: Clearing out recording stream before "
                    "creating callback stream", __FUNCTION__, mCameraId);
            res = mStreamingProcessor->stopStream();
            if (res != OK) {
                ALOGE("%s: Camera %d: Can't stop streaming to delete "
                        "recording stream", __FUNCTION__, mCameraId);
                return res;
            }
            res = mStreamingProcessor->deleteRecordingStream();
            if (res != OK) {
                ALOGE("%s: Camera %d: Unable to delete recording stream before "
                        "enabling callbacks: %s (%d)", __FUNCTION__, mCameraId,
                        strerror(-res), res);
                return res;
            }
        }

        res = mCallbackProcessor->updateStream(params);
        if (res != OK) {
            ALOGE("%s: Camera %d: Unable to update callback stream: %s (%d)",
                    __FUNCTION__, mCameraId, strerror(-res), res);
            return res;
        }
        outputStreams.push(getCallbackStreamId());
    } else if (previewStreamChanged && mCallbackProcessor->getStreamId() != NO_STREAM) {
        /**
         * Delete the unused callback stream when preview stream is changed and
         * preview is not enabled. Don't need stop preview stream as preview is in
         * STOPPED state now.
         */
        ALOGV("%s: Camera %d: Delete unused preview callback stream.",  __FUNCTION__, mCameraId);
        res = mCallbackProcessor->deleteStream();
        if (res != OK) {
            ALOGE("%s: Camera %d: Unable to delete callback stream %s (%d)",
                    __FUNCTION__, mCameraId, strerror(-res), res);
            return res;
        }
    }

    if (params.useZeroShutterLag() &&
            getRecordingStreamId() == NO_STREAM) {
        res = updateProcessorStream(mZslProcessor, params);
        if (res != OK) {
            ALOGE("%s: Camera %d: Unable to update ZSL stream: %s (%d)",
                    __FUNCTION__, mCameraId, strerror(-res), res);
            return res;
        }

        if (jpegStreamChanged) {
            ALOGV("%s: Camera %d: Clear ZSL buffer queue when Jpeg size is changed",
                    __FUNCTION__, mCameraId);
            mZslProcessor->clearZslQueue();
        }
        outputStreams.push(getZslStreamId());
    } else {
        mZslProcessor->deleteStream();
    }

    outputStreams.push(getPreviewStreamId());

    if (params.isDeviceZslSupported) {
        // If device ZSL is supported, resume preview buffers that may be paused
        // during last takePicture().
        mDevice->dropStreamBuffers(false, getPreviewStreamId());
    }

    if (!params.recordingHint) {
        if (!restart) {
            res = mStreamingProcessor->updatePreviewRequest(params);
            if (res != OK) {
                ALOGE("%s: Camera %d: Can't set up preview request: "
                        "%s (%d)", __FUNCTION__, mCameraId,
                        strerror(-res), res);
                return res;
            }
        }
        res = mStreamingProcessor->startStream(StreamingProcessor::PREVIEW,
                outputStreams);
    } else {
        if (!restart) {
            res = mStreamingProcessor->updateRecordingRequest(params);
            if (res != OK) {
                ALOGE("%s: Camera %d: Can't set up preview request with "
                        "record hint: %s (%d)", __FUNCTION__, mCameraId,
                        strerror(-res), res);
                return res;
            }
        }
        res = mStreamingProcessor->startStream(StreamingProcessor::RECORD,
                outputStreams);
    }
    if (res != OK) {
        ALOGE("%s: Camera %d: Unable to start streaming preview: %s (%d)",
                __FUNCTION__, mCameraId, strerror(-res), res);
        return res;
    }

    mCallbackProcessor->unpauseCallback();
    params.state = Parameters::PREVIEW;
    return OK;
}

void Camera2Client::stopPreview() {
    ATRACE_CALL();
    ALOGV("%s: E", __FUNCTION__);
    Mutex::Autolock icl(mBinderSerializationLock);
    status_t res;
    if ( (res = checkPid(__FUNCTION__) ) != OK) return;
    stopPreviewL();
}

void Camera2Client::stopPreviewL() {
    ATRACE_CALL();
    status_t res;
    const nsecs_t kStopCaptureTimeout = 3000000000LL; // 3 seconds
    Parameters::State state;
    {
        SharedParameters::Lock l(mParameters);
        state = l.mParameters.state;
    }

    switch (state) {
        case Parameters::DISCONNECTED:
            // Nothing to do.
            break;
        case Parameters::STOPPED:
        case Parameters::VIDEO_SNAPSHOT:
        case Parameters::STILL_CAPTURE:
            mCaptureSequencer->waitUntilIdle(kStopCaptureTimeout);
            FALLTHROUGH_INTENDED;
        case Parameters::RECORD:
        case Parameters::PREVIEW:
            mCallbackProcessor->pauseCallback();
            syncWithDevice();
            // Due to flush a camera device sync is not a sufficient
            // guarantee that the current client parameters are
            // correctly applied. To resolve this wait for the current
            // request id to return in the results.
            waitUntilCurrentRequestIdLocked();
            res = stopStream();
            if (res != OK) {
                ALOGE("%s: Camera %d: Can't stop streaming: %s (%d)",
                        __FUNCTION__, mCameraId, strerror(-res), res);
            }

            // Flush all in-process captures and buffer in order to stop
            // preview faster.
            res = mDevice->flush();
            if (res != OK) {
                ALOGE("%s: Camera %d: Unable to flush pending requests: %s (%d)",
                        __FUNCTION__, mCameraId, strerror(-res), res);
            }

            res = mDevice->waitUntilDrained();
            if (res != OK) {
                ALOGE("%s: Camera %d: Waiting to stop streaming failed: %s (%d)",
                        __FUNCTION__, mCameraId, strerror(-res), res);
            }
            // Clean up recording stream
            res = mStreamingProcessor->deleteRecordingStream();
            if (res != OK) {
                ALOGE("%s: Camera %d: Unable to delete recording stream before "
                        "stop preview: %s (%d)",
                        __FUNCTION__, mCameraId, strerror(-res), res);
            }
            FALLTHROUGH_INTENDED;
        case Parameters::WAITING_FOR_PREVIEW_WINDOW: {
            SharedParameters::Lock l(mParameters);
            l.mParameters.state = Parameters::STOPPED;
            commandStopFaceDetectionL(l.mParameters);
            break;
        }
        default:
            ALOGE("%s: Camera %d: Unknown state %d", __FUNCTION__, mCameraId,
                    state);
    }
}

bool Camera2Client::previewEnabled() {
    ATRACE_CALL();
    Mutex::Autolock icl(mBinderSerializationLock);
    status_t res;
    if ( (res = checkPid(__FUNCTION__) ) != OK) return false;

    SharedParameters::Lock l(mParameters);
    return l.mParameters.state == Parameters::PREVIEW;
}

status_t Camera2Client::setVideoBufferMode(int32_t videoBufferMode) {
    ATRACE_CALL();
    Mutex::Autolock icl(mBinderSerializationLock);
    status_t res;
    if ( (res = checkPid(__FUNCTION__) ) != OK) return res;

    SharedParameters::Lock l(mParameters);
    switch (l.mParameters.state) {
        case Parameters::RECORD:
        case Parameters::VIDEO_SNAPSHOT:
            ALOGE("%s: Camera %d: Can't be called in state %s",
                    __FUNCTION__, mCameraId,
                    Parameters::getStateName(l.mParameters.state));
            return INVALID_OPERATION;
        default:
            // OK
            break;
    }

    if (videoBufferMode != VIDEO_BUFFER_MODE_BUFFER_QUEUE) {
        ALOGE("%s: %d: Only video buffer queue is supported", __FUNCTION__, __LINE__);
        return BAD_VALUE;
    }

    l.mParameters.videoBufferMode = videoBufferMode;

    return OK;
}

status_t Camera2Client::startRecording() {
    ATRACE_CALL();
    ALOGV("%s: E", __FUNCTION__);
    Mutex::Autolock icl(mBinderSerializationLock);
    status_t res;
    if ( (res = checkPid(__FUNCTION__) ) != OK) return res;
    SharedParameters::Lock l(mParameters);

    return startRecordingL(l.mParameters, false);
}

status_t Camera2Client::startRecordingL(Parameters &params, bool restart) {
    status_t res = OK;

    ALOGV("%s: state == %d, restart = %d", __FUNCTION__, params.state, restart);

    switch (params.state) {
        case Parameters::STOPPED:
            res = startPreviewL(params, false);
            if (res != OK) return res;
            // Make sure first preview request is submitted to the HAL device to avoid
            // two consecutive set of configure_streams being called into the HAL.
            // TODO: Refactor this to avoid initial preview configuration.
            syncWithDevice();
            break;
        case Parameters::PREVIEW:
            // Ready to go
            break;
        case Parameters::RECORD:
        case Parameters::VIDEO_SNAPSHOT:
            // OK to call this when recording is already on, just skip unless
            // we're looking to restart
            if (!restart) return OK;
            break;
        default:
            ALOGE("%s: Camera %d: Can't start recording in state %s",
                    __FUNCTION__, mCameraId,
                    Parameters::getStateName(params.state));
            return INVALID_OPERATION;
    };

    if (params.videoBufferMode != VIDEO_BUFFER_MODE_BUFFER_QUEUE) {
        ALOGE("%s: Camera %d: Recording only supported buffer queue mode, but "
                "mode %d is requested!", __FUNCTION__, mCameraId, params.videoBufferMode);
        return INVALID_OPERATION;
    }

    if (!mStreamingProcessor->haveValidRecordingWindow()) {
        ALOGE("%s: No valid recording window", __FUNCTION__);
        return INVALID_OPERATION;
    }

    if (!restart) {
        sCameraService->playSound(CameraService::SOUND_RECORDING_START);
        mStreamingProcessor->updateRecordingRequest(params);
        if (res != OK) {
            ALOGE("%s: Camera %d: Unable to update recording request: %s (%d)",
                    __FUNCTION__, mCameraId, strerror(-res), res);
            return res;
        }
    }

    // Not all devices can support a preview callback stream and a recording
    // stream at the same time, so assume none of them can.
    if (mCallbackProcessor->getStreamId() != NO_STREAM) {
        ALOGV("%s: Camera %d: Clearing out callback stream before "
                "creating recording stream", __FUNCTION__, mCameraId);
        res = mStreamingProcessor->stopStream();
        if (res != OK) {
            ALOGE("%s: Camera %d: Can't stop streaming to delete callback stream",
                    __FUNCTION__, mCameraId);
            return res;
        }
        res = mCallbackProcessor->deleteStream();
        if (res != OK) {
            ALOGE("%s: Camera %d: Unable to delete callback stream before "
                    "record: %s (%d)", __FUNCTION__, mCameraId,
                    strerror(-res), res);
            return res;
        }
    }

    // Clean up ZSL before transitioning into recording
    if (mZslProcessor->getStreamId() != NO_STREAM) {
        ALOGV("%s: Camera %d: Clearing out zsl stream before "
                "creating recording stream", __FUNCTION__, mCameraId);
        res = mStreamingProcessor->stopStream();
        if (res != OK) {
            ALOGE("%s: Camera %d: Can't stop streaming to delete callback stream",
                    __FUNCTION__, mCameraId);
            return res;
        }
        res = mDevice->waitUntilDrained();
        if (res != OK) {
            ALOGE("%s: Camera %d: Waiting to stop streaming failed: %s (%d)",
                    __FUNCTION__, mCameraId, strerror(-res), res);
        }
        res = mZslProcessor->clearZslQueue();
        if (res != OK) {
            ALOGE("%s: Camera %d: Can't clear zsl queue",
                    __FUNCTION__, mCameraId);
            return res;
        }
        res = mZslProcessor->deleteStream();
        if (res != OK) {
            ALOGE("%s: Camera %d: Unable to delete zsl stream before "
                    "record: %s (%d)", __FUNCTION__, mCameraId,
                    strerror(-res), res);
            return res;
        }
    }

    // Disable callbacks if they're enabled; can't record and use callbacks,
    // and we can't fail record start without stagefright asserting.
    params.previewCallbackFlags = 0;

    // May need to reconfigure video snapshot JPEG sizes
    // during recording startup, so need a more complex sequence here to
    // ensure an early stream reconfiguration doesn't happen
    bool recordingStreamNeedsUpdate;
    res = mStreamingProcessor->recordingStreamNeedsUpdate(params, &recordingStreamNeedsUpdate);
    if (res != OK) {
        ALOGE("%s: Camera %d: Can't query recording stream",
                __FUNCTION__, mCameraId);
        return res;
    }

    if (recordingStreamNeedsUpdate) {
        // Need to stop stream here so updateProcessorStream won't trigger configureStream
        // Right now camera device cannot handle configureStream failure gracefully
        // when device is streaming
        res = mStreamingProcessor->stopStream();
        if (res != OK) {
            ALOGE("%s: Camera %d: Can't stop streaming to update record "
                    "stream", __FUNCTION__, mCameraId);
            return res;
        }
        res = mDevice->waitUntilDrained();
        if (res != OK) {
            ALOGE("%s: Camera %d: Waiting to stop streaming failed: "
                    "%s (%d)", __FUNCTION__, mCameraId,
                    strerror(-res), res);
        }

        res = updateProcessorStream<
            StreamingProcessor,
            &StreamingProcessor::updateRecordingStream>(
                                                        mStreamingProcessor,
                                                        params);
        if (res != OK) {
            ALOGE("%s: Camera %d: Unable to update recording stream: "
                    "%s (%d)", __FUNCTION__, mCameraId,
                    strerror(-res), res);
            return res;
        }
    }

    Vector<int32_t> outputStreams;
    outputStreams.push(getPreviewStreamId());
    outputStreams.push(getRecordingStreamId());

    res = mStreamingProcessor->startStream(StreamingProcessor::RECORD,
            outputStreams);

    // startStream might trigger a configureStream call and device might fail
    // configureStream due to jpeg size > video size. Try again with jpeg size overridden
    // to video size.
    if (res == BAD_VALUE) {
        overrideVideoSnapshotSize(params);
        res = mStreamingProcessor->startStream(StreamingProcessor::RECORD,
                outputStreams);
    }

    if (res != OK) {
        ALOGE("%s: Camera %d: Unable to start recording stream: %s (%d)",
                __FUNCTION__, mCameraId, strerror(-res), res);
        return res;
    }

    if (params.state < Parameters::RECORD) {
        params.state = Parameters::RECORD;
    }

    return OK;
}

void Camera2Client::stopRecording() {
    ATRACE_CALL();
    ALOGV("%s: E", __FUNCTION__);
    Mutex::Autolock icl(mBinderSerializationLock);
    SharedParameters::Lock l(mParameters);

    status_t res;
    if ( (res = checkPid(__FUNCTION__) ) != OK) return;

    switch (l.mParameters.state) {
        case Parameters::RECORD:
            // OK to stop
            break;
        case Parameters::STOPPED:
        case Parameters::PREVIEW:
        case Parameters::STILL_CAPTURE:
        case Parameters::VIDEO_SNAPSHOT:
        default:
            ALOGE("%s: Camera %d: Can't stop recording in state %s",
                    __FUNCTION__, mCameraId,
                    Parameters::getStateName(l.mParameters.state));
            return;
    };

    sCameraService->playSound(CameraService::SOUND_RECORDING_STOP);

    // Remove recording stream because the video target may be abandoned soon.
    res = stopStream();
    if (res != OK) {
        ALOGE("%s: Camera %d: Can't stop streaming: %s (%d)",
                __FUNCTION__, mCameraId, strerror(-res), res);
    }

    res = mDevice->waitUntilDrained();
    if (res != OK) {
        ALOGE("%s: Camera %d: Waiting to stop streaming failed: %s (%d)",
                __FUNCTION__, mCameraId, strerror(-res), res);
    }
    // Clean up recording stream
    res = mStreamingProcessor->deleteRecordingStream();
    if (res != OK) {
        ALOGE("%s: Camera %d: Unable to delete recording stream before "
                "stop preview: %s (%d)",
                __FUNCTION__, mCameraId, strerror(-res), res);
    }
    l.mParameters.recoverOverriddenJpegSize();

    // Restart preview
    res = startPreviewL(l.mParameters, true);
    if (res != OK) {
        ALOGE("%s: Camera %d: Unable to return to preview",
                __FUNCTION__, mCameraId);
    }
}

bool Camera2Client::recordingEnabled() {
    ATRACE_CALL();
    Mutex::Autolock icl(mBinderSerializationLock);

    if ( checkPid(__FUNCTION__) != OK) return false;

    return recordingEnabledL();
}

bool Camera2Client::recordingEnabledL() {
    ATRACE_CALL();
    SharedParameters::Lock l(mParameters);

    return (l.mParameters.state == Parameters::RECORD
            || l.mParameters.state == Parameters::VIDEO_SNAPSHOT);
}

void Camera2Client::releaseRecordingFrame([[maybe_unused]] const sp<IMemory>& mem) {
    ATRACE_CALL();
    ALOGW("%s: Not supported in buffer queue mode.", __FUNCTION__);
}

void Camera2Client::releaseRecordingFrameHandle([[maybe_unused]] native_handle_t *handle) {
    ATRACE_CALL();
    ALOGW("%s: Not supported in buffer queue mode.", __FUNCTION__);
}

void Camera2Client::releaseRecordingFrameHandleBatch(
        [[maybe_unused]] const std::vector<native_handle_t*>& handles) {
    ATRACE_CALL();
    ALOGW("%s: Not supported in buffer queue mode.", __FUNCTION__);
}

status_t Camera2Client::autoFocus() {
    ATRACE_CALL();
    Mutex::Autolock icl(mBinderSerializationLock);
    ALOGV("%s: Camera %d", __FUNCTION__, mCameraId);
    status_t res;
    if ( (res = checkPid(__FUNCTION__) ) != OK) return res;

    int triggerId;
    bool notifyImmediately = false;
    bool notifySuccess = false;
    {
        SharedParameters::Lock l(mParameters);
        if (l.mParameters.state < Parameters::PREVIEW) {
            ALOGE("%s: Camera %d: Call autoFocus when preview is inactive (state = %d).",
                    __FUNCTION__, mCameraId, l.mParameters.state);
            return INVALID_OPERATION;
        }

        /**
          * If the camera does not support auto-focus, it is a no-op and
          * onAutoFocus(boolean, Camera) callback will be called immediately
          * with a fake value of success set to true.
          *
          * Similarly, if focus mode is set to INFINITY, there's no reason to
          * bother the HAL.
          */
        if (l.mParameters.focusMode == Parameters::FOCUS_MODE_FIXED ||
                l.mParameters.focusMode == Parameters::FOCUS_MODE_INFINITY) {
            notifyImmediately = true;
            notifySuccess = true;
        }
        /**
         * If we're in CAF mode, and AF has already been locked, just fire back
         * the callback right away; the HAL would not send a notification since
         * no state change would happen on a AF trigger.
         */
        if ( (l.mParameters.focusMode == Parameters::FOCUS_MODE_CONTINUOUS_PICTURE ||
                l.mParameters.focusMode == Parameters::FOCUS_MODE_CONTINUOUS_VIDEO) &&
                l.mParameters.focusState == ANDROID_CONTROL_AF_STATE_FOCUSED_LOCKED ) {
            notifyImmediately = true;
            notifySuccess = true;
        }
        /**
         * Send immediate notification back to client
         */
        if (notifyImmediately) {
            SharedCameraCallbacks::Lock l(mSharedCameraCallbacks);
            if (l.mRemoteCallback != 0) {
                l.mRemoteCallback->notifyCallback(CAMERA_MSG_FOCUS,
                        notifySuccess ? 1 : 0, 0);
            }
            return OK;
        }
        /**
         * Handle quirk mode for AF in scene modes
         */
        if (l.mParameters.quirks.triggerAfWithAuto &&
                l.mParameters.sceneMode != ANDROID_CONTROL_SCENE_MODE_DISABLED &&
                l.mParameters.focusMode != Parameters::FOCUS_MODE_AUTO &&
                !l.mParameters.focusingAreas[0].isEmpty()) {
            ALOGV("%s: Quirk: Switching from focusMode %d to AUTO",
                    __FUNCTION__, l.mParameters.focusMode);
            l.mParameters.shadowFocusMode = l.mParameters.focusMode;
            l.mParameters.focusMode = Parameters::FOCUS_MODE_AUTO;
            updateRequests(l.mParameters);
        }

        l.mParameters.currentAfTriggerId = ++l.mParameters.afTriggerCounter;
        triggerId = l.mParameters.currentAfTriggerId;
    }
    ATRACE_ASYNC_BEGIN(kAutofocusLabel, triggerId);

    syncWithDevice();

    mDevice->triggerAutofocus(triggerId);

    return OK;
}

status_t Camera2Client::cancelAutoFocus() {
    ATRACE_CALL();
    Mutex::Autolock icl(mBinderSerializationLock);
    ALOGV("%s: Camera %d", __FUNCTION__, mCameraId);
    status_t res;
    if ( (res = checkPid(__FUNCTION__) ) != OK) return res;

    int triggerId;
    {
        SharedParameters::Lock l(mParameters);
        // Canceling does nothing in FIXED or INFINITY modes
        if (l.mParameters.focusMode == Parameters::FOCUS_MODE_FIXED ||
                l.mParameters.focusMode == Parameters::FOCUS_MODE_INFINITY) {
            return OK;
        }

        // An active AF trigger is canceled
        if (l.mParameters.afTriggerCounter == l.mParameters.currentAfTriggerId) {
            ATRACE_ASYNC_END(kAutofocusLabel, l.mParameters.currentAfTriggerId);
        }

        triggerId = ++l.mParameters.afTriggerCounter;

        // When using triggerAfWithAuto quirk, may need to reset focus mode to
        // the real state at this point. No need to cancel explicitly if
        // changing the AF mode.
        if (l.mParameters.shadowFocusMode != Parameters::FOCUS_MODE_INVALID) {
            ALOGV("%s: Quirk: Restoring focus mode to %d", __FUNCTION__,
                    l.mParameters.shadowFocusMode);
            l.mParameters.focusMode = l.mParameters.shadowFocusMode;
            l.mParameters.shadowFocusMode = Parameters::FOCUS_MODE_INVALID;
            updateRequests(l.mParameters);

            return OK;
        }
        if (l.mParameters.allowZslMode) {
            mZslProcessor->clearZslQueue();
        }
    }
    syncWithDevice();

    mDevice->triggerCancelAutofocus(triggerId);

    return OK;
}

status_t Camera2Client::takePicture(int /*msgType*/) {
    ATRACE_CALL();
    Mutex::Autolock icl(mBinderSerializationLock);
    status_t res;
    if ( (res = checkPid(__FUNCTION__) ) != OK) return res;

    int takePictureCounter;
    bool shouldSyncWithDevice = true;
    {
        SharedParameters::Lock l(mParameters);
        switch (l.mParameters.state) {
            case Parameters::DISCONNECTED:
            case Parameters::STOPPED:
            case Parameters::WAITING_FOR_PREVIEW_WINDOW:
                ALOGE("%s: Camera %d: Cannot take picture without preview enabled",
                        __FUNCTION__, mCameraId);
                return INVALID_OPERATION;
            case Parameters::PREVIEW:
                // Good to go for takePicture
                res = commandStopFaceDetectionL(l.mParameters);
                if (res != OK) {
                    ALOGE("%s: Camera %d: Unable to stop face detection for still capture",
                            __FUNCTION__, mCameraId);
                    return res;
                }
                l.mParameters.state = Parameters::STILL_CAPTURE;

                // Remove recording stream to prevent video snapshot jpeg logic kicking in
                if (l.mParameters.isJpegSizeOverridden() &&
                        mStreamingProcessor->getRecordingStreamId() != NO_STREAM) {
                    res = mStreamingProcessor->togglePauseStream(/*pause*/true);
                    if (res != OK) {
                        ALOGE("%s: Camera %d: Can't pause streaming: %s (%d)",
                                __FUNCTION__, mCameraId, strerror(-res), res);
                    }
                    res = mDevice->waitUntilDrained();
                    if (res != OK) {
                        ALOGE("%s: Camera %d: Waiting to stop streaming failed: %s (%d)",
                                __FUNCTION__, mCameraId, strerror(-res), res);
                    }
                    // Clean up recording stream
                    res = mStreamingProcessor->deleteRecordingStream();
                    if (res != OK) {
                        ALOGE("%s: Camera %d: Unable to delete recording stream before "
                                "stop preview: %s (%d)",
                                __FUNCTION__, mCameraId, strerror(-res), res);
                    }
                    res = mStreamingProcessor->togglePauseStream(/*pause*/false);
                    if (res != OK) {
                        ALOGE("%s: Camera %d: Can't unpause streaming: %s (%d)",
                                __FUNCTION__, mCameraId, strerror(-res), res);
                    }
                    l.mParameters.recoverOverriddenJpegSize();
                }
                break;
            case Parameters::RECORD:
                // Good to go for video snapshot
                l.mParameters.state = Parameters::VIDEO_SNAPSHOT;
                break;
            case Parameters::STILL_CAPTURE:
            case Parameters::VIDEO_SNAPSHOT:
                ALOGE("%s: Camera %d: Already taking a picture",
                        __FUNCTION__, mCameraId);
                return INVALID_OPERATION;
        }

        ALOGV("%s: Camera %d: Starting picture capture", __FUNCTION__, mCameraId);
        int lastJpegStreamId = mJpegProcessor->getStreamId();
        // slowJpegMode will create jpeg stream in CaptureSequencer before capturing
        if (!l.mParameters.slowJpegMode) {
            res = updateProcessorStream(mJpegProcessor, l.mParameters);
        }

        // If video snapshot fail to configureStream, try override video snapshot size to
        // video size
        if (res == BAD_VALUE && l.mParameters.state == Parameters::VIDEO_SNAPSHOT) {
            overrideVideoSnapshotSize(l.mParameters);
            res = updateProcessorStream(mJpegProcessor, l.mParameters);
        }
        if (res != OK) {
            ALOGE("%s: Camera %d: Can't set up still image stream: %s (%d)",
                    __FUNCTION__, mCameraId, strerror(-res), res);
            return res;
        }
        takePictureCounter = ++l.mParameters.takePictureCounter;

        // Clear ZSL buffer queue when Jpeg size is changed.
        bool jpegStreamChanged = mJpegProcessor->getStreamId() != lastJpegStreamId;
        if (l.mParameters.allowZslMode && jpegStreamChanged) {
            ALOGV("%s: Camera %d: Clear ZSL buffer queue when Jpeg size is changed",
                    __FUNCTION__, mCameraId);
            mZslProcessor->clearZslQueue();
        }

        // We should always sync with the device in case flash is turned on,
        // the camera device suggests that flash is needed (AE state FLASH_REQUIRED)
        // or we are in some other AE state different from CONVERGED that may need
        // precapture trigger.
        if (l.mParameters.flashMode != Parameters::FLASH_MODE_ON &&
                (l.mParameters.aeState == ANDROID_CONTROL_AE_STATE_CONVERGED)) {
            shouldSyncWithDevice  = false;
        }
    }

    ATRACE_ASYNC_BEGIN(kTakepictureLabel, takePictureCounter);

    // Make sure HAL has correct settings in case precapture trigger is needed.
    if (shouldSyncWithDevice) {
        syncWithDevice();
    }

    res = mCaptureSequencer->startCapture();
    if (res != OK) {
        ALOGE("%s: Camera %d: Unable to start capture: %s (%d)",
                __FUNCTION__, mCameraId, strerror(-res), res);
    }

    return res;
}

status_t Camera2Client::setParameters(const String8& params) {
    ATRACE_CALL();
    ALOGV("%s: Camera %d", __FUNCTION__, mCameraId);
    Mutex::Autolock icl(mBinderSerializationLock);
    status_t res;
    if ( (res = checkPid(__FUNCTION__) ) != OK) return res;

    SharedParameters::Lock l(mParameters);

    Parameters::focusMode_t focusModeBefore = l.mParameters.focusMode;
    res = l.mParameters.set(params);
    if (res != OK) return res;
    Parameters::focusMode_t focusModeAfter = l.mParameters.focusMode;

    if (l.mParameters.allowZslMode && focusModeAfter != focusModeBefore) {
        mZslProcessor->clearZslQueue();
    }

    res = updateRequests(l.mParameters);

    return res;
}

String8 Camera2Client::getParameters() const {
    ATRACE_CALL();
    ALOGV("%s: Camera %d", __FUNCTION__, mCameraId);
    Mutex::Autolock icl(mBinderSerializationLock);
    // The camera service can unconditionally get the parameters at all times
    if (CameraThreadState::getCallingPid() != mServicePid && checkPid(__FUNCTION__) != OK) return String8();

    SharedParameters::ReadLock l(mParameters);

    return l.mParameters.get();
}

status_t Camera2Client::sendCommand(int32_t cmd, int32_t arg1, int32_t arg2) {
    ATRACE_CALL();
    Mutex::Autolock icl(mBinderSerializationLock);
    status_t res;
    if ( (res = checkPid(__FUNCTION__) ) != OK) return res;

    ALOGV("%s: Camera %d: Command %d (%d, %d)", __FUNCTION__, mCameraId,
            cmd, arg1, arg2);

    switch (cmd) {
        case CAMERA_CMD_START_SMOOTH_ZOOM:
            return commandStartSmoothZoomL();
        case CAMERA_CMD_STOP_SMOOTH_ZOOM:
            return commandStopSmoothZoomL();
        case CAMERA_CMD_SET_DISPLAY_ORIENTATION:
            return commandSetDisplayOrientationL(arg1);
        case CAMERA_CMD_ENABLE_SHUTTER_SOUND:
            return commandEnableShutterSoundL(arg1 == 1);
        case CAMERA_CMD_PLAY_RECORDING_SOUND:
            return commandPlayRecordingSoundL();
        case CAMERA_CMD_START_FACE_DETECTION:
            return commandStartFaceDetectionL(arg1);
        case CAMERA_CMD_STOP_FACE_DETECTION: {
            SharedParameters::Lock l(mParameters);
            return commandStopFaceDetectionL(l.mParameters);
        }
        case CAMERA_CMD_ENABLE_FOCUS_MOVE_MSG:
            return commandEnableFocusMoveMsgL(arg1 == 1);
        case CAMERA_CMD_PING:
            return commandPingL();
        case CAMERA_CMD_SET_VIDEO_BUFFER_COUNT:
        case CAMERA_CMD_SET_VIDEO_FORMAT:
            ALOGE("%s: command %d (arguments %d, %d) is not supported.",
                    __FUNCTION__, cmd, arg1, arg2);
            return BAD_VALUE;
        default:
            ALOGE("%s: Unknown command %d (arguments %d, %d)",
                    __FUNCTION__, cmd, arg1, arg2);
            return BAD_VALUE;
    }
}

status_t Camera2Client::commandStartSmoothZoomL() {
    ALOGE("%s: Unimplemented!", __FUNCTION__);
    return OK;
}

status_t Camera2Client::commandStopSmoothZoomL() {
    ALOGE("%s: Unimplemented!", __FUNCTION__);
    return OK;
}

status_t Camera2Client::commandSetDisplayOrientationL(int degrees) {
    int transform = Parameters::degToTransform(degrees,
            mCameraFacing == CAMERA_FACING_FRONT);
    if (transform == -1) {
        ALOGE("%s: Camera %d: Error setting %d as display orientation value",
                __FUNCTION__, mCameraId, degrees);
        return BAD_VALUE;
    }
    {
        Mutex::Autolock icl(mRotateAndCropLock);
        if (mRotateAndCropMode != ANDROID_SCALER_ROTATE_AND_CROP_NONE) {
            ALOGI("%s: Rotate and crop set to: %d, skipping display orientation!", __FUNCTION__,
                    mRotateAndCropMode);
            transform = mRotateAndCropPreviewTransform;
        }
    }
    SharedParameters::Lock l(mParameters);
    if (transform != l.mParameters.previewTransform &&
            getPreviewStreamId() != NO_STREAM) {
        mDevice->setStreamTransform(getPreviewStreamId(), transform);
    }
    l.mParameters.previewTransform = transform;
    return OK;
}

status_t Camera2Client::commandEnableShutterSoundL(bool enable) {
    SharedParameters::Lock l(mParameters);
    if (enable) {
        l.mParameters.playShutterSound = true;
        return OK;
    }

    l.mParameters.playShutterSound = false;
    return OK;
}

status_t Camera2Client::commandPlayRecordingSoundL() {
    sCameraService->playSound(CameraService::SOUND_RECORDING_START);
    return OK;
}

status_t Camera2Client::commandStartFaceDetectionL(int /*type*/) {
    ALOGV("%s: Camera %d: Starting face detection",
          __FUNCTION__, mCameraId);
    status_t res;
    SharedParameters::Lock l(mParameters);
    switch (l.mParameters.state) {
        case Parameters::DISCONNECTED:
        case Parameters::STOPPED:
        case Parameters::WAITING_FOR_PREVIEW_WINDOW:
        case Parameters::STILL_CAPTURE:
            ALOGE("%s: Camera %d: Cannot start face detection without preview active",
                    __FUNCTION__, mCameraId);
            return INVALID_OPERATION;
        case Parameters::PREVIEW:
        case Parameters::RECORD:
        case Parameters::VIDEO_SNAPSHOT:
            // Good to go for starting face detect
            break;
    }
    // Ignoring type
    if (l.mParameters.fastInfo.bestFaceDetectMode ==
            ANDROID_STATISTICS_FACE_DETECT_MODE_OFF) {
        ALOGE("%s: Camera %d: Face detection not supported",
                __FUNCTION__, mCameraId);
        return BAD_VALUE;
    }
    if (l.mParameters.enableFaceDetect) return OK;

    l.mParameters.enableFaceDetect = true;

    res = updateRequests(l.mParameters);

    return res;
}

status_t Camera2Client::commandStopFaceDetectionL(Parameters &params) {
    status_t res = OK;
    ALOGV("%s: Camera %d: Stopping face detection",
          __FUNCTION__, mCameraId);

    if (!params.enableFaceDetect) return OK;

    params.enableFaceDetect = false;

    if (params.state == Parameters::PREVIEW
            || params.state == Parameters::RECORD
            || params.state == Parameters::VIDEO_SNAPSHOT) {
        res = updateRequests(params);
    }

    return res;
}

status_t Camera2Client::commandEnableFocusMoveMsgL(bool enable) {
    SharedParameters::Lock l(mParameters);
    l.mParameters.enableFocusMoveMessages = enable;

    return OK;
}

status_t Camera2Client::commandPingL() {
    // Always ping back if access is proper and device is alive
    SharedParameters::Lock l(mParameters);
    if (l.mParameters.state != Parameters::DISCONNECTED) {
        return OK;
    } else {
        return NO_INIT;
    }
}

void Camera2Client::notifyError(int32_t errorCode,
        const CaptureResultExtras& resultExtras) {
    int32_t err = CAMERA_ERROR_UNKNOWN;
    switch(errorCode) {
        case hardware::camera2::ICameraDeviceCallbacks::ERROR_CAMERA_DISCONNECTED:
            err = CAMERA_ERROR_RELEASED;
            break;
        case hardware::camera2::ICameraDeviceCallbacks::ERROR_CAMERA_DEVICE:
            err = CAMERA_ERROR_UNKNOWN;
            break;
        case hardware::camera2::ICameraDeviceCallbacks::ERROR_CAMERA_SERVICE:
            err = CAMERA_ERROR_SERVER_DIED;
            break;
        case hardware::camera2::ICameraDeviceCallbacks::ERROR_CAMERA_REQUEST:
        case hardware::camera2::ICameraDeviceCallbacks::ERROR_CAMERA_RESULT:
        case hardware::camera2::ICameraDeviceCallbacks::ERROR_CAMERA_BUFFER:
            ALOGW("%s: Received recoverable error %d from HAL - ignoring, requestId %" PRId32,
                    __FUNCTION__, errorCode, resultExtras.requestId);

            if ((hardware::camera2::ICameraDeviceCallbacks::ERROR_CAMERA_REQUEST == errorCode) ||
                    (hardware::camera2::ICameraDeviceCallbacks::ERROR_CAMERA_RESULT == errorCode)) {
                Mutex::Autolock al(mLatestRequestMutex);

                mLatestFailedRequestId = resultExtras.requestId;
                mLatestRequestSignal.signal();
            }
            mCaptureSequencer->notifyError(errorCode, resultExtras);
            return;
        default:
            err = CAMERA_ERROR_UNKNOWN;
            break;
    }

    ALOGE("%s: Error condition %d reported by HAL, requestId %" PRId32, __FUNCTION__, errorCode,
              resultExtras.requestId);

    SharedCameraCallbacks::Lock l(mSharedCameraCallbacks);
    if (l.mRemoteCallback != nullptr) {
        l.mRemoteCallback->notifyCallback(CAMERA_MSG_ERROR, err, 0);
    }
}


/** Device-related methods */
void Camera2Client::notifyAutoFocus(uint8_t newState, int triggerId) {
    ALOGV("%s: Autofocus state now %d, last trigger %d",
            __FUNCTION__, newState, triggerId);
    bool sendCompletedMessage = false;
    bool sendMovingMessage = false;

    bool success = false;
    bool afInMotion = false;
    {
        SharedParameters::Lock l(mParameters);
        // Trace end of AF state
        char tmp[32];
        if (l.mParameters.afStateCounter > 0) {
            camera_metadata_enum_snprint(
                ANDROID_CONTROL_AF_STATE, l.mParameters.focusState, tmp, sizeof(tmp));
            ATRACE_ASYNC_END(tmp, l.mParameters.afStateCounter);
        }

        // Update state
        l.mParameters.focusState = newState;
        l.mParameters.afStateCounter++;

        // Trace start of AF state

        camera_metadata_enum_snprint(
            ANDROID_CONTROL_AF_STATE, l.mParameters.focusState, tmp, sizeof(tmp));
        ATRACE_ASYNC_BEGIN(tmp, l.mParameters.afStateCounter);

        switch (l.mParameters.focusMode) {
            case Parameters::FOCUS_MODE_AUTO:
            case Parameters::FOCUS_MODE_MACRO:
                // Don't send notifications upstream if they're not for the current AF
                // trigger. For example, if cancel was called in between, or if we
                // already sent a notification about this AF call.
                if (triggerId != l.mParameters.currentAfTriggerId) break;
                switch (newState) {
                    case ANDROID_CONTROL_AF_STATE_FOCUSED_LOCKED:
                        success = true;
                        FALLTHROUGH_INTENDED;
                    case ANDROID_CONTROL_AF_STATE_NOT_FOCUSED_LOCKED:
                        sendCompletedMessage = true;
                        l.mParameters.currentAfTriggerId = -1;
                        break;
                    case ANDROID_CONTROL_AF_STATE_ACTIVE_SCAN:
                        // Just starting focusing, ignore
                        break;
                    case ANDROID_CONTROL_AF_STATE_INACTIVE:
                    case ANDROID_CONTROL_AF_STATE_PASSIVE_SCAN:
                    case ANDROID_CONTROL_AF_STATE_PASSIVE_FOCUSED:
                    case ANDROID_CONTROL_AF_STATE_PASSIVE_UNFOCUSED:
                    default:
                        // Unexpected in AUTO/MACRO mode
                        ALOGE("%s: Unexpected AF state transition in AUTO/MACRO mode: %d",
                                __FUNCTION__, newState);
                        break;
                }
                break;
            case Parameters::FOCUS_MODE_CONTINUOUS_VIDEO:
            case Parameters::FOCUS_MODE_CONTINUOUS_PICTURE:
                switch (newState) {
                    case ANDROID_CONTROL_AF_STATE_FOCUSED_LOCKED:
                        success = true;
                        FALLTHROUGH_INTENDED;
                    case ANDROID_CONTROL_AF_STATE_NOT_FOCUSED_LOCKED:
                        // Don't send notifications upstream if they're not for
                        // the current AF trigger. For example, if cancel was
                        // called in between, or if we already sent a
                        // notification about this AF call.
                        // Send both a 'AF done' callback and a 'AF move' callback
                        if (triggerId != l.mParameters.currentAfTriggerId) break;
                        sendCompletedMessage = true;
                        afInMotion = false;
                        if (l.mParameters.enableFocusMoveMessages &&
                                l.mParameters.afInMotion) {
                            sendMovingMessage = true;
                        }
                        l.mParameters.currentAfTriggerId = -1;
                        break;
                    case ANDROID_CONTROL_AF_STATE_INACTIVE:
                        // Cancel was called, or we switched state; care if
                        // currently moving
                        afInMotion = false;
                        if (l.mParameters.enableFocusMoveMessages &&
                                l.mParameters.afInMotion) {
                            sendMovingMessage = true;
                        }
                        break;
                    case ANDROID_CONTROL_AF_STATE_PASSIVE_SCAN:
                        // Start passive scan, inform upstream
                        afInMotion = true;
                        FALLTHROUGH_INTENDED;
                    case ANDROID_CONTROL_AF_STATE_PASSIVE_FOCUSED:
                    case ANDROID_CONTROL_AF_STATE_PASSIVE_UNFOCUSED:
                        // Stop passive scan, inform upstream
                        if (l.mParameters.enableFocusMoveMessages) {
                            sendMovingMessage = true;
                        }
                        break;
                }
                l.mParameters.afInMotion = afInMotion;
                break;
            case Parameters::FOCUS_MODE_EDOF:
            case Parameters::FOCUS_MODE_INFINITY:
            case Parameters::FOCUS_MODE_FIXED:
            default:
                if (newState != ANDROID_CONTROL_AF_STATE_INACTIVE) {
                    ALOGE("%s: Unexpected AF state change %d "
                            "(ID %d) in focus mode %d",
                          __FUNCTION__, newState, triggerId,
                            l.mParameters.focusMode);
                }
        }
    }
    if (sendMovingMessage) {
        SharedCameraCallbacks::Lock l(mSharedCameraCallbacks);
        if (l.mRemoteCallback != 0) {
            l.mRemoteCallback->notifyCallback(CAMERA_MSG_FOCUS_MOVE,
                    afInMotion ? 1 : 0, 0);
        }
    }
    if (sendCompletedMessage) {
        ATRACE_ASYNC_END(kAutofocusLabel, triggerId);
        SharedCameraCallbacks::Lock l(mSharedCameraCallbacks);
        if (l.mRemoteCallback != 0) {
            l.mRemoteCallback->notifyCallback(CAMERA_MSG_FOCUS,
                    success ? 1 : 0, 0);
        }
    }
}

void Camera2Client::notifyAutoExposure(uint8_t newState, int triggerId) {
    ALOGV("%s: Autoexposure state now %d, last trigger %d",
            __FUNCTION__, newState, triggerId);
    {
        SharedParameters::Lock l(mParameters);
        // Update state
        l.mParameters.aeState = newState;
    }
    mCaptureSequencer->notifyAutoExposure(newState, triggerId);
}

void Camera2Client::notifyShutter(const CaptureResultExtras& resultExtras,
                                  nsecs_t timestamp) {
    ALOGV("%s: Shutter notification for request id %" PRId32 " at time %" PRId64,
            __FUNCTION__, resultExtras.requestId, timestamp);
    mCaptureSequencer->notifyShutter(resultExtras, timestamp);

    Camera2ClientBase::notifyShutter(resultExtras, timestamp);
}

camera2::SharedParameters& Camera2Client::getParameters() {
    return mParameters;
}

int Camera2Client::getPreviewStreamId() const {
    return mStreamingProcessor->getPreviewStreamId();
}

int Camera2Client::getCaptureStreamId() const {
    return mJpegProcessor->getStreamId();
}

int Camera2Client::getCallbackStreamId() const {
    return mCallbackProcessor->getStreamId();
}

int Camera2Client::getRecordingStreamId() const {
    return mStreamingProcessor->getRecordingStreamId();
}

int Camera2Client::getZslStreamId() const {
    return mZslProcessor->getStreamId();
}

status_t Camera2Client::registerFrameListener(int32_t minId, int32_t maxId,
        const wp<camera2::FrameProcessor::FilteredListener>& listener, bool sendPartials) {
    return mFrameProcessor->registerListener(minId, maxId, listener, sendPartials);
}

status_t Camera2Client::removeFrameListener(int32_t minId, int32_t maxId,
        const wp<camera2::FrameProcessor::FilteredListener>& listener) {
    return mFrameProcessor->removeListener(minId, maxId, listener);
}

status_t Camera2Client::stopStream() {
    return mStreamingProcessor->stopStream();
}

status_t Camera2Client::createJpegStreamL(Parameters &params) {
    status_t res = OK;
    int lastJpegStreamId = mJpegProcessor->getStreamId();
    if (lastJpegStreamId != NO_STREAM) {
        return INVALID_OPERATION;
    }

    res = mStreamingProcessor->togglePauseStream(/*pause*/true);
    if (res != OK) {
        ALOGE("%s: Camera %d: Can't pause streaming: %s (%d)",
                __FUNCTION__, mCameraId, strerror(-res), res);
        return res;
    }

    res = mDevice->flush();
    if (res != OK) {
        ALOGE("%s: Camera %d: Unable flush device: %s (%d)",
                __FUNCTION__, mCameraId, strerror(-res), res);
        return res;
    }

    // Ideally we don't need this, but current camera device
    // status tracking mechanism demands it.
    res = mDevice->waitUntilDrained();
    if (res != OK) {
        ALOGE("%s: Camera %d: Waiting device drain failed: %s (%d)",
                __FUNCTION__, mCameraId, strerror(-res), res);
    }

    res = updateProcessorStream(mJpegProcessor, params);
    return res;
}

const int32_t Camera2Client::kPreviewRequestIdStart;
const int32_t Camera2Client::kPreviewRequestIdEnd;
const int32_t Camera2Client::kRecordingRequestIdStart;
const int32_t Camera2Client::kRecordingRequestIdEnd;
const int32_t Camera2Client::kCaptureRequestIdStart;
const int32_t Camera2Client::kCaptureRequestIdEnd;

/** Utility methods */

status_t Camera2Client::updateRequests(Parameters &params) {
    status_t res;

    ALOGV("%s: Camera %d: state = %d", __FUNCTION__, getCameraId(), params.state);

    res = mStreamingProcessor->incrementStreamingIds();
    if (res != OK) {
        ALOGE("%s: Camera %d: Unable to increment request IDs: %s (%d)",
                __FUNCTION__, mCameraId, strerror(-res), res);
        return res;
    }

    res = mStreamingProcessor->updatePreviewRequest(params);
    if (res != OK) {
        ALOGE("%s: Camera %d: Unable to update preview request: %s (%d)",
                __FUNCTION__, mCameraId, strerror(-res), res);
        return res;
    }
    res = mStreamingProcessor->updateRecordingRequest(params);
    if (res != OK) {
        ALOGE("%s: Camera %d: Unable to update recording request: %s (%d)",
                __FUNCTION__, mCameraId, strerror(-res), res);
        return res;
    }

    if (params.state == Parameters::PREVIEW) {
        res = startPreviewL(params, true);
        if (res != OK) {
            ALOGE("%s: Camera %d: Error streaming new preview request: %s (%d)",
                    __FUNCTION__, mCameraId, strerror(-res), res);
            return res;
        }
    } else if (params.state == Parameters::RECORD ||
            params.state == Parameters::VIDEO_SNAPSHOT) {
        res = startRecordingL(params, true);
        if (res != OK) {
            ALOGE("%s: Camera %d: Error streaming new record request: %s (%d)",
                    __FUNCTION__, mCameraId, strerror(-res), res);
            return res;
        }
    }
    return res;
}


size_t Camera2Client::calculateBufferSize(int width, int height,
        int format, int stride) {
    switch (format) {
        case HAL_PIXEL_FORMAT_YCbCr_422_SP: // NV16
            return width * height * 2;
        case HAL_PIXEL_FORMAT_YCrCb_420_SP: // NV21
            return width * height * 3 / 2;
        case HAL_PIXEL_FORMAT_YCbCr_422_I: // YUY2
            return width * height * 2;
        case HAL_PIXEL_FORMAT_YV12: {      // YV12
            size_t ySize = stride * height;
            size_t uvStride = (stride / 2 + 0xF) & ~0xF;
            size_t uvSize = uvStride * height / 2;
            return ySize + uvSize * 2;
        }
        case HAL_PIXEL_FORMAT_RGB_565:
            return width * height * 2;
        case HAL_PIXEL_FORMAT_RGBA_8888:
            return width * height * 4;
        case HAL_PIXEL_FORMAT_RAW16:
            return width * height * 2;
        default:
            ALOGE("%s: Unknown preview format: %x",
                    __FUNCTION__,  format);
            return 0;
    }
}

status_t Camera2Client::syncWithDevice() {
    ATRACE_CALL();
    const nsecs_t kMaxSyncTimeout = 500000000; // 500 ms
    status_t res;

    int32_t activeRequestId = mStreamingProcessor->getActiveRequestId();
    if (activeRequestId == 0) return OK;

    res = mDevice->waitUntilRequestReceived(activeRequestId, kMaxSyncTimeout);
    if (res == TIMED_OUT) {
        ALOGE("%s: Camera %d: Timed out waiting sync with HAL",
                __FUNCTION__, mCameraId);
    } else if (res != OK) {
        ALOGE("%s: Camera %d: Error while waiting to sync with HAL",
                __FUNCTION__, mCameraId);
    }
    return res;
}

template <typename ProcessorT>
status_t Camera2Client::updateProcessorStream(sp<ProcessorT> processor,
                                              camera2::Parameters params) {
    // No default template arguments until C++11, so we need this overload
    return updateProcessorStream<ProcessorT, &ProcessorT::updateStream>(
            processor, params);
}

template <typename ProcessorT,
          status_t (ProcessorT::*updateStreamF)(const Parameters &)>
status_t Camera2Client::updateProcessorStream(sp<ProcessorT> processor,
                                              Parameters params) {
    status_t res;

    // Get raw pointer since sp<T> doesn't have operator->*
    ProcessorT *processorPtr = processor.get();
    res = (processorPtr->*updateStreamF)(params);

    /**
     * Can't update the stream if it's busy?
     *
     * Then we need to stop the device (by temporarily clearing the request
     * queue) and then try again. Resume streaming once we're done.
     */
    if (res == -EBUSY) {
        ALOGV("%s: Camera %d: Pausing to update stream", __FUNCTION__,
                mCameraId);
        res = mStreamingProcessor->togglePauseStream(/*pause*/true);
        if (res != OK) {
            ALOGE("%s: Camera %d: Can't pause streaming: %s (%d)",
                    __FUNCTION__, mCameraId, strerror(-res), res);
        }

        res = mDevice->waitUntilDrained();
        if (res != OK) {
            ALOGE("%s: Camera %d: Waiting to stop streaming failed: %s (%d)",
                    __FUNCTION__, mCameraId, strerror(-res), res);
        }

        res = (processorPtr->*updateStreamF)(params);
        if (res != OK) {
            ALOGE("%s: Camera %d: Failed to update processing stream "
                  " despite having halted streaming first: %s (%d)",
                  __FUNCTION__, mCameraId, strerror(-res), res);
        }

        res = mStreamingProcessor->togglePauseStream(/*pause*/false);
        if (res != OK) {
            ALOGE("%s: Camera %d: Can't unpause streaming: %s (%d)",
                    __FUNCTION__, mCameraId, strerror(-res), res);
        }
    }

    return res;
}

status_t Camera2Client::overrideVideoSnapshotSize(Parameters &params) {
    ALOGV("%s: Camera %d: configure still size to video size before recording"
            , __FUNCTION__, mCameraId);
    params.overrideJpegSizeByVideoSize();
    status_t res = updateProcessorStream(mJpegProcessor, params);
    if (res != OK) {
        ALOGE("%s: Camera %d: Can't override video snapshot size to video size: %s (%d)",
                __FUNCTION__, mCameraId, strerror(-res), res);
    }
    return res;
}

status_t Camera2Client::setVideoTarget(const sp<IGraphicBufferProducer>& bufferProducer) {
    ATRACE_CALL();
    ALOGV("%s: E", __FUNCTION__);
    Mutex::Autolock icl(mBinderSerializationLock);
    status_t res;
    if ( (res = checkPid(__FUNCTION__) ) != OK) return res;

    sp<IBinder> binder = IInterface::asBinder(bufferProducer);
    if (binder == mVideoSurface) {
        ALOGV("%s: Camera %d: New video window is same as old video window",
                __FUNCTION__, mCameraId);
        return NO_ERROR;
    }

    sp<Surface> window;
    int format;
    android_dataspace dataSpace;

    if (bufferProducer != nullptr) {
        // Using controlledByApp flag to ensure that the buffer queue remains in
        // async mode for the old camera API, where many applications depend
        // on that behavior.
        window = new Surface(bufferProducer, /*controlledByApp*/ true);

        ANativeWindow *anw = window.get();

        if ((res = anw->query(anw, NATIVE_WINDOW_FORMAT, &format)) != OK) {
            ALOGE("%s: Failed to query Surface format", __FUNCTION__);
            return res;
        }

        if ((res = anw->query(anw, NATIVE_WINDOW_DEFAULT_DATASPACE,
                                reinterpret_cast<int*>(&dataSpace))) != OK) {
            ALOGE("%s: Failed to query Surface dataSpace", __FUNCTION__);
            return res;
        }
    }

    Parameters::State state;
    {
        SharedParameters::Lock l(mParameters);
        state = l.mParameters.state;
    }

    switch (state) {
        case Parameters::STOPPED:
        case Parameters::WAITING_FOR_PREVIEW_WINDOW:
        case Parameters::PREVIEW:
            // OK
            break;
        case Parameters::DISCONNECTED:
        case Parameters::RECORD:
        case Parameters::STILL_CAPTURE:
        case Parameters::VIDEO_SNAPSHOT:
        default:
            ALOGE("%s: Camera %d: Cannot set video target while in state %s",
                    __FUNCTION__, mCameraId,
                    Parameters::getStateName(state));
            return INVALID_OPERATION;
    }

    mVideoSurface = binder;
    res = mStreamingProcessor->setRecordingWindow(window);
    if (res != OK) {
        ALOGE("%s: Unable to set new recording window: %s (%d)",
                __FUNCTION__, strerror(-res), res);
        return res;
    }

    {
        SharedParameters::Lock l(mParameters);
        l.mParameters.videoFormat = format;
        l.mParameters.videoDataSpace = dataSpace;
    }

    return OK;
}

status_t Camera2Client::setAudioRestriction(int /*mode*/) {
    // Empty implementation. setAudioRestriction is hidden interface and not
    // supported by android.hardware.Camera API
    return INVALID_OPERATION;
}

int32_t Camera2Client::getGlobalAudioRestriction() {
    // Empty implementation. getAudioRestriction is hidden interface and not
    // supported by android.hardware.Camera API
    return INVALID_OPERATION;
}

status_t Camera2Client::setCameraServiceWatchdog(bool enabled) {
    return mDevice->setCameraServiceWatchdog(enabled);
}

status_t Camera2Client::setRotateAndCropOverride(uint8_t rotateAndCrop) {
    if (rotateAndCrop > ANDROID_SCALER_ROTATE_AND_CROP_AUTO) return BAD_VALUE;

    {
        Mutex::Autolock icl(mRotateAndCropLock);
        if (mRotateAndCropIsSupported) {
            mRotateAndCropMode = rotateAndCrop;
        } else {
            mRotateAndCropMode = ANDROID_SCALER_ROTATE_AND_CROP_NONE;
            return OK;
        }
    }

    return mDevice->setRotateAndCropAutoBehavior(
        static_cast<camera_metadata_enum_android_scaler_rotate_and_crop_t>(rotateAndCrop));
}

status_t Camera2Client::setAutoframingOverride(uint8_t autoframingValue) {
    if (autoframingValue > ANDROID_CONTROL_AUTOFRAMING_AUTO) return BAD_VALUE;

    return mDevice->setAutoframingAutoBehavior(
        static_cast<camera_metadata_enum_android_control_autoframing_t>(autoframingValue));
}

bool Camera2Client::supportsCameraMute() {
    return mDevice->supportsCameraMute();
}

status_t Camera2Client::setCameraMute(bool enabled) {
    return mDevice->setCameraMute(enabled);
}

void Camera2Client::setStreamUseCaseOverrides(
        const std::vector<int64_t>& useCaseOverrides) {
    mDevice->setStreamUseCaseOverrides(useCaseOverrides);
}

void Camera2Client::clearStreamUseCaseOverrides() {
    mDevice->clearStreamUseCaseOverrides();
}

bool Camera2Client::supportsZoomOverride() {
    return mDevice->supportsZoomOverride();
}

status_t  Camera2Client::setZoomOverride(int zoomOverride) {
    return mDevice->setZoomOverride(zoomOverride);
}

status_t Camera2Client::waitUntilCurrentRequestIdLocked() {
    int32_t activeRequestId = mStreamingProcessor->getActiveRequestId();
    if (activeRequestId != 0) {
        auto res = waitUntilRequestIdApplied(activeRequestId,
                mDevice->getExpectedInFlightDuration());
        if (res == TIMED_OUT) {
            ALOGE("%s: Camera %d: Timed out waiting for current request id to return in results!",
                    __FUNCTION__, mCameraId);
            return res;
        } else if (res != OK) {
            ALOGE("%s: Camera %d: Error while waiting for current request id to return in results!",
                    __FUNCTION__, mCameraId);
            return res;
        }
    }

    return OK;
}

status_t Camera2Client::waitUntilRequestIdApplied(int32_t requestId, nsecs_t timeout) {
    Mutex::Autolock l(mLatestRequestMutex);
    while ((mLatestRequestId != requestId) && (mLatestFailedRequestId != requestId)) {
        nsecs_t startTime = systemTime();

        auto res = mLatestRequestSignal.waitRelative(mLatestRequestMutex, timeout);
        if (res != OK) return res;

        timeout -= (systemTime() - startTime);
    }

    return (mLatestRequestId == requestId) ? OK : DEAD_OBJECT;
}

void Camera2Client::notifyRequestId(int32_t requestId) {
    Mutex::Autolock al(mLatestRequestMutex);

    mLatestRequestId = requestId;
    mLatestRequestSignal.signal();
}

const char* Camera2Client::kAutofocusLabel = "autofocus";
const char* Camera2Client::kTakepictureLabel = "take_picture";

} // namespace android<|MERGE_RESOLUTION|>--- conflicted
+++ resolved
@@ -55,16 +55,10 @@
 
 Camera2Client::Camera2Client(const sp<CameraService>& cameraService,
         const sp<hardware::ICameraClient>& cameraClient,
-<<<<<<< HEAD
+        std::shared_ptr<CameraServiceProxyWrapper> cameraServiceProxyWrapper,
         const std::string& clientPackageName,
         const std::optional<std::string>& clientFeatureId,
         const std::string& cameraDeviceId,
-=======
-        std::shared_ptr<CameraServiceProxyWrapper> cameraServiceProxyWrapper,
-        const String16& clientPackageName,
-        const std::optional<String16>& clientFeatureId,
-        const String8& cameraDeviceId,
->>>>>>> ba248cd1
         int api1CameraId,
         int cameraFacing,
         int sensorOrientation,
@@ -149,24 +143,7 @@
 
     std::string threadName = std::string("C2-") + std::to_string(mCameraId);
     mFrameProcessor = new FrameProcessor(mDevice, this);
-<<<<<<< HEAD
-    mFrameProcessor->run((threadName + "-FrameProc").c_str());
-
-    mCaptureSequencer = new CaptureSequencer(this);
-    mCaptureSequencer->run((threadName + "-CaptureSeq").c_str());
-
-    mJpegProcessor = new JpegProcessor(this, mCaptureSequencer);
-    mJpegProcessor->run((threadName + "-JpegProc").c_str());
-
-    mZslProcessor = new ZslProcessor(this, mCaptureSequencer);
-    mZslProcessor->run((threadName + "-ZslProc").c_str());
-
-    mCallbackProcessor = new CallbackProcessor(this);
-    mCallbackProcessor->run((threadName + "-CallbkProc").c_str());
-=======
-    threadName = String8::format("C2-%d-FrameProc",
-            mCameraId);
-    res = mFrameProcessor->run(threadName.string());
+    res = mFrameProcessor->run((threadName + "-FrameProc").c_str());
     if (res != OK) {
         ALOGE("%s: Unable to start frame processor thread: %s (%d)",
                 __FUNCTION__, strerror(-res), res);
@@ -174,9 +151,7 @@
     }
 
     mCaptureSequencer = new CaptureSequencer(this);
-    threadName = String8::format("C2-%d-CaptureSeq",
-            mCameraId);
-    res = mCaptureSequencer->run(threadName.string());
+    res = mCaptureSequencer->run((threadName + "-CaptureSeq").c_str());
     if (res != OK) {
         ALOGE("%s: Unable to start capture sequencer thread: %s (%d)",
                 __FUNCTION__, strerror(-res), res);
@@ -184,9 +159,7 @@
     }
 
     mJpegProcessor = new JpegProcessor(this, mCaptureSequencer);
-    threadName = String8::format("C2-%d-JpegProc",
-            mCameraId);
-    res = mJpegProcessor->run(threadName.string());
+    res = mJpegProcessor->run((threadName + "-JpegProc").c_str());
     if (res != OK) {
         ALOGE("%s: Unable to start jpeg processor thread: %s (%d)",
                 __FUNCTION__, strerror(-res), res);
@@ -194,10 +167,7 @@
     }
 
     mZslProcessor = new ZslProcessor(this, mCaptureSequencer);
-
-    threadName = String8::format("C2-%d-ZslProc",
-            mCameraId);
-    res = mZslProcessor->run(threadName.string());
+    res = mZslProcessor->run((threadName + "-ZslProc").c_str());
     if (res != OK) {
         ALOGE("%s: Unable to start zsl processor thread: %s (%d)",
                 __FUNCTION__, strerror(-res), res);
@@ -205,15 +175,12 @@
     }
 
     mCallbackProcessor = new CallbackProcessor(this);
-    threadName = String8::format("C2-%d-CallbkProc",
-            mCameraId);
-    res = mCallbackProcessor->run(threadName.string());
+    res = mCallbackProcessor->run((threadName + "-CallbkProc").c_str());
     if (res != OK) {
         ALOGE("%s: Unable to start callback processor thread: %s (%d)",
                 __FUNCTION__, strerror(-res), res);
         return res;
     }
->>>>>>> ba248cd1
 
     if (gLogLevel >= 1) {
         SharedParameters::Lock l(mParameters);

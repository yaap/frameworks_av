--- conflicted
+++ resolved
@@ -71,12 +71,7 @@
 
     virtual void toAudioPort(struct audio_port *port) const;
 
-<<<<<<< HEAD
-    virtual void importAudioPort(const sp<AudioPort> port);
-=======
     virtual void importAudioPort(const sp<AudioPort>& port);
-    void clearCapabilities();
->>>>>>> fd923e7f
 
     void addAudioProfile(const sp<AudioProfile> &profile) { mProfiles.add(profile); }
 

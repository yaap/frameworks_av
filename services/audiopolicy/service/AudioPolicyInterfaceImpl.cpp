/*
 * Copyright (C) 2009 The Android Open Source Project
 *
 * Licensed under the Apache License, Version 2.0 (the "License");
 * you may not use this file except in compliance with the License.
 * You may obtain a copy of the License at
 *
 *      http://www.apache.org/licenses/LICENSE-2.0
 *
 * Unless required by applicable law or agreed to in writing, software
 * distributed under the License is distributed on an "AS IS" BASIS,
 * WITHOUT WARRANTIES OR CONDITIONS OF ANY KIND, either express or implied.
 * See the License for the specific language governing permissions and
 * limitations under the License.
 */

#define LOG_TAG "AudioPolicyInterfaceImpl"
//#define LOG_NDEBUG 0

#include "AudioPolicyService.h"
#include "AudioRecordClient.h"
#include "TypeConverter.h"

#include <android/content/AttributionSourceState.h>
#include <android_media_audiopolicy.h>
#include <media/AidlConversion.h>
#include <media/AudioPolicy.h>
#include <media/AudioValidator.h>
#include <media/MediaMetricsItem.h>
#include <media/PolicyAidlConversion.h>
#include <utils/Log.h>

#define VALUE_OR_RETURN_BINDER_STATUS(x) \
    ({ auto _tmp = (x); \
       if (!_tmp.ok()) return aidl_utils::binderStatusFromStatusT(_tmp.error()); \
       std::move(_tmp.value()); })

#define RETURN_BINDER_STATUS_IF_ERROR(x) \
    if (status_t _tmp = (x); _tmp != OK) return aidl_utils::binderStatusFromStatusT(_tmp);

#define RETURN_IF_BINDER_ERROR(x)      \
    {                                  \
        binder::Status _tmp = (x);     \
        if (!_tmp.isOk()) return _tmp; \
    }

#define MAX_ITEMS_PER_LIST 1024

namespace android {
namespace audiopolicy_flags = android::media::audiopolicy;
using binder::Status;
using aidl_utils::binderStatusFromStatusT;
using com::android::media::permission::NativePermissionController;
using content::AttributionSourceState;
using media::audio::common::AudioConfig;
using media::audio::common::AudioConfigBase;
using media::audio::common::AudioDevice;
using media::audio::common::AudioDeviceAddress;
using media::audio::common::AudioDeviceDescription;
using media::audio::common::AudioFormatDescription;
using media::audio::common::AudioMode;
using media::audio::common::AudioOffloadInfo;
using media::audio::common::AudioSource;
using media::audio::common::AudioStreamType;
using media::audio::common::AudioUsage;
using media::audio::common::AudioUuid;
using media::audio::common::Int;

constexpr int kDefaultVirtualDeviceId = 0;

const std::vector<audio_usage_t>& SYSTEM_USAGES = {
    AUDIO_USAGE_CALL_ASSISTANT,
    AUDIO_USAGE_EMERGENCY,
    AUDIO_USAGE_SAFETY,
    AUDIO_USAGE_VEHICLE_STATUS,
    AUDIO_USAGE_ANNOUNCEMENT
};

bool isSystemUsage(audio_usage_t usage) {
    return std::find(std::begin(SYSTEM_USAGES), std::end(SYSTEM_USAGES), usage)
        != std::end(SYSTEM_USAGES);
}

bool AudioPolicyService::isSupportedSystemUsage(audio_usage_t usage) {
    return std::find(std::begin(mSupportedSystemUsages), std::end(mSupportedSystemUsages), usage)
        != std::end(mSupportedSystemUsages);
}

status_t AudioPolicyService::validateUsage(const audio_attributes_t& attr) {
     return validateUsage(attr, getCallingAttributionSource());
}

status_t AudioPolicyService::validateUsage(const audio_attributes_t& attr,
        const AttributionSourceState& attributionSource) {
    if (isSystemUsage(attr.usage)) {
        if (isSupportedSystemUsage(attr.usage)) {
            if (attr.usage == AUDIO_USAGE_CALL_ASSISTANT
                    && ((attr.flags & AUDIO_FLAG_CALL_REDIRECTION) != 0)) {
                if (!callAudioInterceptionAllowed(attributionSource)) {
                    ALOGE("%s: call audio interception not allowed for attribution source: %s",
                           __func__, attributionSource.toString().c_str());
                    return PERMISSION_DENIED;
                }
            } else if (!modifyAudioRoutingAllowed(attributionSource)) {
                ALOGE("%s: modify audio routing not allowed for attribution source: %s",
                        __func__, attributionSource.toString().c_str());
                return PERMISSION_DENIED;
            }
        } else {
            return BAD_VALUE;
        }
    }
    return NO_ERROR;
}



// ----------------------------------------------------------------------------

void AudioPolicyService::doOnNewAudioModulesAvailable()
{
    if (mAudioPolicyManager == NULL) return;
    audio_utils::lock_guard _l(mMutex);
    AutoCallerClear acc;
    mAudioPolicyManager->onNewAudioModulesAvailable();
}

Status AudioPolicyService::setDeviceConnectionState(
        media::AudioPolicyDeviceState stateAidl,
        const android::media::audio::common::AudioPort& port,
        const AudioFormatDescription& encodedFormatAidl) {
    audio_policy_dev_state_t state = VALUE_OR_RETURN_BINDER_STATUS(
            aidl2legacy_AudioPolicyDeviceState_audio_policy_dev_state_t(stateAidl));
    audio_format_t encodedFormat = VALUE_OR_RETURN_BINDER_STATUS(
            aidl2legacy_AudioFormatDescription_audio_format_t(encodedFormatAidl));

    if (mAudioPolicyManager == NULL) {
        return binderStatusFromStatusT(NO_INIT);
    }
    if (!settingsAllowed()) {
        return binderStatusFromStatusT(PERMISSION_DENIED);
    }
    if (state != AUDIO_POLICY_DEVICE_STATE_AVAILABLE &&
            state != AUDIO_POLICY_DEVICE_STATE_UNAVAILABLE) {
        return binderStatusFromStatusT(BAD_VALUE);
    }

    ALOGV("setDeviceConnectionState()");
    audio_utils::lock_guard _l(mMutex);
    AutoCallerClear acc;
    status_t status = mAudioPolicyManager->setDeviceConnectionState(
            state, port, encodedFormat);
    if (status == NO_ERROR) {
        onCheckSpatializer_l();
    }
    return binderStatusFromStatusT(status);
}

Status AudioPolicyService::getDeviceConnectionState(const AudioDevice& deviceAidl,
                                                    media::AudioPolicyDeviceState* _aidl_return) {
    audio_devices_t device;
    std::string address;
    RETURN_BINDER_STATUS_IF_ERROR(
            aidl2legacy_AudioDevice_audio_device(deviceAidl, &device, &address));
    if (mAudioPolicyManager == NULL) {
        *_aidl_return = VALUE_OR_RETURN_BINDER_STATUS(
                legacy2aidl_audio_policy_dev_state_t_AudioPolicyDeviceState(
                        AUDIO_POLICY_DEVICE_STATE_UNAVAILABLE));
        return Status::ok();
    }
    audio_utils::lock_guard _l(mMutex);
    AutoCallerClear acc;
    *_aidl_return = VALUE_OR_RETURN_BINDER_STATUS(
            legacy2aidl_audio_policy_dev_state_t_AudioPolicyDeviceState(
                    mAudioPolicyManager->getDeviceConnectionState(
                            device, address.c_str())));
    return Status::ok();
}

Status AudioPolicyService::handleDeviceConfigChange(
        const AudioDevice& deviceAidl,
        const std::string& deviceNameAidl,
        const AudioFormatDescription& encodedFormatAidl) {
    audio_devices_t device;
    std::string address;
    RETURN_BINDER_STATUS_IF_ERROR(
            aidl2legacy_AudioDevice_audio_device(deviceAidl, &device, &address));
    audio_format_t encodedFormat = VALUE_OR_RETURN_BINDER_STATUS(
            aidl2legacy_AudioFormatDescription_audio_format_t(encodedFormatAidl));

    if (mAudioPolicyManager == NULL) {
        return binderStatusFromStatusT(NO_INIT);
    }
    if (!settingsAllowed()) {
        return binderStatusFromStatusT(PERMISSION_DENIED);
    }

    ALOGV("handleDeviceConfigChange()");
    audio_utils::lock_guard _l(mMutex);
    AutoCallerClear acc;
    status_t status =  mAudioPolicyManager->handleDeviceConfigChange(
            device, address.c_str(), deviceNameAidl.c_str(), encodedFormat);

    if (status == NO_ERROR) {
       onCheckSpatializer_l();
    }
    return binderStatusFromStatusT(status);
}

Status AudioPolicyService::setPhoneState(AudioMode stateAidl, int32_t uidAidl)
{
    audio_mode_t state = VALUE_OR_RETURN_BINDER_STATUS(
            aidl2legacy_AudioMode_audio_mode_t(stateAidl));
    uid_t uid = VALUE_OR_RETURN_BINDER_STATUS(aidl2legacy_int32_t_uid_t(uidAidl));
    if (mAudioPolicyManager == NULL) {
        return binderStatusFromStatusT(NO_INIT);
    }
    if (!settingsAllowed()) {
        return binderStatusFromStatusT(PERMISSION_DENIED);
    }
    if (uint32_t(state) >= AUDIO_MODE_CNT) {
        return binderStatusFromStatusT(BAD_VALUE);
    }

    ALOGV("setPhoneState()");

    // acquire lock before calling setMode() so that setMode() + setPhoneState() are an atomic
    // operation from policy manager standpoint (no other operation (e.g track start or stop)
    // can be interleaved).
    audio_utils::lock_guard _l(mMutex);
    // TODO: check if it is more appropriate to do it in platform specific policy manager

    // Audio HAL mode conversion for call redirect modes
    audio_mode_t halMode = state;
    if (state == AUDIO_MODE_CALL_REDIRECT) {
        halMode = AUDIO_MODE_CALL_SCREEN;
    } else if (state == AUDIO_MODE_COMMUNICATION_REDIRECT) {
        halMode = AUDIO_MODE_NORMAL;
    }
    AudioSystem::setMode(halMode);

    AutoCallerClear acc;
    mAudioPolicyManager->setPhoneState(state);
    mPhoneState = state;
    mPhoneStateOwnerUid = uid;
    updateUidStates_l();
    return Status::ok();
}

Status AudioPolicyService::getPhoneState(AudioMode* _aidl_return) {
    audio_utils::lock_guard _l(mMutex);
    *_aidl_return = VALUE_OR_RETURN_BINDER_STATUS(legacy2aidl_audio_mode_t_AudioMode(mPhoneState));
    return Status::ok();
}

Status AudioPolicyService::setForceUse(media::AudioPolicyForceUse usageAidl,
                                       media::AudioPolicyForcedConfig configAidl)
{
    audio_policy_force_use_t usage = VALUE_OR_RETURN_BINDER_STATUS(
            aidl2legacy_AudioPolicyForceUse_audio_policy_force_use_t(usageAidl));
    audio_policy_forced_cfg_t config = VALUE_OR_RETURN_BINDER_STATUS(
            aidl2legacy_AudioPolicyForcedConfig_audio_policy_forced_cfg_t(configAidl));

    if (mAudioPolicyManager == NULL) {
        return binderStatusFromStatusT(NO_INIT);
    }

    if (!modifyAudioRoutingAllowed()) {
        return binderStatusFromStatusT(PERMISSION_DENIED);
    }

    if (usage < 0 || usage >= AUDIO_POLICY_FORCE_USE_CNT) {
        return binderStatusFromStatusT(BAD_VALUE);
    }
    if (config < 0 || config >= AUDIO_POLICY_FORCE_CFG_CNT) {
        return binderStatusFromStatusT(BAD_VALUE);
    }
    ALOGV("setForceUse()");
    audio_utils::lock_guard _l(mMutex);
    AutoCallerClear acc;
    mAudioPolicyManager->setForceUse(usage, config);
    onCheckSpatializer_l();
    return Status::ok();
}

Status AudioPolicyService::getForceUse(media::AudioPolicyForceUse usageAidl,
                                       media::AudioPolicyForcedConfig* _aidl_return) {
    audio_policy_force_use_t usage = VALUE_OR_RETURN_BINDER_STATUS(
            aidl2legacy_AudioPolicyForceUse_audio_policy_force_use_t(usageAidl));

    if (mAudioPolicyManager == NULL) {
        return binderStatusFromStatusT(NO_INIT);
    }
    if (usage < 0 || usage >= AUDIO_POLICY_FORCE_USE_CNT) {
        *_aidl_return = VALUE_OR_RETURN_BINDER_STATUS(
            legacy2aidl_audio_policy_forced_cfg_t_AudioPolicyForcedConfig(AUDIO_POLICY_FORCE_NONE));
        return Status::ok();
    }
    AutoCallerClear acc;
    *_aidl_return = VALUE_OR_RETURN_BINDER_STATUS(
            legacy2aidl_audio_policy_forced_cfg_t_AudioPolicyForcedConfig(
                    mAudioPolicyManager->getForceUse(usage)));
    return Status::ok();
}

Status AudioPolicyService::getOutput(AudioStreamType streamAidl, int32_t* _aidl_return)
{
    audio_stream_type_t stream = VALUE_OR_RETURN_BINDER_STATUS(
            aidl2legacy_AudioStreamType_audio_stream_type_t(streamAidl));

    if (uint32_t(stream) >= AUDIO_STREAM_PUBLIC_CNT
          && stream != AUDIO_STREAM_ASSISTANT && stream != AUDIO_STREAM_CALL_ASSISTANT) {
        *_aidl_return = VALUE_OR_RETURN_BINDER_STATUS(
            legacy2aidl_audio_io_handle_t_int32_t(AUDIO_IO_HANDLE_NONE));
        return Status::ok();
    }
    if (mAudioPolicyManager == NULL) {
        return binderStatusFromStatusT(NO_INIT);
    }
    ALOGV("getOutput()");
    audio_utils::lock_guard _l(mMutex);
    AutoCallerClear acc;
    *_aidl_return = VALUE_OR_RETURN_BINDER_STATUS(
            legacy2aidl_audio_io_handle_t_int32_t(mAudioPolicyManager->getOutput(stream)));
    return Status::ok();
}

Status AudioPolicyService::getOutputForAttr(const media::audio::common::AudioAttributes& attrAidl,
                                            int32_t sessionAidl,
                                            const AttributionSourceState& attributionSource,
                                            const AudioConfig& configAidl,
                                            int32_t flagsAidl,
                                            int32_t selectedDeviceIdAidl,
                                            media::GetOutputForAttrResponse* _aidl_return)
{
    audio_attributes_t attr = VALUE_OR_RETURN_BINDER_STATUS(
            aidl2legacy_AudioAttributes_audio_attributes_t(attrAidl));
    audio_session_t session = VALUE_OR_RETURN_BINDER_STATUS(
            aidl2legacy_int32_t_audio_session_t(sessionAidl));
    audio_stream_type_t stream = AUDIO_STREAM_DEFAULT;
    audio_config_t config = VALUE_OR_RETURN_BINDER_STATUS(
            aidl2legacy_AudioConfig_audio_config_t(configAidl, false /*isInput*/));
    audio_output_flags_t flags = VALUE_OR_RETURN_BINDER_STATUS(
            aidl2legacy_int32_t_audio_output_flags_t_mask(flagsAidl));
    audio_port_handle_t selectedDeviceId = VALUE_OR_RETURN_BINDER_STATUS(
            aidl2legacy_int32_t_audio_port_handle_t(selectedDeviceIdAidl));

    audio_io_handle_t output;
    audio_port_handle_t portId;
    std::vector<audio_io_handle_t> secondaryOutputs;

    if (mAudioPolicyManager == NULL) {
        return binderStatusFromStatusT(NO_INIT);
    }

    RETURN_IF_BINDER_ERROR(
            binderStatusFromStatusT(AudioValidator::validateAudioAttributes(attr, "68953950")));
    RETURN_IF_BINDER_ERROR(binderStatusFromStatusT(validateUsage(attr, attributionSource)));

    ALOGV("%s()", __func__);
    audio_utils::lock_guard _l(mMutex);

    if (!mPackageManager.allowPlaybackCapture(VALUE_OR_RETURN_BINDER_STATUS(
        aidl2legacy_int32_t_uid_t(attributionSource.uid)))) {
        attr.flags = static_cast<audio_flags_mask_t>(attr.flags | AUDIO_FLAG_NO_MEDIA_PROJECTION);
    }
    if (((attr.flags & (AUDIO_FLAG_BYPASS_INTERRUPTION_POLICY|AUDIO_FLAG_BYPASS_MUTE)) != 0)
            && !bypassInterruptionPolicyAllowed(attributionSource)) {
        attr.flags = static_cast<audio_flags_mask_t>(
                attr.flags & ~(AUDIO_FLAG_BYPASS_INTERRUPTION_POLICY|AUDIO_FLAG_BYPASS_MUTE));
    }

    if (attr.content_type == AUDIO_CONTENT_TYPE_ULTRASOUND) {
        if (!accessUltrasoundAllowed(attributionSource)) {
            ALOGE("%s: permission denied: ultrasound not allowed for uid %d pid %d",
                    __func__, attributionSource.uid, attributionSource.pid);
            return binderStatusFromStatusT(PERMISSION_DENIED);
        }
    }

    AutoCallerClear acc;
    AudioPolicyInterface::output_type_t outputType;
    bool isSpatialized = false;
    bool isBitPerfect = false;
    status_t result = mAudioPolicyManager->getOutputForAttr(&attr, &output, session,
                                                            &stream,
                                                            attributionSource,
                                                            &config,
                                                            &flags, &selectedDeviceId, &portId,
                                                            &secondaryOutputs,
                                                            &outputType,
                                                            &isSpatialized,
                                                            &isBitPerfect);

    // FIXME: Introduce a way to check for the the telephony device before opening the output
    if (result == NO_ERROR) {
        // enforce permission (if any) required for each type of input
        switch (outputType) {
        case AudioPolicyInterface::API_OUTPUT_LEGACY:
            break;
        case AudioPolicyInterface::API_OUTPUT_TELEPHONY_TX:
            if (((attr.flags & AUDIO_FLAG_CALL_REDIRECTION) != 0)
                && !callAudioInterceptionAllowed(attributionSource)) {
                ALOGE("%s() permission denied: call redirection not allowed for uid %d",
                    __func__, attributionSource.uid);
                result = PERMISSION_DENIED;
            } else if (!modifyPhoneStateAllowed(attributionSource)) {
                ALOGE("%s() permission denied: modify phone state not allowed for uid %d",
                    __func__, attributionSource.uid);
                result = PERMISSION_DENIED;
            }
            break;
        case AudioPolicyInterface::API_OUT_MIX_PLAYBACK:
            if (!modifyAudioRoutingAllowed(attributionSource)) {
                ALOGE("%s() permission denied: modify audio routing not allowed for uid %d",
                    __func__, attributionSource.uid);
                result = PERMISSION_DENIED;
            }
            break;
        case AudioPolicyInterface::API_OUTPUT_INVALID:
        default:
            LOG_ALWAYS_FATAL("%s() encountered an invalid output type %d",
                __func__, (int)outputType);
        }
    }

    if (result == NO_ERROR) {
        attr = VALUE_OR_RETURN_BINDER_STATUS(
                mUsecaseValidator->verifyAudioAttributes(output, attributionSource, attr));

        sp<AudioPlaybackClient> client =
                new AudioPlaybackClient(attr, output, attributionSource, session,
                    portId, selectedDeviceId, stream, isSpatialized);
        mAudioPlaybackClients.add(portId, client);

        _aidl_return->output = VALUE_OR_RETURN_BINDER_STATUS(
                legacy2aidl_audio_io_handle_t_int32_t(output));
        _aidl_return->stream = VALUE_OR_RETURN_BINDER_STATUS(
                legacy2aidl_audio_stream_type_t_AudioStreamType(stream));
        _aidl_return->selectedDeviceId = VALUE_OR_RETURN_BINDER_STATUS(
                legacy2aidl_audio_port_handle_t_int32_t(selectedDeviceId));
        _aidl_return->portId = VALUE_OR_RETURN_BINDER_STATUS(
                legacy2aidl_audio_port_handle_t_int32_t(portId));
        _aidl_return->secondaryOutputs = VALUE_OR_RETURN_BINDER_STATUS(
                convertContainer<std::vector<int32_t>>(secondaryOutputs,
                                                       legacy2aidl_audio_io_handle_t_int32_t));
        _aidl_return->isSpatialized = isSpatialized;
        _aidl_return->isBitPerfect = isBitPerfect;
        _aidl_return->attr = VALUE_OR_RETURN_BINDER_STATUS(
                legacy2aidl_audio_attributes_t_AudioAttributes(attr));
    } else {
        _aidl_return->configBase.format = VALUE_OR_RETURN_BINDER_STATUS(
                legacy2aidl_audio_format_t_AudioFormatDescription(config.format));
        _aidl_return->configBase.channelMask = VALUE_OR_RETURN_BINDER_STATUS(
                legacy2aidl_audio_channel_mask_t_AudioChannelLayout(
                        config.channel_mask, false /*isInput*/));
        _aidl_return->configBase.sampleRate = config.sample_rate;
    }
    return binderStatusFromStatusT(result);
}

void AudioPolicyService::getPlaybackClientAndEffects(audio_port_handle_t portId,
                                                     sp<AudioPlaybackClient>& client,
                                                     sp<AudioPolicyEffects>& effects,
                                                     const char *context)
{
    audio_utils::lock_guard _l(mMutex);
    const ssize_t index = mAudioPlaybackClients.indexOfKey(portId);
    if (index < 0) {
        ALOGE("%s AudioTrack client not found for portId %d", context, portId);
        return;
    }
    client = mAudioPlaybackClients.valueAt(index);
    effects = mAudioPolicyEffects;
}

Status AudioPolicyService::startOutput(int32_t portIdAidl)
{
    audio_port_handle_t portId = VALUE_OR_RETURN_BINDER_STATUS(
            aidl2legacy_int32_t_audio_port_handle_t(portIdAidl));
    if (mAudioPolicyManager == NULL) {
        return binderStatusFromStatusT(NO_INIT);
    }
    ALOGV("startOutput()");
    sp<AudioPlaybackClient> client;
    sp<AudioPolicyEffects> audioPolicyEffects;

    getPlaybackClientAndEffects(portId, client, audioPolicyEffects, __func__);

    if (audioPolicyEffects != 0) {
        // create audio processors according to stream
        status_t status = audioPolicyEffects->addOutputSessionEffects(client->io, client->stream,
                                                                      client->session);
        if (status != NO_ERROR && status != ALREADY_EXISTS) {
            ALOGW("Failed to add effects on session %d", client->session);
        }
    }
    audio_utils::lock_guard _l(mMutex);
    AutoCallerClear acc;
    status_t status = mAudioPolicyManager->startOutput(portId);
    if (status == NO_ERROR) {
        //TODO b/257922898: decide if/how we need to handle attributes update when playback starts
        // or during playback
        (void)mUsecaseValidator->startClient(client->io, client->portId, client->attributionSource,
                client->attributes, nullptr /* callback */);
        client->active = true;
        onUpdateActiveSpatializerTracks_l();
    }
    return binderStatusFromStatusT(status);
}

Status AudioPolicyService::stopOutput(int32_t portIdAidl)
{
    audio_port_handle_t portId = VALUE_OR_RETURN_BINDER_STATUS(
            aidl2legacy_int32_t_audio_port_handle_t(portIdAidl));
    if (mAudioPolicyManager == NULL) {
        return binderStatusFromStatusT(NO_INIT);
    }
    ALOGV("stopOutput()");
    mOutputCommandThread->stopOutputCommand(portId);
    return Status::ok();
}

status_t  AudioPolicyService::doStopOutput(audio_port_handle_t portId)
{
    ALOGV("doStopOutput");
    sp<AudioPlaybackClient> client;
    sp<AudioPolicyEffects>audioPolicyEffects;

    getPlaybackClientAndEffects(portId, client, audioPolicyEffects, __func__);

    if (audioPolicyEffects != 0) {
        // release audio processors from the stream
        status_t status = audioPolicyEffects->releaseOutputSessionEffects(
            client->io, client->stream, client->session);
        if (status != NO_ERROR && status != ALREADY_EXISTS) {
            ALOGW("Failed to release effects on session %d", client->session);
        }
    }
    audio_utils::lock_guard _l(mMutex);
    AutoCallerClear acc;
    status_t status = mAudioPolicyManager->stopOutput(portId);
    if (status == NO_ERROR) {
        client->active = false;
        onUpdateActiveSpatializerTracks_l();
        mUsecaseValidator->stopClient(client->io, client->portId);
    }
    return status;
}

Status AudioPolicyService::releaseOutput(int32_t portIdAidl)
{
    audio_port_handle_t portId = VALUE_OR_RETURN_BINDER_STATUS(
            aidl2legacy_int32_t_audio_port_handle_t(portIdAidl));
    if (mAudioPolicyManager == NULL) {
        return binderStatusFromStatusT(NO_INIT);
    }
    ALOGV("releaseOutput()");
    mOutputCommandThread->releaseOutputCommand(portId);
    return Status::ok();
}

void AudioPolicyService::doReleaseOutput(audio_port_handle_t portId)
{
    ALOGV("doReleaseOutput from tid %d", gettid());
    sp<AudioPlaybackClient> client;
    sp<AudioPolicyEffects> audioPolicyEffects;

    getPlaybackClientAndEffects(portId, client, audioPolicyEffects, __func__);

    if (audioPolicyEffects != 0 && client->active) {
        // clean up effects if output was not stopped before being released
        audioPolicyEffects->releaseOutputSessionEffects(
            client->io, client->stream, client->session);
    }
    audio_utils::lock_guard _l(mMutex);
    if (client != nullptr && client->active) {
        onUpdateActiveSpatializerTracks_l();
    }
    mAudioPlaybackClients.removeItem(portId);
    // called from internal thread: no need to clear caller identity
    mAudioPolicyManager->releaseOutput(portId);
}

Status AudioPolicyService::getInputForAttr(const media::audio::common::AudioAttributes& attrAidl,
                                           int32_t inputAidl,
                                           int32_t riidAidl,
                                           int32_t sessionAidl,
                                           const AttributionSourceState& attributionSource,
                                           const AudioConfigBase& configAidl,
                                           int32_t flagsAidl,
                                           int32_t selectedDeviceIdAidl,
                                           media::GetInputForAttrResponse* _aidl_return) {
    audio_attributes_t attr = VALUE_OR_RETURN_BINDER_STATUS(
            aidl2legacy_AudioAttributes_audio_attributes_t(attrAidl));
    audio_io_handle_t input = VALUE_OR_RETURN_BINDER_STATUS(
            aidl2legacy_int32_t_audio_io_handle_t(inputAidl));
    audio_unique_id_t riid = VALUE_OR_RETURN_BINDER_STATUS(
            aidl2legacy_int32_t_audio_unique_id_t(riidAidl));
    audio_session_t session = VALUE_OR_RETURN_BINDER_STATUS(
            aidl2legacy_int32_t_audio_session_t(sessionAidl));
    audio_config_base_t config = VALUE_OR_RETURN_BINDER_STATUS(
            aidl2legacy_AudioConfigBase_audio_config_base_t(configAidl, true /*isInput*/));
    audio_input_flags_t flags = VALUE_OR_RETURN_BINDER_STATUS(
            aidl2legacy_int32_t_audio_input_flags_t_mask(flagsAidl));
    audio_port_handle_t selectedDeviceId = VALUE_OR_RETURN_BINDER_STATUS(
                aidl2legacy_int32_t_audio_port_handle_t(selectedDeviceIdAidl));

    audio_port_handle_t portId;

    if (mAudioPolicyManager == NULL) {
        return binderStatusFromStatusT(NO_INIT);
    }

    RETURN_IF_BINDER_ERROR(
            binderStatusFromStatusT(AudioValidator::validateAudioAttributes(attr, "68953950")));

    audio_source_t inputSource = attr.source;
    if (inputSource == AUDIO_SOURCE_DEFAULT) {
        inputSource = AUDIO_SOURCE_MIC;
    }

    // already checked by client, but double-check in case the client wrapper is bypassed
    if ((inputSource < AUDIO_SOURCE_DEFAULT)
            || (inputSource >= AUDIO_SOURCE_CNT
                && inputSource != AUDIO_SOURCE_HOTWORD
                && inputSource != AUDIO_SOURCE_FM_TUNER
                && inputSource != AUDIO_SOURCE_ECHO_REFERENCE
                && inputSource != AUDIO_SOURCE_ULTRASOUND)) {
        return binderStatusFromStatusT(BAD_VALUE);
    }

    RETURN_IF_BINDER_ERROR(binderStatusFromStatusT(validateUsage(attr,
            attributionSource)));

    uint32_t virtualDeviceId = kDefaultVirtualDeviceId;

    // check calling permissions.
    // Capturing from the following sources does not require permission RECORD_AUDIO
    // as the captured audio does not come from a microphone:
    // - FM_TUNER source is controlled by captureTunerAudioInputAllowed() or
    // captureAudioOutputAllowed() (deprecated).
    // - REMOTE_SUBMIX source is controlled by captureAudioOutputAllowed() if the input
    // type is API_INPUT_MIX_EXT_POLICY_REROUTE and by AudioService if a media projection
    // is used and input type is API_INPUT_MIX_PUBLIC_CAPTURE_PLAYBACK
    // - ECHO_REFERENCE source is controlled by captureAudioOutputAllowed()
    if (!isAudioServerOrMediaServerUid(attributionSource.uid)
            && !(recordingAllowed(attributionSource, inputSource)
            || inputSource == AUDIO_SOURCE_FM_TUNER
            || inputSource == AUDIO_SOURCE_REMOTE_SUBMIX
            || inputSource == AUDIO_SOURCE_ECHO_REFERENCE)) {
        ALOGE("%s permission denied: recording not allowed for %s",
                __func__, attributionSource.toString().c_str());
        return binderStatusFromStatusT(PERMISSION_DENIED);
    }

    bool canCaptureOutput = captureAudioOutputAllowed(attributionSource);
    bool canInterceptCallAudio = callAudioInterceptionAllowed(attributionSource);
    bool isCallAudioSource = inputSource == AUDIO_SOURCE_VOICE_UPLINK
             || inputSource == AUDIO_SOURCE_VOICE_DOWNLINK
             || inputSource == AUDIO_SOURCE_VOICE_CALL;

    if (isCallAudioSource && !canInterceptCallAudio && !canCaptureOutput) {
        return binderStatusFromStatusT(PERMISSION_DENIED);
    }
    if (inputSource == AUDIO_SOURCE_ECHO_REFERENCE
            && !canCaptureOutput) {
        return binderStatusFromStatusT(PERMISSION_DENIED);
    }
    if (inputSource == AUDIO_SOURCE_FM_TUNER
        && !canCaptureOutput
        && !captureTunerAudioInputAllowed(attributionSource)) {
        return binderStatusFromStatusT(PERMISSION_DENIED);
    }

    bool canCaptureHotword = captureHotwordAllowed(attributionSource);
    if ((inputSource == AUDIO_SOURCE_HOTWORD) && !canCaptureHotword) {
        return binderStatusFromStatusT(PERMISSION_DENIED);
    }

    if (((flags & (AUDIO_INPUT_FLAG_HW_HOTWORD |
                        AUDIO_INPUT_FLAG_HOTWORD_TAP |
                        AUDIO_INPUT_FLAG_HW_LOOKBACK)) != 0)
            && !canCaptureHotword) {
        ALOGE("%s: permission denied: hotword mode not allowed"
              " for uid %d pid %d", __func__, attributionSource.uid, attributionSource.pid);
        return binderStatusFromStatusT(PERMISSION_DENIED);
    }

    if (attr.source == AUDIO_SOURCE_ULTRASOUND) {
        if (!accessUltrasoundAllowed(attributionSource)) {
            ALOGE("%s: permission denied: ultrasound not allowed for uid %d pid %d",
                    __func__, attributionSource.uid, attributionSource.pid);
            return binderStatusFromStatusT(PERMISSION_DENIED);
        }
    }

    sp<AudioPolicyEffects>audioPolicyEffects;
    {
        status_t status;
        AudioPolicyInterface::input_type_t inputType;

        audio_utils::lock_guard _l(mMutex);
        {
            AutoCallerClear acc;
            // the audio_in_acoustics_t parameter is ignored by get_input()
            status = mAudioPolicyManager->getInputForAttr(&attr, &input, riid, session,
                                                          attributionSource, &config,
                                                          flags, &selectedDeviceId,
                                                          &inputType, &portId,
                                                          &virtualDeviceId);

        }
        audioPolicyEffects = mAudioPolicyEffects;

        if (status == NO_ERROR) {
            // enforce permission (if any) required for each type of input
            switch (inputType) {
            case AudioPolicyInterface::API_INPUT_MIX_PUBLIC_CAPTURE_PLAYBACK:
                // this use case has been validated in audio service with a MediaProjection token,
                // and doesn't rely on regular permissions
            case AudioPolicyInterface::API_INPUT_LEGACY:
                break;
            case AudioPolicyInterface::API_INPUT_TELEPHONY_RX:
                if ((attr.flags & AUDIO_FLAG_CALL_REDIRECTION) != 0
                        && canInterceptCallAudio) {
                    break;
                }
                // FIXME: use the same permission as for remote submix for now.
                FALLTHROUGH_INTENDED;
            case AudioPolicyInterface::API_INPUT_MIX_CAPTURE:
                if (!isAudioServerOrMediaServerUid(attributionSource.uid) && !canCaptureOutput) {
                    ALOGE("%s permission denied: capture not allowed", __func__);
                    status = PERMISSION_DENIED;
                }
                break;
            case AudioPolicyInterface::API_INPUT_MIX_EXT_POLICY_REROUTE:
                if (!(modifyAudioRoutingAllowed(attributionSource)
                        || ((attr.flags & AUDIO_FLAG_CALL_REDIRECTION) != 0
                            && canInterceptCallAudio))) {
                    ALOGE("%s permission denied for remote submix capture", __func__);
                    status = PERMISSION_DENIED;
                }
                break;
            case AudioPolicyInterface::API_INPUT_INVALID:
            default:
                LOG_ALWAYS_FATAL("%s encountered an invalid input type %d",
                        __func__, (int)inputType);
            }

            if (audiopolicy_flags::record_audio_device_aware_permission()) {
                // enforce device-aware RECORD_AUDIO permission
                if (virtualDeviceId != kDefaultVirtualDeviceId &&
                    !recordingAllowed(attributionSource, virtualDeviceId, inputSource)) {
                    status = PERMISSION_DENIED;
                }
            }
        }

        if (status != NO_ERROR) {
            if (status == PERMISSION_DENIED) {
                AutoCallerClear acc;
                mAudioPolicyManager->releaseInput(portId);
            } else {
                _aidl_return->config = VALUE_OR_RETURN_BINDER_STATUS(
                        legacy2aidl_audio_config_base_t_AudioConfigBase(config, true /*isInput*/));
            }
            return binderStatusFromStatusT(status);
        }

        sp<AudioRecordClient> client = new AudioRecordClient(attr, input, session, portId,
                                                             selectedDeviceId, attributionSource,
                                                             virtualDeviceId,
                                                             canCaptureOutput, canCaptureHotword,
                                                             mOutputCommandThread);
        mAudioRecordClients.add(portId, client);
    }

    if (audioPolicyEffects != 0) {
        // create audio pre processors according to input source
        status_t status = audioPolicyEffects->addInputEffects(input, inputSource, session);
        if (status != NO_ERROR && status != ALREADY_EXISTS) {
            ALOGW("Failed to add effects on input %d", input);
        }
    }

    _aidl_return->input = VALUE_OR_RETURN_BINDER_STATUS(
            legacy2aidl_audio_io_handle_t_int32_t(input));
    _aidl_return->selectedDeviceId = VALUE_OR_RETURN_BINDER_STATUS(
            legacy2aidl_audio_port_handle_t_int32_t(selectedDeviceId));
    _aidl_return->portId = VALUE_OR_RETURN_BINDER_STATUS(
            legacy2aidl_audio_port_handle_t_int32_t(portId));
    return Status::ok();
}

std::string AudioPolicyService::getDeviceTypeStrForPortId(audio_port_handle_t portId) {
    struct audio_port_v7 port = {};
    port.id = portId;
    status_t status = mAudioPolicyManager->getAudioPort(&port);
    if (status == NO_ERROR && port.type == AUDIO_PORT_TYPE_DEVICE) {
        return toString(port.ext.device.type);
    }
    return {};
}

Status AudioPolicyService::startInput(int32_t portIdAidl)
{
    audio_port_handle_t portId = VALUE_OR_RETURN_BINDER_STATUS(
            aidl2legacy_int32_t_audio_port_handle_t(portIdAidl));

    if (mAudioPolicyManager == NULL) {
        return binderStatusFromStatusT(NO_INIT);
    }
    sp<AudioRecordClient> client;
    {
        audio_utils::lock_guard _l(mMutex);

        ssize_t index = mAudioRecordClients.indexOfKey(portId);
        if (index < 0) {
            return binderStatusFromStatusT(INVALID_OPERATION);
        }
        client = mAudioRecordClients.valueAt(index);
    }

    std::stringstream msg;
    msg << "Audio recording on session " << client->session;

    // check calling permissions
<<<<<<< HEAD
    if (!isAudioServerOrMediaServerUid(client->attributionSource.uid)
            && !(startRecording(client->attributionSource, String16(msg.str().c_str()),
                         client->attributes.source)
=======
    if (!(startRecording(client->attributionSource, client->virtualDeviceId,
                         String16(msg.str().c_str()), client->attributes.source)
>>>>>>> 1863cb0e
            || client->attributes.source == AUDIO_SOURCE_FM_TUNER
            || client->attributes.source == AUDIO_SOURCE_REMOTE_SUBMIX
            || client->attributes.source == AUDIO_SOURCE_ECHO_REFERENCE)) {
        ALOGE("%s permission denied: recording not allowed for attribution source %s",
                __func__, client->attributionSource.toString().c_str());
        return binderStatusFromStatusT(PERMISSION_DENIED);
    }

    audio_utils::lock_guard _l(mMutex);

    ALOGW_IF(client->silenced, "startInput on silenced input for port %d, uid %d. Unsilencing.",
            portIdAidl,
            client->attributionSource.uid);

    if (client->active) {
        ALOGE("Client should never be active before startInput. Uid %d port %d",
                client->attributionSource.uid, portId);
        finishRecording(client->attributionSource, client->virtualDeviceId,
                        client->attributes.source);
        return binderStatusFromStatusT(INVALID_OPERATION);
    }

    // Force the possibly silenced client to be unsilenced since we just called
    // startRecording (i.e. we have assumed it is unsilenced).
    // At this point in time, the client is inactive, so no calls to appops are sent in
    // setAppState_l.
    // This ensures existing clients have the same behavior as new clients (starting unsilenced).
    // TODO(b/282076713)
    setAppState_l(client, APP_STATE_TOP);

    client->active = true;
    client->startTimeNs = systemTime();
    // This call updates the silenced state, and since we are active, appropriately notifies appops
    // if we silence the track.
    updateUidStates_l();

    status_t status;
    {
        AutoCallerClear acc;
        status = mAudioPolicyManager->startInput(portId);

    }

    // including successes gets very verbose
    // but once we cut over to statsd, log them all.
    if (status != NO_ERROR) {

        static constexpr char kAudioPolicy[] = "audiopolicy";

        static constexpr char kAudioPolicyStatus[] = "android.media.audiopolicy.status";
        static constexpr char kAudioPolicyRqstSrc[] = "android.media.audiopolicy.rqst.src";
        static constexpr char kAudioPolicyRqstPkg[] = "android.media.audiopolicy.rqst.pkg";
        static constexpr char kAudioPolicyRqstSession[] = "android.media.audiopolicy.rqst.session";
        static constexpr char kAudioPolicyRqstDevice[] =
                "android.media.audiopolicy.rqst.device";
        static constexpr char kAudioPolicyActiveSrc[] = "android.media.audiopolicy.active.src";
        static constexpr char kAudioPolicyActivePkg[] = "android.media.audiopolicy.active.pkg";
        static constexpr char kAudioPolicyActiveSession[] =
                "android.media.audiopolicy.active.session";
        static constexpr char kAudioPolicyActiveDevice[] =
                "android.media.audiopolicy.active.device";

        mediametrics::Item *item = mediametrics::Item::create(kAudioPolicy);
        if (item != NULL) {

            item->setInt32(kAudioPolicyStatus, status);

            item->setCString(kAudioPolicyRqstSrc,
                             toString(client->attributes.source).c_str());
            item->setInt32(kAudioPolicyRqstSession, client->session);
            if (client->attributionSource.packageName.has_value() &&
                client->attributionSource.packageName.value().size() != 0) {
                item->setCString(kAudioPolicyRqstPkg,
                    client->attributionSource.packageName.value().c_str());
            } else {
                item->setCString(kAudioPolicyRqstPkg,
                    std::to_string(client->attributionSource.uid).c_str());
            }
            item->setCString(
                    kAudioPolicyRqstDevice, getDeviceTypeStrForPortId(client->deviceId).c_str());

            int count = mAudioRecordClients.size();
            for (int i = 0; i < count ; i++) {
                if (portId == mAudioRecordClients.keyAt(i)) {
                    continue;
                }
                sp<AudioRecordClient> other = mAudioRecordClients.valueAt(i);
                if (other->active) {
                    // keeps the last of the clients marked active
                    item->setCString(kAudioPolicyActiveSrc,
                                     toString(other->attributes.source).c_str());
                    item->setInt32(kAudioPolicyActiveSession, other->session);
                    if (other->attributionSource.packageName.has_value() &&
                        other->attributionSource.packageName.value().size() != 0) {
                        item->setCString(kAudioPolicyActivePkg,
                            other->attributionSource.packageName.value().c_str());
                    } else {
                        item->setCString(kAudioPolicyRqstPkg, std::to_string(
                            other->attributionSource.uid).c_str());
                    }
                    item->setCString(kAudioPolicyActiveDevice,
                                     getDeviceTypeStrForPortId(other->deviceId).c_str());
                }
            }
            item->selfrecord();
            delete item;
            item = NULL;
        }
    }

    if (status != NO_ERROR) {
        client->active = false;
        client->startTimeNs = 0;
        updateUidStates_l();
        finishRecording(client->attributionSource, client->virtualDeviceId,
                        client->attributes.source);
    }

    return binderStatusFromStatusT(status);
}

Status AudioPolicyService::stopInput(int32_t portIdAidl)
{
    audio_port_handle_t portId = VALUE_OR_RETURN_BINDER_STATUS(
            aidl2legacy_int32_t_audio_port_handle_t(portIdAidl));

    if (mAudioPolicyManager == NULL) {
        return binderStatusFromStatusT(NO_INIT);
    }

    audio_utils::lock_guard _l(mMutex);

    ssize_t index = mAudioRecordClients.indexOfKey(portId);
    if (index < 0) {
        return binderStatusFromStatusT(INVALID_OPERATION);
    }
    sp<AudioRecordClient> client = mAudioRecordClients.valueAt(index);

    client->active = false;
    client->startTimeNs = 0;

    updateUidStates_l();

    // finish the recording app op
    finishRecording(client->attributionSource, client->virtualDeviceId, client->attributes.source);
    AutoCallerClear acc;
    return binderStatusFromStatusT(mAudioPolicyManager->stopInput(portId));
}

Status AudioPolicyService::releaseInput(int32_t portIdAidl)
{
    audio_port_handle_t portId = VALUE_OR_RETURN_BINDER_STATUS(
            aidl2legacy_int32_t_audio_port_handle_t(portIdAidl));

    if (mAudioPolicyManager == NULL) {
        return binderStatusFromStatusT(NO_INIT);
    }
    sp<AudioPolicyEffects>audioPolicyEffects;
    sp<AudioRecordClient> client;
    {
        audio_utils::lock_guard _l(mMutex);
        audioPolicyEffects = mAudioPolicyEffects;
        ssize_t index = mAudioRecordClients.indexOfKey(portId);
        if (index < 0) {
            return Status::ok();
        }
        client = mAudioRecordClients.valueAt(index);

        if (client->active) {
            ALOGW("%s releasing active client portId %d", __FUNCTION__, portId);
            client->active = false;
            client->startTimeNs = 0;
            updateUidStates_l();
        }

        mAudioRecordClients.removeItem(portId);
    }
    if (client == 0) {
        return Status::ok();
    }
    if (audioPolicyEffects != 0) {
        // release audio processors from the input
        status_t status = audioPolicyEffects->releaseInputEffects(client->io, client->session);
        if(status != NO_ERROR) {
            ALOGW("Failed to release effects on input %d", client->io);
        }
    }
    {
        audio_utils::lock_guard _l(mMutex);
        AutoCallerClear acc;
        mAudioPolicyManager->releaseInput(portId);
    }
    return Status::ok();
}

Status AudioPolicyService::setDeviceAbsoluteVolumeEnabled(const AudioDevice& deviceAidl,
                                                          bool enabled,
                                                          AudioStreamType streamToDriveAbsAidl) {
    audio_stream_type_t streamToDriveAbs = VALUE_OR_RETURN_BINDER_STATUS(
            aidl2legacy_AudioStreamType_audio_stream_type_t(streamToDriveAbsAidl));
    audio_devices_t deviceType;
    std::string address;
    RETURN_BINDER_STATUS_IF_ERROR(
            aidl2legacy_AudioDevice_audio_device(deviceAidl, &deviceType, &address));

    if (mAudioPolicyManager == nullptr) {
        return binderStatusFromStatusT(NO_INIT);
    }
    if (!settingsAllowed()) {
        return binderStatusFromStatusT(PERMISSION_DENIED);
    }
    if (uint32_t(streamToDriveAbs) >= AUDIO_STREAM_PUBLIC_CNT) {
        return binderStatusFromStatusT(BAD_VALUE);
    }
    audio_utils::lock_guard _l(mMutex);
    AutoCallerClear acc;
    return binderStatusFromStatusT(
            mAudioPolicyManager->setDeviceAbsoluteVolumeEnabled(deviceType, address.c_str(),
                                                                enabled, streamToDriveAbs));
}

Status AudioPolicyService::initStreamVolume(AudioStreamType streamAidl,
                                            int32_t indexMinAidl,
                                            int32_t indexMaxAidl) {
    audio_stream_type_t stream = VALUE_OR_RETURN_BINDER_STATUS(
            aidl2legacy_AudioStreamType_audio_stream_type_t(streamAidl));
    int indexMin = VALUE_OR_RETURN_BINDER_STATUS(convertIntegral<int>(indexMinAidl));
    int indexMax = VALUE_OR_RETURN_BINDER_STATUS(convertIntegral<int>(indexMaxAidl));

    if (mAudioPolicyManager == NULL) {
        return binderStatusFromStatusT(NO_INIT);
    }
    if (!settingsAllowed()) {
        return binderStatusFromStatusT(PERMISSION_DENIED);
    }
    if (uint32_t(stream) >= AUDIO_STREAM_PUBLIC_CNT) {
        return binderStatusFromStatusT(BAD_VALUE);
    }
    audio_utils::lock_guard _l(mMutex);
    AutoCallerClear acc;
    mAudioPolicyManager->initStreamVolume(stream, indexMin, indexMax);
    return binderStatusFromStatusT(NO_ERROR);
}

Status AudioPolicyService::setStreamVolumeIndex(AudioStreamType streamAidl,
                                                const AudioDeviceDescription& deviceAidl,
                                                int32_t indexAidl) {
    audio_stream_type_t stream = VALUE_OR_RETURN_BINDER_STATUS(
            aidl2legacy_AudioStreamType_audio_stream_type_t(streamAidl));
    int index = VALUE_OR_RETURN_BINDER_STATUS(convertIntegral<int>(indexAidl));
    audio_devices_t device = VALUE_OR_RETURN_BINDER_STATUS(
            aidl2legacy_AudioDeviceDescription_audio_devices_t(deviceAidl));

    if (mAudioPolicyManager == NULL) {
        return binderStatusFromStatusT(NO_INIT);
    }
    if (!settingsAllowed()) {
        return binderStatusFromStatusT(PERMISSION_DENIED);
    }
    if (uint32_t(stream) >= AUDIO_STREAM_PUBLIC_CNT) {
        return binderStatusFromStatusT(BAD_VALUE);
    }
    audio_utils::lock_guard _l(mMutex);
    AutoCallerClear acc;
    return binderStatusFromStatusT(mAudioPolicyManager->setStreamVolumeIndex(stream,
                                                                             index,
                                                                             device));
}

Status AudioPolicyService::getStreamVolumeIndex(AudioStreamType streamAidl,
                                                const AudioDeviceDescription& deviceAidl,
                                                int32_t* _aidl_return) {
    audio_stream_type_t stream = VALUE_OR_RETURN_BINDER_STATUS(
            aidl2legacy_AudioStreamType_audio_stream_type_t(streamAidl));
    audio_devices_t device = VALUE_OR_RETURN_BINDER_STATUS(
            aidl2legacy_AudioDeviceDescription_audio_devices_t(deviceAidl));
    int index;

    if (mAudioPolicyManager == NULL) {
        return binderStatusFromStatusT(NO_INIT);
    }
    if (uint32_t(stream) >= AUDIO_STREAM_PUBLIC_CNT) {
        return binderStatusFromStatusT(BAD_VALUE);
    }
    audio_utils::lock_guard _l(mMutex);
    AutoCallerClear acc;
    RETURN_IF_BINDER_ERROR(binderStatusFromStatusT(
            mAudioPolicyManager->getStreamVolumeIndex(stream, &index, device)));
    *_aidl_return = VALUE_OR_RETURN_BINDER_STATUS(convertIntegral<int32_t>(index));
    return Status::ok();
}

Status AudioPolicyService::setVolumeIndexForAttributes(
        const media::audio::common::AudioAttributes& attrAidl,
        const AudioDeviceDescription& deviceAidl, int32_t indexAidl) {
    audio_attributes_t attributes = VALUE_OR_RETURN_BINDER_STATUS(
            aidl2legacy_AudioAttributes_audio_attributes_t(attrAidl));
    int index = VALUE_OR_RETURN_BINDER_STATUS(convertIntegral<int>(indexAidl));
    audio_devices_t device = VALUE_OR_RETURN_BINDER_STATUS(
            aidl2legacy_AudioDeviceDescription_audio_devices_t(deviceAidl));
    RETURN_IF_BINDER_ERROR(binderStatusFromStatusT(
            AudioValidator::validateAudioAttributes(attributes, "169572641")));

    if (mAudioPolicyManager == NULL) {
        return binderStatusFromStatusT(NO_INIT);
    }
    if (!settingsAllowed()) {
        return binderStatusFromStatusT(PERMISSION_DENIED);
    }
    audio_utils::lock_guard _l(mMutex);
    AutoCallerClear acc;
    return binderStatusFromStatusT(
            mAudioPolicyManager->setVolumeIndexForAttributes(attributes, index, device));
}

Status AudioPolicyService::getVolumeIndexForAttributes(
        const media::audio::common::AudioAttributes& attrAidl,
        const AudioDeviceDescription& deviceAidl, int32_t* _aidl_return) {
    audio_attributes_t attributes = VALUE_OR_RETURN_BINDER_STATUS(
            aidl2legacy_AudioAttributes_audio_attributes_t(attrAidl));
    audio_devices_t device = VALUE_OR_RETURN_BINDER_STATUS(
            aidl2legacy_AudioDeviceDescription_audio_devices_t(deviceAidl));
    int index;
    RETURN_IF_BINDER_ERROR(binderStatusFromStatusT(
            AudioValidator::validateAudioAttributes(attributes, "169572641")));

    if (mAudioPolicyManager == NULL) {
        return binderStatusFromStatusT(NO_INIT);
    }
    audio_utils::lock_guard _l(mMutex);
    AutoCallerClear acc;
    RETURN_IF_BINDER_ERROR(binderStatusFromStatusT(
            mAudioPolicyManager->getVolumeIndexForAttributes(attributes, index, device)));
    *_aidl_return = VALUE_OR_RETURN_BINDER_STATUS(convertIntegral<int32_t>(index));
    return Status::ok();
}

Status AudioPolicyService::getMinVolumeIndexForAttributes(
        const media::audio::common::AudioAttributes& attrAidl, int32_t* _aidl_return) {
    audio_attributes_t attributes = VALUE_OR_RETURN_BINDER_STATUS(
            aidl2legacy_AudioAttributes_audio_attributes_t(attrAidl));
    int index;
    RETURN_IF_BINDER_ERROR(binderStatusFromStatusT(
            AudioValidator::validateAudioAttributes(attributes, "169572641")));

    if (mAudioPolicyManager == NULL) {
        return binderStatusFromStatusT(NO_INIT);
    }
    audio_utils::lock_guard _l(mMutex);
    AutoCallerClear acc;
    RETURN_IF_BINDER_ERROR(binderStatusFromStatusT(
            mAudioPolicyManager->getMinVolumeIndexForAttributes(attributes, index)));
    *_aidl_return = VALUE_OR_RETURN_BINDER_STATUS(convertIntegral<int32_t>(index));
    return Status::ok();
}

Status AudioPolicyService::getMaxVolumeIndexForAttributes(
        const media::audio::common::AudioAttributes& attrAidl, int32_t* _aidl_return) {
    audio_attributes_t attributes = VALUE_OR_RETURN_BINDER_STATUS(
            aidl2legacy_AudioAttributes_audio_attributes_t(attrAidl));
    int index;
    RETURN_IF_BINDER_ERROR(binderStatusFromStatusT(
            AudioValidator::validateAudioAttributes(attributes, "169572641")));

    if (mAudioPolicyManager == NULL) {
        return binderStatusFromStatusT(NO_INIT);
    }
    audio_utils::lock_guard _l(mMutex);
    AutoCallerClear acc;
    RETURN_IF_BINDER_ERROR(binderStatusFromStatusT(
            mAudioPolicyManager->getMaxVolumeIndexForAttributes(attributes, index)));
    *_aidl_return = VALUE_OR_RETURN_BINDER_STATUS(convertIntegral<int32_t>(index));
    return Status::ok();
}

Status AudioPolicyService::getStrategyForStream(AudioStreamType streamAidl,
                                                int32_t* _aidl_return) {
    audio_stream_type_t stream = VALUE_OR_RETURN_BINDER_STATUS(
            aidl2legacy_AudioStreamType_audio_stream_type_t(streamAidl));

    if (uint32_t(stream) >= AUDIO_STREAM_PUBLIC_CNT) {
        *_aidl_return = VALUE_OR_RETURN_BINDER_STATUS(
                convertReinterpret<int32_t>(PRODUCT_STRATEGY_NONE));
        return Status::ok();
    }
    if (mAudioPolicyManager == NULL) {
        return binderStatusFromStatusT(NO_INIT);
    }

    // DO NOT LOCK, may be called from AudioFlinger with lock held, reaching deadlock
    AutoCallerClear acc;
    *_aidl_return = VALUE_OR_RETURN_BINDER_STATUS(
            legacy2aidl_product_strategy_t_int32_t(
                    mAudioPolicyManager->getStrategyForStream(stream)));
    return Status::ok();
}

Status AudioPolicyService::getDevicesForAttributes(
        const media::audio::common::AudioAttributes& attrAidl,
        bool forVolume,
        std::vector<AudioDevice>* _aidl_return)
{
    audio_attributes_t aa = VALUE_OR_RETURN_BINDER_STATUS(
            aidl2legacy_AudioAttributes_audio_attributes_t(attrAidl));
    AudioDeviceTypeAddrVector devices;

    if (mAudioPolicyManager == NULL) {
        return binderStatusFromStatusT(NO_INIT);
    }
    audio_utils::lock_guard _l(mMutex);
    AutoCallerClear acc;
    RETURN_IF_BINDER_ERROR(binderStatusFromStatusT(
            mAudioPolicyManager->getDevicesForAttributes(aa, &devices, forVolume)));
    *_aidl_return = VALUE_OR_RETURN_BINDER_STATUS(
            convertContainer<std::vector<AudioDevice>>(devices,
                                                       legacy2aidl_AudioDeviceTypeAddress));
    return Status::ok();
}

Status AudioPolicyService::getOutputForEffect(const media::EffectDescriptor& descAidl,
                                              int32_t* _aidl_return) {
    effect_descriptor_t desc = VALUE_OR_RETURN_BINDER_STATUS(
            aidl2legacy_EffectDescriptor_effect_descriptor_t(descAidl));
    RETURN_IF_BINDER_ERROR(binderStatusFromStatusT(
            AudioValidator::validateEffectDescriptor(desc, "73126106")));

    if (mAudioPolicyManager == NULL) {
        return binderStatusFromStatusT(NO_INIT);
    }
    audio_utils::lock_guard _l(mMutex);
    AutoCallerClear acc;
    *_aidl_return = VALUE_OR_RETURN_BINDER_STATUS(
            legacy2aidl_audio_io_handle_t_int32_t(mAudioPolicyManager->getOutputForEffect(&desc)));
    return Status::ok();
}

Status AudioPolicyService::registerEffect(const media::EffectDescriptor& descAidl, int32_t ioAidl,
                                          int32_t strategyAidl, int32_t sessionAidl,
                                          int32_t idAidl) {
    effect_descriptor_t desc = VALUE_OR_RETURN_BINDER_STATUS(
            aidl2legacy_EffectDescriptor_effect_descriptor_t(descAidl));
    audio_io_handle_t io = VALUE_OR_RETURN_BINDER_STATUS(
            aidl2legacy_int32_t_audio_io_handle_t(ioAidl));
    product_strategy_t strategy = VALUE_OR_RETURN_BINDER_STATUS(
            aidl2legacy_int32_t_product_strategy_t(strategyAidl));
    audio_session_t session = VALUE_OR_RETURN_BINDER_STATUS(
            aidl2legacy_int32_t_audio_session_t(sessionAidl));
    int id = VALUE_OR_RETURN_BINDER_STATUS(convertReinterpret<int>(idAidl));
    RETURN_IF_BINDER_ERROR(binderStatusFromStatusT(
            AudioValidator::validateEffectDescriptor(desc, "73126106")));

    if (mAudioPolicyManager == NULL) {
        return binderStatusFromStatusT(NO_INIT);
    }
    audio_utils::lock_guard _l(mMutex);
    AutoCallerClear acc;
    return binderStatusFromStatusT(
            mAudioPolicyManager->registerEffect(&desc, io, strategy, session, id));
}

Status AudioPolicyService::unregisterEffect(int32_t idAidl)
{
    int id = VALUE_OR_RETURN_BINDER_STATUS(convertReinterpret<int>(idAidl));
    if (mAudioPolicyManager == NULL) {
        return binderStatusFromStatusT(NO_INIT);
    }
    audio_utils::lock_guard _l(mMutex);
    AutoCallerClear acc;
    return binderStatusFromStatusT(mAudioPolicyManager->unregisterEffect(id));
}

Status AudioPolicyService::setEffectEnabled(int32_t idAidl, bool enabled)
{
    int id = VALUE_OR_RETURN_BINDER_STATUS(convertReinterpret<int>(idAidl));
    if (mAudioPolicyManager == NULL) {
        return binderStatusFromStatusT(NO_INIT);
    }
    audio_utils::lock_guard _l(mMutex);
    AutoCallerClear acc;
    return binderStatusFromStatusT(mAudioPolicyManager->setEffectEnabled(id, enabled));
}

Status AudioPolicyService::moveEffectsToIo(const std::vector<int32_t>& idsAidl, int32_t ioAidl)

{
    const std::vector<int>& ids = VALUE_OR_RETURN_BINDER_STATUS(
            convertContainer<std::vector<int>>(idsAidl, convertReinterpret<int, int32_t>));
    audio_io_handle_t io = VALUE_OR_RETURN_BINDER_STATUS(
            aidl2legacy_int32_t_audio_io_handle_t(ioAidl));
    if (ids.size() > MAX_ITEMS_PER_LIST) {
        return binderStatusFromStatusT(BAD_VALUE);
    }

    if (mAudioPolicyManager == NULL) {
        return binderStatusFromStatusT(NO_INIT);
    }
    audio_utils::lock_guard _l(mMutex);
    AutoCallerClear acc;
    return binderStatusFromStatusT(mAudioPolicyManager->moveEffectsToIo(ids, io));
}

Status AudioPolicyService::isStreamActive(AudioStreamType streamAidl, int32_t inPastMsAidl,
                                          bool* _aidl_return) {
    audio_stream_type_t stream = VALUE_OR_RETURN_BINDER_STATUS(
            aidl2legacy_AudioStreamType_audio_stream_type_t(streamAidl));
    uint32_t inPastMs = VALUE_OR_RETURN_BINDER_STATUS(convertIntegral<uint32_t>(inPastMsAidl));

    if (uint32_t(stream) >= AUDIO_STREAM_PUBLIC_CNT) {
        *_aidl_return = false;
        return Status::ok();
    }
    if (mAudioPolicyManager == NULL) {
        return binderStatusFromStatusT(NO_INIT);
    }
    audio_utils::lock_guard _l(mMutex);
    AutoCallerClear acc;
    *_aidl_return = mAudioPolicyManager->isStreamActive(stream, inPastMs);
    return Status::ok();
}

Status AudioPolicyService::isStreamActiveRemotely(AudioStreamType streamAidl,
                                                  int32_t inPastMsAidl,
                                                  bool* _aidl_return) {
    audio_stream_type_t stream = VALUE_OR_RETURN_BINDER_STATUS(
            aidl2legacy_AudioStreamType_audio_stream_type_t(streamAidl));
    uint32_t inPastMs = VALUE_OR_RETURN_BINDER_STATUS(convertIntegral<uint32_t>(inPastMsAidl));

    if (uint32_t(stream) >= AUDIO_STREAM_PUBLIC_CNT) {
        *_aidl_return = false;
        return Status::ok();
    }
    if (mAudioPolicyManager == NULL) {
        return binderStatusFromStatusT(NO_INIT);
    }
    audio_utils::lock_guard _l(mMutex);
    AutoCallerClear acc;
    *_aidl_return = mAudioPolicyManager->isStreamActiveRemotely(stream, inPastMs);
    return Status::ok();
}

Status AudioPolicyService::isSourceActive(AudioSource sourceAidl, bool* _aidl_return) {
    audio_source_t source = VALUE_OR_RETURN_BINDER_STATUS(
            aidl2legacy_AudioSource_audio_source_t(sourceAidl));
    if (mAudioPolicyManager == NULL) {
        return binderStatusFromStatusT(NO_INIT);
    }
    audio_utils::lock_guard _l(mMutex);
    AutoCallerClear acc;
    *_aidl_return = mAudioPolicyManager->isSourceActive(source);
    return Status::ok();
}

status_t AudioPolicyService::getAudioPolicyEffects(sp<AudioPolicyEffects>& audioPolicyEffects)
{
    if (mAudioPolicyManager == NULL) {
        return NO_INIT;
    }
    {
        audio_utils::lock_guard _l(mMutex);
        audioPolicyEffects = mAudioPolicyEffects;
    }
    if (audioPolicyEffects == 0) {
        return NO_INIT;
    }

    return OK;
}

Status AudioPolicyService::queryDefaultPreProcessing(
        int32_t audioSessionAidl,
        Int* countAidl,
        std::vector<media::EffectDescriptor>* _aidl_return) {
    audio_session_t audioSession = VALUE_OR_RETURN_BINDER_STATUS(
            aidl2legacy_int32_t_audio_session_t(audioSessionAidl));
    uint32_t count = VALUE_OR_RETURN_BINDER_STATUS(convertIntegral<uint32_t>(countAidl->value));
    if (count > AudioEffect::kMaxPreProcessing) {
        count = AudioEffect::kMaxPreProcessing;
    }
    uint32_t countReq = count;
    std::unique_ptr<effect_descriptor_t[]> descriptors(new effect_descriptor_t[count]);

    sp<AudioPolicyEffects> audioPolicyEffects;
    RETURN_IF_BINDER_ERROR(binderStatusFromStatusT(getAudioPolicyEffects(audioPolicyEffects)));
    RETURN_IF_BINDER_ERROR(binderStatusFromStatusT(audioPolicyEffects->queryDefaultInputEffects(
            (audio_session_t) audioSession, descriptors.get(), &count)));
    countReq = std::min(count, countReq);
    RETURN_IF_BINDER_ERROR(binderStatusFromStatusT(
            convertRange(descriptors.get(), descriptors.get() + countReq,
                         std::back_inserter(*_aidl_return),
                         legacy2aidl_effect_descriptor_t_EffectDescriptor)));
    countAidl->value = VALUE_OR_RETURN_BINDER_STATUS(convertIntegral<uint32_t>(count));
    return Status::ok();
}

Status AudioPolicyService::addSourceDefaultEffect(const AudioUuid& typeAidl,
                                                  const std::string& opPackageNameAidl,
                                                  const AudioUuid& uuidAidl,
                                                  int32_t priority,
                                                  AudioSource sourceAidl,
                                                  int32_t* _aidl_return) {
    effect_uuid_t type = VALUE_OR_RETURN_BINDER_STATUS(
            aidl2legacy_AudioUuid_audio_uuid_t(typeAidl));
    String16 opPackageName = VALUE_OR_RETURN_BINDER_STATUS(
            aidl2legacy_string_view_String16(opPackageNameAidl));
    effect_uuid_t uuid = VALUE_OR_RETURN_BINDER_STATUS(
            aidl2legacy_AudioUuid_audio_uuid_t(uuidAidl));
    audio_source_t source = VALUE_OR_RETURN_BINDER_STATUS(
            aidl2legacy_AudioSource_audio_source_t(sourceAidl));
    audio_unique_id_t id;

    sp<AudioPolicyEffects>audioPolicyEffects;
    RETURN_IF_BINDER_ERROR(binderStatusFromStatusT(getAudioPolicyEffects(audioPolicyEffects)));
    if (!modifyDefaultAudioEffectsAllowed()) {
        return binderStatusFromStatusT(PERMISSION_DENIED);
    }
    RETURN_IF_BINDER_ERROR(binderStatusFromStatusT(audioPolicyEffects->addSourceDefaultEffect(
            &type, opPackageName, &uuid, priority, source, &id)));
    *_aidl_return = VALUE_OR_RETURN_BINDER_STATUS(legacy2aidl_audio_unique_id_t_int32_t(id));
    return Status::ok();
}

Status AudioPolicyService::addStreamDefaultEffect(const AudioUuid& typeAidl,
                                                  const std::string& opPackageNameAidl,
                                                  const AudioUuid& uuidAidl,
                                                  int32_t priority, AudioUsage usageAidl,
                                                  int32_t* _aidl_return) {
    effect_uuid_t type = VALUE_OR_RETURN_BINDER_STATUS(
            aidl2legacy_AudioUuid_audio_uuid_t(typeAidl));
    String16 opPackageName = VALUE_OR_RETURN_BINDER_STATUS(
            aidl2legacy_string_view_String16(opPackageNameAidl));
    effect_uuid_t uuid = VALUE_OR_RETURN_BINDER_STATUS(
            aidl2legacy_AudioUuid_audio_uuid_t(uuidAidl));
    audio_usage_t usage = VALUE_OR_RETURN_BINDER_STATUS(
            aidl2legacy_AudioUsage_audio_usage_t(usageAidl));
    audio_unique_id_t id;

    sp<AudioPolicyEffects> audioPolicyEffects;
    RETURN_IF_BINDER_ERROR(binderStatusFromStatusT(getAudioPolicyEffects(audioPolicyEffects)));
    if (!modifyDefaultAudioEffectsAllowed()) {
        return binderStatusFromStatusT(PERMISSION_DENIED);
    }
    RETURN_IF_BINDER_ERROR(binderStatusFromStatusT(audioPolicyEffects->addStreamDefaultEffect(
            &type, opPackageName, &uuid, priority, usage, &id)));
    *_aidl_return = VALUE_OR_RETURN_BINDER_STATUS(legacy2aidl_audio_unique_id_t_int32_t(id));
    return Status::ok();
}

Status AudioPolicyService::removeSourceDefaultEffect(int32_t idAidl)
{
    audio_unique_id_t id = VALUE_OR_RETURN_BINDER_STATUS(
            aidl2legacy_int32_t_audio_unique_id_t(idAidl));
    sp<AudioPolicyEffects>audioPolicyEffects;
    RETURN_IF_BINDER_ERROR(binderStatusFromStatusT(getAudioPolicyEffects(audioPolicyEffects)));
    if (!modifyDefaultAudioEffectsAllowed()) {
        return binderStatusFromStatusT(PERMISSION_DENIED);
    }
    return binderStatusFromStatusT(audioPolicyEffects->removeSourceDefaultEffect(id));
}

Status AudioPolicyService::removeStreamDefaultEffect(int32_t idAidl)
{
    audio_unique_id_t id = VALUE_OR_RETURN_BINDER_STATUS(
            aidl2legacy_int32_t_audio_unique_id_t(idAidl));
    sp<AudioPolicyEffects>audioPolicyEffects;
    RETURN_IF_BINDER_ERROR(binderStatusFromStatusT(getAudioPolicyEffects(audioPolicyEffects)));
    if (!modifyDefaultAudioEffectsAllowed()) {
        return binderStatusFromStatusT(PERMISSION_DENIED);
    }
    return binderStatusFromStatusT(audioPolicyEffects->removeStreamDefaultEffect(id));
}

Status AudioPolicyService::setSupportedSystemUsages(
        const std::vector<AudioUsage>& systemUsagesAidl) {
    size_t size = systemUsagesAidl.size();
    if (size > MAX_ITEMS_PER_LIST) {
        size = MAX_ITEMS_PER_LIST;
    }
    std::vector<audio_usage_t> systemUsages;
    RETURN_IF_BINDER_ERROR(binderStatusFromStatusT(
            convertRange(systemUsagesAidl.begin(), systemUsagesAidl.begin() + size,
                         std::back_inserter(systemUsages), aidl2legacy_AudioUsage_audio_usage_t)));

    audio_utils::lock_guard _l(mMutex);
    if(!modifyAudioRoutingAllowed()) {
        return binderStatusFromStatusT(PERMISSION_DENIED);
    }

    bool areAllSystemUsages = std::all_of(begin(systemUsages), end(systemUsages),
        [](audio_usage_t usage) { return isSystemUsage(usage); });
    if (!areAllSystemUsages) {
        return binderStatusFromStatusT(BAD_VALUE);
    }

    mSupportedSystemUsages = systemUsages;
    return Status::ok();
}

Status AudioPolicyService::setAllowedCapturePolicy(int32_t uidAidl, int32_t capturePolicyAidl) {
    uid_t uid = VALUE_OR_RETURN_BINDER_STATUS(aidl2legacy_int32_t_uid_t(uidAidl));
    audio_flags_mask_t capturePolicy = VALUE_OR_RETURN_BINDER_STATUS(
            aidl2legacy_int32_t_audio_flags_mask_t_mask(capturePolicyAidl));

    audio_utils::lock_guard _l(mMutex);
    if (mAudioPolicyManager == NULL) {
        ALOGV("%s() mAudioPolicyManager == NULL", __func__);
        return binderStatusFromStatusT(NO_INIT);
    }
    return binderStatusFromStatusT(
            mAudioPolicyManager->setAllowedCapturePolicy(uid, capturePolicy));
}

Status AudioPolicyService::getOffloadSupport(const AudioOffloadInfo& infoAidl,
                                             media::AudioOffloadMode* _aidl_return) {
    audio_offload_info_t info = VALUE_OR_RETURN_BINDER_STATUS(
            aidl2legacy_AudioOffloadInfo_audio_offload_info_t(infoAidl));
    if (mAudioPolicyManager == NULL) {
        ALOGV("mAudioPolicyManager == NULL");
        return binderStatusFromStatusT(AUDIO_OFFLOAD_NOT_SUPPORTED);
    }
    audio_utils::lock_guard _l(mMutex);
    AutoCallerClear acc;
    *_aidl_return = VALUE_OR_RETURN_BINDER_STATUS(legacy2aidl_audio_offload_mode_t_AudioOffloadMode(
            mAudioPolicyManager->getOffloadSupport(info)));
    return Status::ok();
}

Status AudioPolicyService::isDirectOutputSupported(
        const AudioConfigBase& configAidl,
        const media::audio::common::AudioAttributes& attributesAidl,
        bool* _aidl_return) {
    audio_config_base_t config = VALUE_OR_RETURN_BINDER_STATUS(
            aidl2legacy_AudioConfigBase_audio_config_base_t(configAidl, false /*isInput*/));
    audio_attributes_t attributes = VALUE_OR_RETURN_BINDER_STATUS(
            aidl2legacy_AudioAttributes_audio_attributes_t(attributesAidl));
    RETURN_IF_BINDER_ERROR(binderStatusFromStatusT(
            AudioValidator::validateAudioAttributes(attributes, "169572641")));

    if (mAudioPolicyManager == NULL) {
        ALOGV("mAudioPolicyManager == NULL");
        return binderStatusFromStatusT(NO_INIT);
    }

    RETURN_IF_BINDER_ERROR(binderStatusFromStatusT(validateUsage(attributes)));

    audio_utils::lock_guard _l(mMutex);
    *_aidl_return = mAudioPolicyManager->isDirectOutputSupported(config, attributes);
    return Status::ok();
}


Status AudioPolicyService::listAudioPorts(media::AudioPortRole roleAidl,
                                          media::AudioPortType typeAidl, Int* count,
                                          std::vector<media::AudioPortFw>* portsAidl,
                                          int32_t* _aidl_return) {
    audio_port_role_t role = VALUE_OR_RETURN_BINDER_STATUS(
            aidl2legacy_AudioPortRole_audio_port_role_t(roleAidl));
    audio_port_type_t type = VALUE_OR_RETURN_BINDER_STATUS(
            aidl2legacy_AudioPortType_audio_port_type_t(typeAidl));
    unsigned int num_ports = VALUE_OR_RETURN_BINDER_STATUS(
            convertIntegral<unsigned int>(count->value));
    if (num_ports > MAX_ITEMS_PER_LIST) {
        num_ports = MAX_ITEMS_PER_LIST;
    }
    unsigned int numPortsReq = num_ports;
    std::unique_ptr<audio_port_v7[]> ports(new audio_port_v7[num_ports]);
    unsigned int generation;

    audio_utils::lock_guard _l(mMutex);
    if (mAudioPolicyManager == NULL) {
        return binderStatusFromStatusT(NO_INIT);
    }
    AutoCallerClear acc;
    RETURN_IF_BINDER_ERROR(binderStatusFromStatusT(
            mAudioPolicyManager->listAudioPorts(role, type, &num_ports, ports.get(), &generation)));
    numPortsReq = std::min(numPortsReq, num_ports);
    RETURN_IF_BINDER_ERROR(binderStatusFromStatusT(
            convertRange(ports.get(), ports.get() + numPortsReq, std::back_inserter(*portsAidl),
                         legacy2aidl_audio_port_v7_AudioPortFw)));
    count->value = VALUE_OR_RETURN_BINDER_STATUS(convertIntegral<int32_t>(num_ports));
    *_aidl_return = VALUE_OR_RETURN_BINDER_STATUS(convertIntegral<int32_t>(generation));
    return Status::ok();
}

Status AudioPolicyService::listDeclaredDevicePorts(media::AudioPortRole role,
                                                    std::vector<media::AudioPortFw>* _aidl_return) {
    audio_utils::lock_guard _l(mMutex);
    if (mAudioPolicyManager == NULL) {
        return binderStatusFromStatusT(NO_INIT);
    }
    AutoCallerClear acc;
    return binderStatusFromStatusT(mAudioPolicyManager->listDeclaredDevicePorts(
                    role, _aidl_return));
}

Status AudioPolicyService::getAudioPort(int portId,
                                        media::AudioPortFw* _aidl_return) {
    audio_port_v7 port{ .id = portId };
    audio_utils::lock_guard _l(mMutex);
    if (mAudioPolicyManager == NULL) {
        return binderStatusFromStatusT(NO_INIT);
    }
    AutoCallerClear acc;
    RETURN_IF_BINDER_ERROR(binderStatusFromStatusT(mAudioPolicyManager->getAudioPort(&port)));
    *_aidl_return = VALUE_OR_RETURN_BINDER_STATUS(legacy2aidl_audio_port_v7_AudioPortFw(port));
    return Status::ok();
}

Status AudioPolicyService::createAudioPatch(const media::AudioPatchFw& patchAidl,
                                            int32_t handleAidl,
                                            int32_t* _aidl_return) {
    audio_patch patch = VALUE_OR_RETURN_BINDER_STATUS(
            aidl2legacy_AudioPatchFw_audio_patch(patchAidl));
    audio_patch_handle_t handle = VALUE_OR_RETURN_BINDER_STATUS(
            aidl2legacy_int32_t_audio_port_handle_t(handleAidl));
    RETURN_IF_BINDER_ERROR(binderStatusFromStatusT(AudioValidator::validateAudioPatch(patch)));

    audio_utils::lock_guard _l(mMutex);
    if(!modifyAudioRoutingAllowed()) {
        return binderStatusFromStatusT(PERMISSION_DENIED);
    }
    if (mAudioPolicyManager == NULL) {
        return binderStatusFromStatusT(NO_INIT);
    }
    AutoCallerClear acc;
    RETURN_IF_BINDER_ERROR(binderStatusFromStatusT(
            mAudioPolicyManager->createAudioPatch(&patch, &handle,
                                                  IPCThreadState::self()->getCallingUid())));
    *_aidl_return = VALUE_OR_RETURN_BINDER_STATUS(legacy2aidl_audio_patch_handle_t_int32_t(handle));
    return Status::ok();
}

Status AudioPolicyService::releaseAudioPatch(int32_t handleAidl)
{
    audio_patch_handle_t handle = VALUE_OR_RETURN_BINDER_STATUS(
            aidl2legacy_int32_t_audio_patch_handle_t(handleAidl));
    audio_utils::lock_guard _l(mMutex);
    if(!modifyAudioRoutingAllowed()) {
        return binderStatusFromStatusT(PERMISSION_DENIED);
    }
    if (mAudioPolicyManager == NULL) {
        return binderStatusFromStatusT(NO_INIT);
    }
    AutoCallerClear acc;
    return binderStatusFromStatusT(
            mAudioPolicyManager->releaseAudioPatch(handle,
                                                   IPCThreadState::self()->getCallingUid()));
}

Status AudioPolicyService::listAudioPatches(Int* count,
                                            std::vector<media::AudioPatchFw>* patchesAidl,
                                            int32_t* _aidl_return) {
    unsigned int num_patches = VALUE_OR_RETURN_BINDER_STATUS(
            convertIntegral<unsigned int>(count->value));
    if (num_patches > MAX_ITEMS_PER_LIST) {
        num_patches = MAX_ITEMS_PER_LIST;
    }
    unsigned int numPatchesReq = num_patches;
    std::unique_ptr<audio_patch[]> patches(new audio_patch[num_patches]);
    unsigned int generation;

    audio_utils::lock_guard _l(mMutex);
    if (mAudioPolicyManager == NULL) {
        return binderStatusFromStatusT(NO_INIT);
    }
    AutoCallerClear acc;
    RETURN_IF_BINDER_ERROR(binderStatusFromStatusT(
            mAudioPolicyManager->listAudioPatches(&num_patches, patches.get(), &generation)));
    numPatchesReq = std::min(numPatchesReq, num_patches);
    RETURN_IF_BINDER_ERROR(binderStatusFromStatusT(
            convertRange(patches.get(), patches.get() + numPatchesReq,
                         std::back_inserter(*patchesAidl), legacy2aidl_audio_patch_AudioPatchFw)));
    count->value = VALUE_OR_RETURN_BINDER_STATUS(convertIntegral<int32_t>(num_patches));
    *_aidl_return = VALUE_OR_RETURN_BINDER_STATUS(convertIntegral<int32_t>(generation));
    return Status::ok();
}

Status AudioPolicyService::setAudioPortConfig(const media::AudioPortConfigFw& configAidl)
{
    audio_port_config config = VALUE_OR_RETURN_BINDER_STATUS(
            aidl2legacy_AudioPortConfigFw_audio_port_config(configAidl));
    RETURN_IF_BINDER_ERROR(
            binderStatusFromStatusT(AudioValidator::validateAudioPortConfig(config)));

    audio_utils::lock_guard _l(mMutex);
    if(!modifyAudioRoutingAllowed()) {
        return binderStatusFromStatusT(PERMISSION_DENIED);
    }
    if (mAudioPolicyManager == NULL) {
        return binderStatusFromStatusT(NO_INIT);
    }
    AutoCallerClear acc;
    return binderStatusFromStatusT(mAudioPolicyManager->setAudioPortConfig(&config));
}

Status AudioPolicyService::acquireSoundTriggerSession(media::SoundTriggerSession* _aidl_return)
{
    audio_session_t session;
    audio_io_handle_t ioHandle;
    audio_devices_t device;

    {
        audio_utils::lock_guard _l(mMutex);
        if (mAudioPolicyManager == NULL) {
            return binderStatusFromStatusT(NO_INIT);
        }
        AutoCallerClear acc;
        RETURN_IF_BINDER_ERROR(binderStatusFromStatusT(
                mAudioPolicyManager->acquireSoundTriggerSession(&session, &ioHandle, &device)));
    }

    _aidl_return->session = VALUE_OR_RETURN_BINDER_STATUS(
            legacy2aidl_audio_session_t_int32_t(session));
    _aidl_return->ioHandle = VALUE_OR_RETURN_BINDER_STATUS(
            legacy2aidl_audio_io_handle_t_int32_t(ioHandle));
    _aidl_return->device = VALUE_OR_RETURN_BINDER_STATUS(
            legacy2aidl_audio_devices_t_AudioDeviceDescription(device));
    return Status::ok();
}

Status AudioPolicyService::releaseSoundTriggerSession(int32_t sessionAidl)
{
    audio_session_t session = VALUE_OR_RETURN_BINDER_STATUS(
            aidl2legacy_int32_t_audio_session_t(sessionAidl));
    audio_utils::lock_guard _l(mMutex);
    if (mAudioPolicyManager == NULL) {
        return binderStatusFromStatusT(NO_INIT);
    }
    AutoCallerClear acc;
    return binderStatusFromStatusT(mAudioPolicyManager->releaseSoundTriggerSession(session));
}

Status AudioPolicyService::registerPolicyMixes(const std::vector<media::AudioMix>& mixesAidl,
                                               bool registration) {
    size_t size = mixesAidl.size();
    if (size > MAX_MIXES_PER_POLICY) {
        size = MAX_MIXES_PER_POLICY;
    }
    Vector<AudioMix> mixes;
    RETURN_IF_BINDER_ERROR(binderStatusFromStatusT(
            convertRange(mixesAidl.begin(), mixesAidl.begin() + size, std::back_inserter(mixes),
                         aidl2legacy_AudioMix)));

    audio_utils::lock_guard _l(mMutex);

    // loopback|render only need a MediaProjection (checked in caller AudioService.java)
    bool needModifyAudioRouting = std::any_of(mixes.begin(), mixes.end(), [](auto& mix) {
            return !is_mix_loopback_render(mix.mRouteFlags); });
    if (needModifyAudioRouting && !modifyAudioRoutingAllowed()) {
        return binderStatusFromStatusT(PERMISSION_DENIED);
    }

    // If one of the mixes has needCaptureVoiceCommunicationOutput set to true, then we
    // need to verify that the caller still has CAPTURE_VOICE_COMMUNICATION_OUTPUT
    bool needCaptureVoiceCommunicationOutput =
        std::any_of(mixes.begin(), mixes.end(), [](auto& mix) {
            return mix.mVoiceCommunicationCaptureAllowed; });

    bool needCaptureMediaOutput = std::any_of(mixes.begin(), mixes.end(), [](auto& mix) {
            return mix.mAllowPrivilegedMediaPlaybackCapture; });

    const AttributionSourceState attributionSource = getCallingAttributionSource();


    if (needCaptureMediaOutput && !captureMediaOutputAllowed(attributionSource)) {
        return binderStatusFromStatusT(PERMISSION_DENIED);
    }

    if (needCaptureVoiceCommunicationOutput &&
        !captureVoiceCommunicationOutputAllowed(attributionSource)) {
        return binderStatusFromStatusT(PERMISSION_DENIED);
    }

    if (mAudioPolicyManager == NULL) {
        return binderStatusFromStatusT(NO_INIT);
    }
    AutoCallerClear acc;
    if (registration) {
        return binderStatusFromStatusT(mAudioPolicyManager->registerPolicyMixes(mixes));
    } else {
        return binderStatusFromStatusT(mAudioPolicyManager->unregisterPolicyMixes(mixes));
    }
}

Status
AudioPolicyService::getRegisteredPolicyMixes(std::vector<::android::media::AudioMix>* mixesAidl) {
    if (mAudioPolicyManager == nullptr) {
        return binderStatusFromStatusT(NO_INIT);
    }

    std::vector<AudioMix> mixes;
    int status = mAudioPolicyManager->getRegisteredPolicyMixes(mixes);

    for (const auto& mix : mixes) {
        media::AudioMix aidlMix = VALUE_OR_RETURN_BINDER_STATUS(legacy2aidl_AudioMix(mix));
        mixesAidl->push_back(aidlMix);
    }

    return binderStatusFromStatusT(status);
}

Status AudioPolicyService::updatePolicyMixes(
        const ::std::vector<::android::media::AudioMixUpdate>& updates) {
    audio_utils::lock_guard _l(mMutex);
    for (const auto& update : updates) {
        AudioMix mix = VALUE_OR_RETURN_BINDER_STATUS(aidl2legacy_AudioMix(update.audioMix));
        std::vector<AudioMixMatchCriterion> newCriteria =
                VALUE_OR_RETURN_BINDER_STATUS(convertContainer<std::vector<AudioMixMatchCriterion>>(
                        update.newCriteria, aidl2legacy_AudioMixMatchCriterion));
        int status;
        if((status = mAudioPolicyManager->updatePolicyMix(mix, newCriteria)) != NO_ERROR) {
            return binderStatusFromStatusT(status);
        }
    }
    return binderStatusFromStatusT(NO_ERROR);
}

Status AudioPolicyService::setUidDeviceAffinities(
        int32_t uidAidl,
        const std::vector<AudioDevice>& devicesAidl) {
    uid_t uid = VALUE_OR_RETURN_BINDER_STATUS(aidl2legacy_int32_t_uid_t(uidAidl));
    AudioDeviceTypeAddrVector devices = VALUE_OR_RETURN_BINDER_STATUS(
            convertContainer<AudioDeviceTypeAddrVector>(devicesAidl,
                                                        aidl2legacy_AudioDeviceTypeAddress));

    audio_utils::lock_guard _l(mMutex);
    if(!modifyAudioRoutingAllowed()) {
        return binderStatusFromStatusT(PERMISSION_DENIED);
    }
    if (mAudioPolicyManager == NULL) {
        return binderStatusFromStatusT(NO_INIT);
    }
    AutoCallerClear acc;
    return binderStatusFromStatusT(mAudioPolicyManager->setUidDeviceAffinities(uid, devices));
}

Status AudioPolicyService::removeUidDeviceAffinities(int32_t uidAidl) {
    uid_t uid = VALUE_OR_RETURN_BINDER_STATUS(aidl2legacy_int32_t_uid_t(uidAidl));

    audio_utils::lock_guard _l(mMutex);
    if(!modifyAudioRoutingAllowed()) {
        return binderStatusFromStatusT(PERMISSION_DENIED);
    }
    if (mAudioPolicyManager == NULL) {
        return binderStatusFromStatusT(NO_INIT);
    }
    AutoCallerClear acc;
    return binderStatusFromStatusT(mAudioPolicyManager->removeUidDeviceAffinities(uid));
}

Status AudioPolicyService::setUserIdDeviceAffinities(
        int32_t userIdAidl,
        const std::vector<AudioDevice>& devicesAidl) {
    int userId = VALUE_OR_RETURN_BINDER_STATUS(convertReinterpret<int>(userIdAidl));
    AudioDeviceTypeAddrVector devices = VALUE_OR_RETURN_BINDER_STATUS(
            convertContainer<AudioDeviceTypeAddrVector>(devicesAidl,
                                                        aidl2legacy_AudioDeviceTypeAddress));

    audio_utils::lock_guard _l(mMutex);
    if(!modifyAudioRoutingAllowed()) {
        return binderStatusFromStatusT(PERMISSION_DENIED);
    }
    if (mAudioPolicyManager == NULL) {
        return binderStatusFromStatusT(NO_INIT);
    }
    AutoCallerClear acc;
    return binderStatusFromStatusT(mAudioPolicyManager->setUserIdDeviceAffinities(userId, devices));
}

Status AudioPolicyService::removeUserIdDeviceAffinities(int32_t userIdAidl) {
    int userId = VALUE_OR_RETURN_BINDER_STATUS(convertReinterpret<int>(userIdAidl));

    audio_utils::lock_guard _l(mMutex);
    if(!modifyAudioRoutingAllowed()) {
        return binderStatusFromStatusT(PERMISSION_DENIED);
    }
    if (mAudioPolicyManager == NULL) {
        return binderStatusFromStatusT(NO_INIT);
    }
    AutoCallerClear acc;
    return binderStatusFromStatusT(mAudioPolicyManager->removeUserIdDeviceAffinities(userId));
}

Status AudioPolicyService::startAudioSource(const media::AudioPortConfigFw& sourceAidl,
        const media::audio::common::AudioAttributes& attributesAidl,
        int32_t* _aidl_return) {
    audio_port_config source = VALUE_OR_RETURN_BINDER_STATUS(
            aidl2legacy_AudioPortConfigFw_audio_port_config(sourceAidl));
    audio_attributes_t attributes = VALUE_OR_RETURN_BINDER_STATUS(
            aidl2legacy_AudioAttributes_audio_attributes_t(attributesAidl));
    audio_port_handle_t portId;
    RETURN_IF_BINDER_ERROR(binderStatusFromStatusT(
            AudioValidator::validateAudioPortConfig(source)));
    RETURN_IF_BINDER_ERROR(binderStatusFromStatusT(
            AudioValidator::validateAudioAttributes(attributes, "68953950")));

    audio_utils::lock_guard _l(mMutex);
    if (mAudioPolicyManager == NULL) {
        return binderStatusFromStatusT(NO_INIT);
    }

    RETURN_IF_BINDER_ERROR(binderStatusFromStatusT(validateUsage(attributes)));

    // startAudioSource should be created as the calling uid
    const uid_t callingUid = IPCThreadState::self()->getCallingUid();
    AutoCallerClear acc;
    RETURN_IF_BINDER_ERROR(binderStatusFromStatusT(
            mAudioPolicyManager->startAudioSource(&source, &attributes, &portId, callingUid)));
    *_aidl_return = VALUE_OR_RETURN_BINDER_STATUS(legacy2aidl_audio_port_handle_t_int32_t(portId));
    return Status::ok();
}

Status AudioPolicyService::stopAudioSource(int32_t portIdAidl)
{
    audio_port_handle_t portId = VALUE_OR_RETURN_BINDER_STATUS(
            aidl2legacy_int32_t_audio_port_handle_t(portIdAidl));

    audio_utils::lock_guard _l(mMutex);
    if (mAudioPolicyManager == NULL) {
        return binderStatusFromStatusT(NO_INIT);
    }
    AutoCallerClear acc;
    return binderStatusFromStatusT(mAudioPolicyManager->stopAudioSource(portId));
}

Status AudioPolicyService::setMasterMono(bool mono)
{
    if (mAudioPolicyManager == NULL) {
        return binderStatusFromStatusT(NO_INIT);
    }
    if (!settingsAllowed()) {
        return binderStatusFromStatusT(PERMISSION_DENIED);
    }
    audio_utils::lock_guard _l(mMutex);
    AutoCallerClear acc;
    return binderStatusFromStatusT(mAudioPolicyManager->setMasterMono(mono));
}

Status AudioPolicyService::getMasterMono(bool* _aidl_return)
{
    if (mAudioPolicyManager == NULL) {
        return binderStatusFromStatusT(NO_INIT);
    }
    audio_utils::lock_guard _l(mMutex);
    AutoCallerClear acc;
    return binderStatusFromStatusT(mAudioPolicyManager->getMasterMono(_aidl_return));
}


Status AudioPolicyService::getStreamVolumeDB(
        AudioStreamType streamAidl, int32_t indexAidl,
        const AudioDeviceDescription& deviceAidl, float* _aidl_return) {
    audio_stream_type_t stream = VALUE_OR_RETURN_BINDER_STATUS(
            aidl2legacy_AudioStreamType_audio_stream_type_t(streamAidl));
    int index = VALUE_OR_RETURN_BINDER_STATUS(convertIntegral<int>(indexAidl));
    audio_devices_t device = VALUE_OR_RETURN_BINDER_STATUS(
            aidl2legacy_AudioDeviceDescription_audio_devices_t(deviceAidl));

    if (mAudioPolicyManager == NULL) {
        return binderStatusFromStatusT(NO_INIT);
    }
    audio_utils::lock_guard _l(mMutex);
    AutoCallerClear acc;
    *_aidl_return = mAudioPolicyManager->getStreamVolumeDB(stream, index, device);
    return Status::ok();
}

Status AudioPolicyService::getSurroundFormats(Int* count,
        std::vector<AudioFormatDescription>* formats,
        std::vector<bool>* formatsEnabled) {
    unsigned int numSurroundFormats = VALUE_OR_RETURN_BINDER_STATUS(
            convertIntegral<unsigned int>(count->value));
    if (numSurroundFormats > MAX_ITEMS_PER_LIST) {
        numSurroundFormats = MAX_ITEMS_PER_LIST;
    }
    unsigned int numSurroundFormatsReq = numSurroundFormats;
    std::unique_ptr<audio_format_t[]>surroundFormats(new audio_format_t[numSurroundFormats]);
    std::unique_ptr<bool[]>surroundFormatsEnabled(new bool[numSurroundFormats]);

    if (mAudioPolicyManager == NULL) {
        return binderStatusFromStatusT(NO_INIT);
    }
    audio_utils::lock_guard _l(mMutex);
    AutoCallerClear acc;
    RETURN_IF_BINDER_ERROR(binderStatusFromStatusT(
            mAudioPolicyManager->getSurroundFormats(&numSurroundFormats, surroundFormats.get(),
                                                    surroundFormatsEnabled.get())));
    numSurroundFormatsReq = std::min(numSurroundFormats, numSurroundFormatsReq);
    RETURN_IF_BINDER_ERROR(binderStatusFromStatusT(
            convertRange(surroundFormats.get(), surroundFormats.get() + numSurroundFormatsReq,
                         std::back_inserter(*formats),
                         legacy2aidl_audio_format_t_AudioFormatDescription)));
    formatsEnabled->insert(
            formatsEnabled->begin(),
            surroundFormatsEnabled.get(),
            surroundFormatsEnabled.get() + numSurroundFormatsReq);
    count->value = VALUE_OR_RETURN_BINDER_STATUS(convertIntegral<uint32_t>(numSurroundFormats));
    return Status::ok();
}

Status AudioPolicyService::getReportedSurroundFormats(
        Int* count, std::vector<AudioFormatDescription>* formats) {
    unsigned int numSurroundFormats = VALUE_OR_RETURN_BINDER_STATUS(
            convertIntegral<unsigned int>(count->value));
    if (numSurroundFormats > MAX_ITEMS_PER_LIST) {
        numSurroundFormats = MAX_ITEMS_PER_LIST;
    }
    unsigned int numSurroundFormatsReq = numSurroundFormats;
    std::unique_ptr<audio_format_t[]>surroundFormats(new audio_format_t[numSurroundFormats]);

    if (mAudioPolicyManager == NULL) {
        return binderStatusFromStatusT(NO_INIT);
    }
    audio_utils::lock_guard _l(mMutex);
    AutoCallerClear acc;
    RETURN_IF_BINDER_ERROR(binderStatusFromStatusT(
            mAudioPolicyManager->getReportedSurroundFormats(
                    &numSurroundFormats, surroundFormats.get())));
    numSurroundFormatsReq = std::min(numSurroundFormats, numSurroundFormatsReq);
    RETURN_IF_BINDER_ERROR(binderStatusFromStatusT(
            convertRange(surroundFormats.get(), surroundFormats.get() + numSurroundFormatsReq,
                         std::back_inserter(*formats),
                         legacy2aidl_audio_format_t_AudioFormatDescription)));
    count->value = VALUE_OR_RETURN_BINDER_STATUS(convertIntegral<uint32_t>(numSurroundFormats));
    return Status::ok();
}

Status AudioPolicyService::getHwOffloadFormatsSupportedForBluetoothMedia(
        const AudioDeviceDescription& deviceAidl,
        std::vector<AudioFormatDescription>* _aidl_return) {
    std::vector<audio_format_t> formats;

    if (mAudioPolicyManager == NULL) {
        return binderStatusFromStatusT(NO_INIT);
    }
    audio_utils::lock_guard _l(mMutex);
    AutoCallerClear acc;
    audio_devices_t device = VALUE_OR_RETURN_BINDER_STATUS(
            aidl2legacy_AudioDeviceDescription_audio_devices_t(deviceAidl));
    RETURN_IF_BINDER_ERROR(binderStatusFromStatusT(
            mAudioPolicyManager->getHwOffloadFormatsSupportedForBluetoothMedia(device, &formats)));
    *_aidl_return = VALUE_OR_RETURN_BINDER_STATUS(
            convertContainer<std::vector<AudioFormatDescription>>(
                    formats,
                    legacy2aidl_audio_format_t_AudioFormatDescription));
    return Status::ok();
}

Status AudioPolicyService::setSurroundFormatEnabled(
        const AudioFormatDescription& audioFormatAidl, bool enabled) {
    audio_format_t audioFormat = VALUE_OR_RETURN_BINDER_STATUS(
            aidl2legacy_AudioFormatDescription_audio_format_t(audioFormatAidl));
    if (mAudioPolicyManager == NULL) {
        return binderStatusFromStatusT(NO_INIT);
    }
    audio_utils::lock_guard _l(mMutex);
    AutoCallerClear acc;
    return binderStatusFromStatusT(
            mAudioPolicyManager->setSurroundFormatEnabled(audioFormat, enabled));
}

Status convertInt32VectorToUidVectorWithLimit(
        const std::vector<int32_t>& uidsAidl, std::vector<uid_t>& uids) {
    RETURN_IF_BINDER_ERROR(binderStatusFromStatusT(
        convertRangeWithLimit(uidsAidl.begin(),
            uidsAidl.end(),
            std::back_inserter(uids),
            aidl2legacy_int32_t_uid_t,
            MAX_ITEMS_PER_LIST)));

    return Status::ok();
}

Status AudioPolicyService::setAssistantServicesUids(const std::vector<int32_t>& uidsAidl)
{
    std::vector<uid_t> uids;
    RETURN_IF_BINDER_ERROR(convertInt32VectorToUidVectorWithLimit(uidsAidl, uids));

    audio_utils::lock_guard _l(mMutex);
    mUidPolicy->setAssistantUids(uids);
    return Status::ok();
}

Status AudioPolicyService::setActiveAssistantServicesUids(
        const std::vector<int32_t>& activeUidsAidl) {
    std::vector<uid_t> activeUids;
    RETURN_IF_BINDER_ERROR(convertInt32VectorToUidVectorWithLimit(activeUidsAidl, activeUids));

    audio_utils::lock_guard _l(mMutex);
    mUidPolicy->setActiveAssistantUids(activeUids);
    return Status::ok();
}

Status AudioPolicyService::setA11yServicesUids(const std::vector<int32_t>& uidsAidl)
{
    std::vector<uid_t> uids;
    RETURN_IF_BINDER_ERROR(convertInt32VectorToUidVectorWithLimit(uidsAidl, uids));

    audio_utils::lock_guard _l(mMutex);
    mUidPolicy->setA11yUids(uids);
    return Status::ok();
}

Status AudioPolicyService::setCurrentImeUid(int32_t uidAidl)
{
    uid_t uid = VALUE_OR_RETURN_BINDER_STATUS(aidl2legacy_int32_t_uid_t(uidAidl));
    audio_utils::lock_guard _l(mMutex);
    mUidPolicy->setCurrentImeUid(uid);
    return Status::ok();
}

Status AudioPolicyService::isHapticPlaybackSupported(bool* _aidl_return)
{
    if (mAudioPolicyManager == NULL) {
        return binderStatusFromStatusT(NO_INIT);
    }
    audio_utils::lock_guard _l(mMutex);
    AutoCallerClear acc;
    *_aidl_return = mAudioPolicyManager->isHapticPlaybackSupported();
    return Status::ok();
}

Status AudioPolicyService::isUltrasoundSupported(bool* _aidl_return)
{
    if (mAudioPolicyManager == NULL) {
        return binderStatusFromStatusT(NO_INIT);
    }
    audio_utils::lock_guard _l(mMutex);
    AutoCallerClear acc;
    *_aidl_return = mAudioPolicyManager->isUltrasoundSupported();
    return Status::ok();
}

Status AudioPolicyService::isHotwordStreamSupported(bool lookbackAudio, bool* _aidl_return)
{
    if (mAudioPolicyManager == nullptr) {
        return binderStatusFromStatusT(NO_INIT);
    }
    audio_utils::lock_guard _l(mMutex);
    AutoCallerClear acc;
    *_aidl_return = mAudioPolicyManager->isHotwordStreamSupported(lookbackAudio);
    return Status::ok();
}

Status AudioPolicyService::listAudioProductStrategies(
        std::vector<media::AudioProductStrategy>* _aidl_return) {
    AudioProductStrategyVector strategies;

    if (mAudioPolicyManager == NULL) {
        return binderStatusFromStatusT(NO_INIT);
    }
    audio_utils::lock_guard _l(mMutex);
    RETURN_IF_BINDER_ERROR(
            binderStatusFromStatusT(mAudioPolicyManager->listAudioProductStrategies(strategies)));
    *_aidl_return = VALUE_OR_RETURN_BINDER_STATUS(
            convertContainer<std::vector<media::AudioProductStrategy>>(
                    strategies,
                    legacy2aidl_AudioProductStrategy));
    return Status::ok();
}

Status AudioPolicyService::getProductStrategyFromAudioAttributes(
        const media::audio::common::AudioAttributes& aaAidl,
        bool fallbackOnDefault, int32_t* _aidl_return) {
    audio_attributes_t aa = VALUE_OR_RETURN_BINDER_STATUS(
            aidl2legacy_AudioAttributes_audio_attributes_t(aaAidl));
    product_strategy_t productStrategy;

    if (mAudioPolicyManager == NULL) {
        return binderStatusFromStatusT(NO_INIT);
    }
    audio_utils::lock_guard _l(mMutex);
    RETURN_IF_BINDER_ERROR(binderStatusFromStatusT(
            mAudioPolicyManager->getProductStrategyFromAudioAttributes(
                    aa, productStrategy, fallbackOnDefault)));
    *_aidl_return = VALUE_OR_RETURN_BINDER_STATUS(
            legacy2aidl_product_strategy_t_int32_t(productStrategy));
    return Status::ok();
}

Status AudioPolicyService::listAudioVolumeGroups(std::vector<media::AudioVolumeGroup>* _aidl_return)
{
    AudioVolumeGroupVector groups;
    if (mAudioPolicyManager == NULL) {
        return binderStatusFromStatusT(NO_INIT);
    }
    audio_utils::lock_guard _l(mMutex);
    RETURN_IF_BINDER_ERROR(
            binderStatusFromStatusT(mAudioPolicyManager->listAudioVolumeGroups(groups)));
    *_aidl_return = VALUE_OR_RETURN_BINDER_STATUS(
            convertContainer<std::vector<media::AudioVolumeGroup>>(groups,
                                                                   legacy2aidl_AudioVolumeGroup));
    return Status::ok();
}

Status AudioPolicyService::getVolumeGroupFromAudioAttributes(
        const media::audio::common::AudioAttributes& aaAidl,
        bool fallbackOnDefault, int32_t* _aidl_return) {
    audio_attributes_t aa = VALUE_OR_RETURN_BINDER_STATUS(
            aidl2legacy_AudioAttributes_audio_attributes_t(aaAidl));
    volume_group_t volumeGroup;

    if (mAudioPolicyManager == NULL) {
        return binderStatusFromStatusT(NO_INIT);
    }
    audio_utils::lock_guard _l(mMutex);
    RETURN_IF_BINDER_ERROR(
            binderStatusFromStatusT(
                    mAudioPolicyManager->getVolumeGroupFromAudioAttributes(
                            aa, volumeGroup, fallbackOnDefault)));
    *_aidl_return = VALUE_OR_RETURN_BINDER_STATUS(legacy2aidl_volume_group_t_int32_t(volumeGroup));
    return Status::ok();
}

Status AudioPolicyService::setRttEnabled(bool enabled)
{
    audio_utils::lock_guard _l(mMutex);
    mUidPolicy->setRttEnabled(enabled);
    return Status::ok();
}

Status AudioPolicyService::isCallScreenModeSupported(bool* _aidl_return)
{
    if (mAudioPolicyManager == NULL) {
        return binderStatusFromStatusT(NO_INIT);
    }
    audio_utils::lock_guard _l(mMutex);
    AutoCallerClear acc;
    *_aidl_return = mAudioPolicyManager->isCallScreenModeSupported();
    return Status::ok();
}

Status AudioPolicyService::setDevicesRoleForStrategy(
        int32_t strategyAidl,
        media::DeviceRole roleAidl,
        const std::vector<AudioDevice>& devicesAidl) {
    product_strategy_t strategy = VALUE_OR_RETURN_BINDER_STATUS(
            aidl2legacy_int32_t_product_strategy_t(strategyAidl));
    device_role_t role = VALUE_OR_RETURN_BINDER_STATUS(
            aidl2legacy_DeviceRole_device_role_t(roleAidl));
    AudioDeviceTypeAddrVector devices = VALUE_OR_RETURN_BINDER_STATUS(
            convertContainer<AudioDeviceTypeAddrVector>(devicesAidl,
                                                        aidl2legacy_AudioDeviceTypeAddress));

    if (mAudioPolicyManager == NULL) {
        return binderStatusFromStatusT(NO_INIT);
    }
    audio_utils::lock_guard _l(mMutex);
    status_t status = mAudioPolicyManager->setDevicesRoleForStrategy(strategy, role, devices);
    if (status == NO_ERROR) {
       onCheckSpatializer_l();
    }
    return binderStatusFromStatusT(status);
}

Status AudioPolicyService::removeDevicesRoleForStrategy(
        int32_t strategyAidl,
        media::DeviceRole roleAidl,
        const std::vector<AudioDevice>& devicesAidl) {
    product_strategy_t strategy = VALUE_OR_RETURN_BINDER_STATUS(
            aidl2legacy_int32_t_product_strategy_t(strategyAidl));
    device_role_t role = VALUE_OR_RETURN_BINDER_STATUS(
            aidl2legacy_DeviceRole_device_role_t(roleAidl));
    AudioDeviceTypeAddrVector devices = VALUE_OR_RETURN_BINDER_STATUS(
            convertContainer<AudioDeviceTypeAddrVector>(devicesAidl,
                                                        aidl2legacy_AudioDeviceTypeAddress));

    if (mAudioPolicyManager == NULL) {
        return binderStatusFromStatusT(NO_INIT);
    }
    audio_utils::lock_guard _l(mMutex);
    status_t status = mAudioPolicyManager->removeDevicesRoleForStrategy(strategy, role, devices);
    if (status == NO_ERROR) {
       onCheckSpatializer_l();
    }
    return binderStatusFromStatusT(status);
}

Status AudioPolicyService::clearDevicesRoleForStrategy(int32_t strategyAidl,
                                                           media::DeviceRole roleAidl) {
     product_strategy_t strategy = VALUE_OR_RETURN_BINDER_STATUS(
            aidl2legacy_int32_t_product_strategy_t(strategyAidl));
    device_role_t role = VALUE_OR_RETURN_BINDER_STATUS(
            aidl2legacy_DeviceRole_device_role_t(roleAidl));
   if (mAudioPolicyManager == NULL) {
        return binderStatusFromStatusT(NO_INIT);
    }
    audio_utils::lock_guard _l(mMutex);
    status_t status = mAudioPolicyManager->clearDevicesRoleForStrategy(strategy, role);
    if (status == NO_ERROR) {
       onCheckSpatializer_l();
    }
    return binderStatusFromStatusT(status);
}

Status AudioPolicyService::getDevicesForRoleAndStrategy(
        int32_t strategyAidl,
        media::DeviceRole roleAidl,
        std::vector<AudioDevice>* _aidl_return) {
    product_strategy_t strategy = VALUE_OR_RETURN_BINDER_STATUS(
            aidl2legacy_int32_t_product_strategy_t(strategyAidl));
    device_role_t role = VALUE_OR_RETURN_BINDER_STATUS(
            aidl2legacy_DeviceRole_device_role_t(roleAidl));
    AudioDeviceTypeAddrVector devices;

    if (mAudioPolicyManager == NULL) {
        return binderStatusFromStatusT(NO_INIT);
    }
    audio_utils::lock_guard _l(mMutex);
    RETURN_IF_BINDER_ERROR(binderStatusFromStatusT(
            mAudioPolicyManager->getDevicesForRoleAndStrategy(strategy, role, devices)));
    *_aidl_return = VALUE_OR_RETURN_BINDER_STATUS(
            convertContainer<std::vector<AudioDevice>>(devices,
                                                       legacy2aidl_AudioDeviceTypeAddress));
    return Status::ok();
}

Status AudioPolicyService::registerSoundTriggerCaptureStateListener(
        const sp<media::ICaptureStateListener>& listener, bool* _aidl_return) {
    *_aidl_return = mCaptureStateNotifier.RegisterListener(listener);
    return Status::ok();
}

Status AudioPolicyService::setDevicesRoleForCapturePreset(
        AudioSource audioSourceAidl,
        media::DeviceRole roleAidl,
        const std::vector<AudioDevice>& devicesAidl) {
    audio_source_t audioSource = VALUE_OR_RETURN_BINDER_STATUS(
            aidl2legacy_AudioSource_audio_source_t(audioSourceAidl));
    device_role_t role = VALUE_OR_RETURN_BINDER_STATUS(
            aidl2legacy_DeviceRole_device_role_t(roleAidl));
    AudioDeviceTypeAddrVector devices = VALUE_OR_RETURN_BINDER_STATUS(
            convertContainer<AudioDeviceTypeAddrVector>(devicesAidl,
                                                        aidl2legacy_AudioDeviceTypeAddress));

    if (mAudioPolicyManager == nullptr) {
        return binderStatusFromStatusT(NO_INIT);
    }
    audio_utils::lock_guard _l(mMutex);
    return binderStatusFromStatusT(
            mAudioPolicyManager->setDevicesRoleForCapturePreset(audioSource, role, devices));
}

Status AudioPolicyService::addDevicesRoleForCapturePreset(
        AudioSource audioSourceAidl,
        media::DeviceRole roleAidl,
        const std::vector<AudioDevice>& devicesAidl) {
    audio_source_t audioSource = VALUE_OR_RETURN_BINDER_STATUS(
            aidl2legacy_AudioSource_audio_source_t(audioSourceAidl));
    device_role_t role = VALUE_OR_RETURN_BINDER_STATUS(
            aidl2legacy_DeviceRole_device_role_t(roleAidl));
    AudioDeviceTypeAddrVector devices = VALUE_OR_RETURN_BINDER_STATUS(
            convertContainer<AudioDeviceTypeAddrVector>(devicesAidl,
                                                        aidl2legacy_AudioDeviceTypeAddress));

    if (mAudioPolicyManager == nullptr) {
        return binderStatusFromStatusT(NO_INIT);
    }
    audio_utils::lock_guard _l(mMutex);
    return binderStatusFromStatusT(
            mAudioPolicyManager->addDevicesRoleForCapturePreset(audioSource, role, devices));
}

Status AudioPolicyService::removeDevicesRoleForCapturePreset(
        AudioSource audioSourceAidl,
        media::DeviceRole roleAidl,
        const std::vector<AudioDevice>& devicesAidl) {
    audio_source_t audioSource = VALUE_OR_RETURN_BINDER_STATUS(
            aidl2legacy_AudioSource_audio_source_t(audioSourceAidl));
    device_role_t role = VALUE_OR_RETURN_BINDER_STATUS(
            aidl2legacy_DeviceRole_device_role_t(roleAidl));
    AudioDeviceTypeAddrVector devices = VALUE_OR_RETURN_BINDER_STATUS(
            convertContainer<AudioDeviceTypeAddrVector>(devicesAidl,
                                                        aidl2legacy_AudioDeviceTypeAddress));

   if (mAudioPolicyManager == nullptr) {
        return binderStatusFromStatusT(NO_INIT);
    }
    audio_utils::lock_guard _l(mMutex);
    return binderStatusFromStatusT(
            mAudioPolicyManager->removeDevicesRoleForCapturePreset(audioSource, role, devices));
}

Status AudioPolicyService::clearDevicesRoleForCapturePreset(AudioSource audioSourceAidl,
                                                            media::DeviceRole roleAidl) {
    audio_source_t audioSource = VALUE_OR_RETURN_BINDER_STATUS(
            aidl2legacy_AudioSource_audio_source_t(audioSourceAidl));
    device_role_t role = VALUE_OR_RETURN_BINDER_STATUS(
            aidl2legacy_DeviceRole_device_role_t(roleAidl));

    if (mAudioPolicyManager == nullptr) {
        return binderStatusFromStatusT(NO_INIT);
    }
    audio_utils::lock_guard _l(mMutex);
    return binderStatusFromStatusT(
            mAudioPolicyManager->clearDevicesRoleForCapturePreset(audioSource, role));
}

Status AudioPolicyService::getDevicesForRoleAndCapturePreset(
        AudioSource audioSourceAidl,
        media::DeviceRole roleAidl,
        std::vector<AudioDevice>* _aidl_return) {
    audio_source_t audioSource = VALUE_OR_RETURN_BINDER_STATUS(
            aidl2legacy_AudioSource_audio_source_t(audioSourceAidl));
    device_role_t role = VALUE_OR_RETURN_BINDER_STATUS(
            aidl2legacy_DeviceRole_device_role_t(roleAidl));
    AudioDeviceTypeAddrVector devices;

    if (mAudioPolicyManager == nullptr) {
        return binderStatusFromStatusT(NO_INIT);
    }
    audio_utils::lock_guard _l(mMutex);
    RETURN_IF_BINDER_ERROR(binderStatusFromStatusT(
            mAudioPolicyManager->getDevicesForRoleAndCapturePreset(audioSource, role, devices)));
    *_aidl_return = VALUE_OR_RETURN_BINDER_STATUS(
            convertContainer<std::vector<AudioDevice>>(devices,
                                                       legacy2aidl_AudioDeviceTypeAddress));
    return Status::ok();
}

Status AudioPolicyService::getSpatializer(
        const sp<media::INativeSpatializerCallback>& callback,
        media::GetSpatializerResponse* _aidl_return) {
    _aidl_return->spatializer = nullptr;
    if (callback == nullptr) {
        return binderStatusFromStatusT(BAD_VALUE);
    }
    if (mSpatializer != nullptr) {
        RETURN_IF_BINDER_ERROR(
                binderStatusFromStatusT(mSpatializer->registerCallback(callback)));
        _aidl_return->spatializer = mSpatializer;
    }
    return Status::ok();
}

Status AudioPolicyService::canBeSpatialized(
        const std::optional<media::audio::common::AudioAttributes>& attrAidl,
        const std::optional<AudioConfig>& configAidl,
        const std::vector<AudioDevice>& devicesAidl,
        bool* _aidl_return) {
    if (mAudioPolicyManager == nullptr) {
        return binderStatusFromStatusT(NO_INIT);
    }
    audio_attributes_t attr = AUDIO_ATTRIBUTES_INITIALIZER;
    if (attrAidl.has_value()) {
        attr = VALUE_OR_RETURN_BINDER_STATUS(
            aidl2legacy_AudioAttributes_audio_attributes_t(attrAidl.value()));
    }
    audio_config_t config = AUDIO_CONFIG_INITIALIZER;
    if (configAidl.has_value()) {
        config = VALUE_OR_RETURN_BINDER_STATUS(
                                    aidl2legacy_AudioConfig_audio_config_t(configAidl.value(),
                                    false /*isInput*/));
    }
    AudioDeviceTypeAddrVector devices = VALUE_OR_RETURN_BINDER_STATUS(
            convertContainer<AudioDeviceTypeAddrVector>(devicesAidl,
                                                        aidl2legacy_AudioDeviceTypeAddress));

    audio_utils::lock_guard _l(mMutex);
    *_aidl_return = mAudioPolicyManager->canBeSpatialized(&attr, &config, devices);
    return Status::ok();
}

Status AudioPolicyService::getDirectPlaybackSupport(
        const media::audio::common::AudioAttributes &attrAidl,
        const AudioConfig &configAidl,
        media::AudioDirectMode *_aidl_return) {
    if (mAudioPolicyManager == nullptr) {
        return binderStatusFromStatusT(NO_INIT);
    }
    if (_aidl_return == nullptr) {
        return binderStatusFromStatusT(BAD_VALUE);
    }
    audio_attributes_t attr = VALUE_OR_RETURN_BINDER_STATUS(
            aidl2legacy_AudioAttributes_audio_attributes_t(attrAidl));
    audio_config_t config = VALUE_OR_RETURN_BINDER_STATUS(
            aidl2legacy_AudioConfig_audio_config_t(configAidl, false /*isInput*/));
    audio_utils::lock_guard _l(mMutex);
    *_aidl_return = static_cast<media::AudioDirectMode>(
            VALUE_OR_RETURN_BINDER_STATUS(legacy2aidl_audio_direct_mode_t_int32_t_mask(
                    mAudioPolicyManager->getDirectPlaybackSupport(&attr, &config))));
    return Status::ok();
}

Status AudioPolicyService::getDirectProfilesForAttributes(
                                const media::audio::common::AudioAttributes& attrAidl,
                                std::vector<media::audio::common::AudioProfile>* _aidl_return) {
   if (mAudioPolicyManager == nullptr) {
        return binderStatusFromStatusT(NO_INIT);
    }
    audio_attributes_t attr = VALUE_OR_RETURN_BINDER_STATUS(
            aidl2legacy_AudioAttributes_audio_attributes_t(attrAidl));
    AudioProfileVector audioProfiles;

    audio_utils::lock_guard _l(mMutex);
    RETURN_IF_BINDER_ERROR(binderStatusFromStatusT(
            mAudioPolicyManager->getDirectProfilesForAttributes(&attr, audioProfiles)));
    *_aidl_return = VALUE_OR_RETURN_BINDER_STATUS(
            convertContainer<std::vector<media::audio::common::AudioProfile>>(
                audioProfiles, legacy2aidl_AudioProfile_common, false /*isInput*/));

    return Status::ok();
}

Status AudioPolicyService::getSupportedMixerAttributes(
        int32_t portIdAidl, std::vector<media::AudioMixerAttributesInternal>* _aidl_return) {
    if (mAudioPolicyManager == nullptr) {
        return binderStatusFromStatusT(NO_INIT);
    }

    audio_port_handle_t portId = VALUE_OR_RETURN_BINDER_STATUS(
            aidl2legacy_int32_t_audio_port_handle_t(portIdAidl));

    std::vector<audio_mixer_attributes_t> mixerAttrs;
    audio_utils::lock_guard _l(mMutex);
    RETURN_IF_BINDER_ERROR(
            binderStatusFromStatusT(mAudioPolicyManager->getSupportedMixerAttributes(
                    portId, mixerAttrs)));
    *_aidl_return = VALUE_OR_RETURN_BINDER_STATUS(
            convertContainer<std::vector<media::AudioMixerAttributesInternal>>(
                    mixerAttrs,
                    legacy2aidl_audio_mixer_attributes_t_AudioMixerAttributesInternal));
    return Status::ok();
}

Status AudioPolicyService::setPreferredMixerAttributes(
        const media::audio::common::AudioAttributes& attrAidl,
        int32_t portIdAidl,
        int32_t uidAidl,
        const media::AudioMixerAttributesInternal& mixerAttrAidl) {
    if (mAudioPolicyManager == nullptr) {
        return binderStatusFromStatusT(NO_INIT);
    }

    audio_attributes_t  attr = VALUE_OR_RETURN_BINDER_STATUS(
            aidl2legacy_AudioAttributes_audio_attributes_t(attrAidl));
    audio_mixer_attributes_t mixerAttr = VALUE_OR_RETURN_BINDER_STATUS(
            aidl2legacy_AudioMixerAttributesInternal_audio_mixer_attributes_t(mixerAttrAidl));
    uid_t uid = VALUE_OR_RETURN_BINDER_STATUS(aidl2legacy_int32_t_uid_t(uidAidl));
    audio_port_handle_t portId = VALUE_OR_RETURN_BINDER_STATUS(
            aidl2legacy_int32_t_audio_port_handle_t(portIdAidl));

    audio_utils::lock_guard _l(mMutex);
    return binderStatusFromStatusT(
            mAudioPolicyManager->setPreferredMixerAttributes(&attr, portId, uid, &mixerAttr));
}

Status AudioPolicyService::getPreferredMixerAttributes(
        const media::audio::common::AudioAttributes& attrAidl,
        int32_t portIdAidl,
        std::optional<media::AudioMixerAttributesInternal>* _aidl_return) {
    if (mAudioPolicyManager == nullptr) {
        return binderStatusFromStatusT(NO_INIT);
    }

    audio_attributes_t  attr = VALUE_OR_RETURN_BINDER_STATUS(
            aidl2legacy_AudioAttributes_audio_attributes_t(attrAidl));
    audio_port_handle_t portId = VALUE_OR_RETURN_BINDER_STATUS(
            aidl2legacy_int32_t_audio_port_handle_t(portIdAidl));

    audio_utils::lock_guard _l(mMutex);
    audio_mixer_attributes_t mixerAttr = AUDIO_MIXER_ATTRIBUTES_INITIALIZER;
    RETURN_IF_BINDER_ERROR(
            binderStatusFromStatusT(mAudioPolicyManager->getPreferredMixerAttributes(
                    &attr, portId, &mixerAttr)));
    *_aidl_return = VALUE_OR_RETURN_BINDER_STATUS(
            legacy2aidl_audio_mixer_attributes_t_AudioMixerAttributesInternal(mixerAttr));
    return Status::ok();
}

Status AudioPolicyService::clearPreferredMixerAttributes(
        const media::audio::common::AudioAttributes& attrAidl,
        int32_t portIdAidl,
        int32_t uidAidl) {
    if (mAudioPolicyManager == nullptr) {
        return binderStatusFromStatusT(NO_INIT);
    }

    audio_attributes_t  attr = VALUE_OR_RETURN_BINDER_STATUS(
            aidl2legacy_AudioAttributes_audio_attributes_t(attrAidl));
    uid_t uid = VALUE_OR_RETURN_BINDER_STATUS(aidl2legacy_int32_t_uid_t(uidAidl));
    audio_port_handle_t portId = VALUE_OR_RETURN_BINDER_STATUS(
            aidl2legacy_int32_t_audio_port_handle_t(portIdAidl));

    audio_utils::lock_guard _l(mMutex);
    return binderStatusFromStatusT(
            mAudioPolicyManager->clearPreferredMixerAttributes(&attr, portId, uid));
}

Status AudioPolicyService::getPermissionController(sp<INativePermissionController>* out) {
    *out = mPermissionController;
    return Status::ok();
}

} // namespace android<|MERGE_RESOLUTION|>--- conflicted
+++ resolved
@@ -826,14 +826,9 @@
     msg << "Audio recording on session " << client->session;
 
     // check calling permissions
-<<<<<<< HEAD
     if (!isAudioServerOrMediaServerUid(client->attributionSource.uid)
-            && !(startRecording(client->attributionSource, String16(msg.str().c_str()),
-                         client->attributes.source)
-=======
-    if (!(startRecording(client->attributionSource, client->virtualDeviceId,
+            && !(startRecording(client->attributionSource, client->virtualDeviceId,
                          String16(msg.str().c_str()), client->attributes.source)
->>>>>>> 1863cb0e
             || client->attributes.source == AUDIO_SOURCE_FM_TUNER
             || client->attributes.source == AUDIO_SOURCE_REMOTE_SUBMIX
             || client->attributes.source == AUDIO_SOURCE_ECHO_REFERENCE)) {

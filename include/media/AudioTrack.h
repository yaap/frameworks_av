/*
 * Copyright (C) 2007 The Android Open Source Project
 *
 * Licensed under the Apache License, Version 2.0 (the "License");
 * you may not use this file except in compliance with the License.
 * You may obtain a copy of the License at
 *
 *      http://www.apache.org/licenses/LICENSE-2.0
 *
 * Unless required by applicable law or agreed to in writing, software
 * distributed under the License is distributed on an "AS IS" BASIS,
 * WITHOUT WARRANTIES OR CONDITIONS OF ANY KIND, either express or implied.
 * See the License for the specific language governing permissions and
 * limitations under the License.
 */

#ifndef ANDROID_AUDIOTRACK_H
#define ANDROID_AUDIOTRACK_H

#include <cutils/sched_policy.h>
#include <media/AudioSystem.h>
#include <media/AudioTimestamp.h>
#include <media/IAudioTrack.h>
#include <utils/threads.h>

namespace android {

// ----------------------------------------------------------------------------

class audio_track_cblk_t;
class AudioTrackClientProxy;
class StaticAudioTrackClientProxy;

// ----------------------------------------------------------------------------

class AudioTrack : public RefBase
{
public:
    enum channel_index {
        MONO   = 0,
        LEFT   = 0,
        RIGHT  = 1
    };

    /* Events used by AudioTrack callback function (callback_t).
     * Keep in sync with frameworks/base/media/java/android/media/AudioTrack.java NATIVE_EVENT_*.
     */
    enum event_type {
        EVENT_MORE_DATA = 0,        // Request to write more data to buffer.
                                    // If this event is delivered but the callback handler
                                    // does not want to write more data, the handler must explicitly
                                    // ignore the event by setting frameCount to zero.
        EVENT_UNDERRUN = 1,         // Buffer underrun occurred.
        EVENT_LOOP_END = 2,         // Sample loop end was reached; playback restarted from
                                    // loop start if loop count was not 0.
        EVENT_MARKER = 3,           // Playback head is at the specified marker position
                                    // (See setMarkerPosition()).
        EVENT_NEW_POS = 4,          // Playback head is at a new position
                                    // (See setPositionUpdatePeriod()).
        EVENT_BUFFER_END = 5,       // Playback head is at the end of the buffer.
                                    // Not currently used by android.media.AudioTrack.
        EVENT_NEW_IAUDIOTRACK = 6,  // IAudioTrack was re-created, either due to re-routing and
                                    // voluntary invalidation by mediaserver, or mediaserver crash.
        EVENT_STREAM_END = 7,       // Sent after all the buffers queued in AF and HW are played
                                    // back (after stop is called)
        EVENT_NEW_TIMESTAMP = 8,    // Delivered periodically and when there's a significant change
                                    // in the mapping from frame position to presentation time.
                                    // See AudioTimestamp for the information included with event.
    };

    /* Client should declare Buffer on the stack and pass address to obtainBuffer()
     * and releaseBuffer().  See also callback_t for EVENT_MORE_DATA.
     */

    class Buffer
    {
    public:
        // FIXME use m prefix
        size_t      frameCount;   // number of sample frames corresponding to size;
                                  // on input it is the number of frames desired,
                                  // on output is the number of frames actually filled
                                  // (currently ignored, but will make the primary field in future)

        size_t      size;         // input/output in bytes == frameCount * frameSize
                                  // on output is the number of bytes actually filled
                                  // FIXME this is redundant with respect to frameCount,
                                  // and TRANSFER_OBTAIN mode is broken for 8-bit data
                                  // since we don't define the frame format

        union {
            void*       raw;
            short*      i16;      // signed 16-bit
            int8_t*     i8;       // unsigned 8-bit, offset by 0x80
        };
    };

    /* As a convenience, if a callback is supplied, a handler thread
     * is automatically created with the appropriate priority. This thread
     * invokes the callback when a new buffer becomes available or various conditions occur.
     * Parameters:
     *
     * event:   type of event notified (see enum AudioTrack::event_type).
     * user:    Pointer to context for use by the callback receiver.
     * info:    Pointer to optional parameter according to event type:
     *          - EVENT_MORE_DATA: pointer to AudioTrack::Buffer struct. The callback must not write
     *            more bytes than indicated by 'size' field and update 'size' if fewer bytes are
     *            written.
     *          - EVENT_UNDERRUN: unused.
     *          - EVENT_LOOP_END: pointer to an int indicating the number of loops remaining.
     *          - EVENT_MARKER: pointer to const uint32_t containing the marker position in frames.
     *          - EVENT_NEW_POS: pointer to const uint32_t containing the new position in frames.
     *          - EVENT_BUFFER_END: unused.
     *          - EVENT_NEW_IAUDIOTRACK: unused.
     *          - EVENT_STREAM_END: unused.
     *          - EVENT_NEW_TIMESTAMP: pointer to const AudioTimestamp.
     */

    typedef void (*callback_t)(int event, void* user, void *info);

    /* Returns the minimum frame count required for the successful creation of
     * an AudioTrack object.
     * Returned status (from utils/Errors.h) can be:
     *  - NO_ERROR: successful operation
     *  - NO_INIT: audio server or audio hardware not initialized
     *  - BAD_VALUE: unsupported configuration
     */

    static status_t getMinFrameCount(size_t* frameCount,
                                     audio_stream_type_t streamType,
                                     uint32_t sampleRate);

    /* How data is transferred to AudioTrack
     */
    enum transfer_type {
        TRANSFER_DEFAULT,   // not specified explicitly; determine from the other parameters
        TRANSFER_CALLBACK,  // callback EVENT_MORE_DATA
        TRANSFER_OBTAIN,    // FIXME deprecated: call obtainBuffer() and releaseBuffer()
        TRANSFER_SYNC,      // synchronous write()
        TRANSFER_SHARED,    // shared memory
    };

    /* Constructs an uninitialized AudioTrack. No connection with
     * AudioFlinger takes place.  Use set() after this.
     */
                        AudioTrack();

    /* Creates an AudioTrack object and registers it with AudioFlinger.
     * Once created, the track needs to be started before it can be used.
     * Unspecified values are set to appropriate default values.
     * With this constructor, the track is configured for streaming mode.
     * Data to be rendered is supplied by write() or by the callback EVENT_MORE_DATA.
     * Intermixing a combination of write() and non-ignored EVENT_MORE_DATA is not allowed.
     *
     * Parameters:
     *
     * streamType:         Select the type of audio stream this track is attached to
     *                     (e.g. AUDIO_STREAM_MUSIC).
     * sampleRate:         Data source sampling rate in Hz.
     * format:             Audio format (e.g AUDIO_FORMAT_PCM_16_BIT for signed
     *                     16 bits per sample).
     * channelMask:        Channel mask.
     * frameCount:         Minimum size of track PCM buffer in frames. This defines the
     *                     application's contribution to the
     *                     latency of the track. The actual size selected by the AudioTrack could be
     *                     larger if the requested size is not compatible with current audio HAL
     *                     configuration.  Zero means to use a default value.
     * flags:              See comments on audio_output_flags_t in <system/audio.h>.
     * cbf:                Callback function. If not null, this function is called periodically
     *                     to provide new data and inform of marker, position updates, etc.
     * user:               Context for use by the callback receiver.
     * notificationFrames: The callback function is called each time notificationFrames PCM
     *                     frames have been consumed from track input buffer.
     *                     This is expressed in units of frames at the initial source sample rate.
     * sessionId:          Specific session ID, or zero to use default.
     * transferType:       How data is transferred to AudioTrack.
     * threadCanCallJava:  Not present in parameter list, and so is fixed at false.
     */

                        AudioTrack( audio_stream_type_t streamType,
                                    uint32_t sampleRate,
                                    audio_format_t format,
                                    audio_channel_mask_t,
                                    int frameCount       = 0,
                                    audio_output_flags_t flags = AUDIO_OUTPUT_FLAG_NONE,
                                    callback_t cbf       = NULL,
                                    void* user           = NULL,
                                    int notificationFrames = 0,
                                    int sessionId        = 0,
                                    transfer_type transferType = TRANSFER_DEFAULT,
<<<<<<< HEAD
                                    const audio_offload_info_t *offloadInfo = NULL);
=======
                                    const audio_offload_info_t *offloadInfo = NULL,
                                    int uid = -1);
>>>>>>> 2381f06f

    /* Creates an audio track and registers it with AudioFlinger.
     * With this constructor, the track is configured for static buffer mode.
     * The format must not be 8-bit linear PCM.
     * Data to be rendered is passed in a shared memory buffer
     * identified by the argument sharedBuffer, which must be non-0.
     * The memory should be initialized to the desired data before calling start().
     * The write() method is not supported in this case.
     * It is recommended to pass a callback function to be notified of playback end by an
     * EVENT_UNDERRUN event.
     */

                        AudioTrack( audio_stream_type_t streamType,
                                    uint32_t sampleRate,
                                    audio_format_t format,
                                    audio_channel_mask_t channelMask,
                                    const sp<IMemory>& sharedBuffer,
                                    audio_output_flags_t flags = AUDIO_OUTPUT_FLAG_NONE,
                                    callback_t cbf      = NULL,
                                    void* user          = NULL,
                                    int notificationFrames = 0,
                                    int sessionId       = 0,
                                    transfer_type transferType = TRANSFER_DEFAULT,
<<<<<<< HEAD
                                    const audio_offload_info_t *offloadInfo = NULL);
=======
                                    const audio_offload_info_t *offloadInfo = NULL,
                                    int uid = -1);
>>>>>>> 2381f06f

    /* Terminates the AudioTrack and unregisters it from AudioFlinger.
     * Also destroys all resources associated with the AudioTrack.
     */
protected:
                        virtual ~AudioTrack();
public:

    /* Initialize an AudioTrack that was created using the AudioTrack() constructor.
     * Don't call set() more than once, or after the AudioTrack() constructors that take parameters.
     * Returned status (from utils/Errors.h) can be:
     *  - NO_ERROR: successful initialization
     *  - INVALID_OPERATION: AudioTrack is already initialized
     *  - BAD_VALUE: invalid parameter (channelMask, format, sampleRate...)
     *  - NO_INIT: audio server or audio hardware not initialized
     * If status is not equal to NO_ERROR, don't call any other APIs on this AudioTrack.
     * If sharedBuffer is non-0, the frameCount parameter is ignored and
     * replaced by the shared buffer's total allocated size in frame units.
     *
     * Parameters not listed in the AudioTrack constructors above:
     *
     * threadCanCallJava:  Whether callbacks are made from an attached thread and thus can call JNI.
     */
            status_t    set(audio_stream_type_t streamType,
                            uint32_t sampleRate,
                            audio_format_t format,
                            audio_channel_mask_t channelMask,
                            int frameCount      = 0,
                            audio_output_flags_t flags = AUDIO_OUTPUT_FLAG_NONE,
                            callback_t cbf      = NULL,
                            void* user          = NULL,
                            int notificationFrames = 0,
                            const sp<IMemory>& sharedBuffer = 0,
                            bool threadCanCallJava = false,
                            int sessionId       = 0,
                            transfer_type transferType = TRANSFER_DEFAULT,
<<<<<<< HEAD
                            const audio_offload_info_t *offloadInfo = NULL);
=======
                            const audio_offload_info_t *offloadInfo = NULL,
                            int uid = -1);
>>>>>>> 2381f06f

    /* Result of constructing the AudioTrack. This must be checked for successful initialization
     * before using any AudioTrack API (except for set()), because using
     * an uninitialized AudioTrack produces undefined results.
     * See set() method above for possible return codes.
     */
            status_t    initCheck() const   { return mStatus; }

    /* Returns this track's estimated latency in milliseconds.
     * This includes the latency due to AudioTrack buffer size, AudioMixer (if any)
     * and audio hardware driver.
     */
            uint32_t    latency() const     { return mLatency; }

    /* getters, see constructors and set() */

            audio_stream_type_t streamType() const { return mStreamType; }
            audio_format_t format() const   { return mFormat; }

    /* Return frame size in bytes, which for linear PCM is
     * channelCount * (bit depth per channel / 8).
     * channelCount is determined from channelMask, and bit depth comes from format.
     * For non-linear formats, the frame size is typically 1 byte.
     */
            size_t      frameSize() const   { return mFrameSize; }

            uint32_t    channelCount() const { return mChannelCount; }
            uint32_t    frameCount() const  { return mFrameCount; }

    /* Return the static buffer specified in constructor or set(), or 0 for streaming mode */
            sp<IMemory> sharedBuffer() const { return mSharedBuffer; }

    /* After it's created the track is not active. Call start() to
     * make it active. If set, the callback will start being called.
     * If the track was previously paused, volume is ramped up over the first mix buffer.
     */
            status_t        start();

    /* Stop a track.
     * In static buffer mode, the track is stopped immediately.
     * In streaming mode, the callback will cease being called.  Note that obtainBuffer() still
     * works and will fill up buffers until the pool is exhausted, and then will return WOULD_BLOCK.
     * In streaming mode the stop does not occur immediately: any data remaining in the buffer
     * is first drained, mixed, and output, and only then is the track marked as stopped.
     */
            void        stop();
            bool        stopped() const;

    /* Flush a stopped or paused track. All previously buffered data is discarded immediately.
     * This has the effect of draining the buffers without mixing or output.
     * Flush is intended for streaming mode, for example before switching to non-contiguous content.
     * This function is a no-op if the track is not stopped or paused, or uses a static buffer.
     */
            void        flush();

    /* Pause a track. After pause, the callback will cease being called and
     * obtainBuffer returns WOULD_BLOCK. Note that obtainBuffer() still works
     * and will fill up buffers until the pool is exhausted.
     * Volume is ramped down over the next mix buffer following the pause request,
     * and then the track is marked as paused.  It can be resumed with ramp up by start().
     */
            void        pause();

    /* Set volume for this track, mostly used for games' sound effects
     * left and right volumes. Levels must be >= 0.0 and <= 1.0.
     * This is the older API.  New applications should use setVolume(float) when possible.
     */
            status_t    setVolume(float left, float right);

    /* Set volume for all channels.  This is the preferred API for new applications,
     * especially for multi-channel content.
     */
            status_t    setVolume(float volume);

    /* Set the send level for this track. An auxiliary effect should be attached
     * to the track with attachEffect(). Level must be >= 0.0 and <= 1.0.
     */
            status_t    setAuxEffectSendLevel(float level);
            void        getAuxEffectSendLevel(float* level) const;

    /* Set source sample rate for this track in Hz, mostly used for games' sound effects
     */
            status_t    setSampleRate(uint32_t sampleRate);

    /* Return current source sample rate in Hz, or 0 if unknown */
            uint32_t    getSampleRate() const;

    /* Enables looping and sets the start and end points of looping.
     * Only supported for static buffer mode.
     *
     * Parameters:
     *
     * loopStart:   loop start in frames relative to start of buffer.
     * loopEnd:     loop end in frames relative to start of buffer.
     * loopCount:   number of loops to execute. Calling setLoop() with loopCount == 0 cancels any
     *              pending or active loop. loopCount == -1 means infinite looping.
     *
     * For proper operation the following condition must be respected:
     *      loopCount != 0 implies 0 <= loopStart < loopEnd <= frameCount().
     *
     * If the loop period (loopEnd - loopStart) is too small for the implementation to support,
     * setLoop() will return BAD_VALUE.  loopCount must be >= -1.
     *
     */
            status_t    setLoop(uint32_t loopStart, uint32_t loopEnd, int loopCount);

    /* Sets marker position. When playback reaches the number of frames specified, a callback with
     * event type EVENT_MARKER is called. Calling setMarkerPosition with marker == 0 cancels marker
     * notification callback.  To set a marker at a position which would compute as 0,
     * a workaround is to the set the marker at a nearby position such as ~0 or 1.
     * If the AudioTrack has been opened with no callback function associated, the operation will
     * fail.
     *
     * Parameters:
     *
     * marker:   marker position expressed in wrapping (overflow) frame units,
     *           like the return value of getPosition().
     *
     * Returned status (from utils/Errors.h) can be:
     *  - NO_ERROR: successful operation
     *  - INVALID_OPERATION: the AudioTrack has no callback installed.
     */
            status_t    setMarkerPosition(uint32_t marker);
            status_t    getMarkerPosition(uint32_t *marker) const;

    /* Sets position update period. Every time the number of frames specified has been played,
     * a callback with event type EVENT_NEW_POS is called.
     * Calling setPositionUpdatePeriod with updatePeriod == 0 cancels new position notification
     * callback.
     * If the AudioTrack has been opened with no callback function associated, the operation will
     * fail.
     * Extremely small values may be rounded up to a value the implementation can support.
     *
     * Parameters:
     *
     * updatePeriod:  position update notification period expressed in frames.
     *
     * Returned status (from utils/Errors.h) can be:
     *  - NO_ERROR: successful operation
     *  - INVALID_OPERATION: the AudioTrack has no callback installed.
     */
            status_t    setPositionUpdatePeriod(uint32_t updatePeriod);
            status_t    getPositionUpdatePeriod(uint32_t *updatePeriod) const;

    /* Sets playback head position.
     * Only supported for static buffer mode.
     *
     * Parameters:
     *
     * position:  New playback head position in frames relative to start of buffer.
     *            0 <= position <= frameCount().  Note that end of buffer is permitted,
     *            but will result in an immediate underrun if started.
     *
     * Returned status (from utils/Errors.h) can be:
     *  - NO_ERROR: successful operation
     *  - INVALID_OPERATION: the AudioTrack is not stopped or paused, or is streaming mode.
     *  - BAD_VALUE: The specified position is beyond the number of frames present in AudioTrack
     *               buffer
     */
            status_t    setPosition(uint32_t position);

    /* Return the total number of frames played since playback start.
     * The counter will wrap (overflow) periodically, e.g. every ~27 hours at 44.1 kHz.
     * It is reset to zero by flush(), reload(), and stop().
     *
     * Parameters:
     *
     *  position:  Address where to return play head position.
     *
     * Returned status (from utils/Errors.h) can be:
     *  - NO_ERROR: successful operation
     *  - BAD_VALUE:  position is NULL
     */
            status_t    getPosition(uint32_t *position) const;

    /* For static buffer mode only, this returns the current playback position in frames
     * relative to start of buffer.  It is analogous to the position units used by
     * setLoop() and setPosition().  After underrun, the position will be at end of buffer.
     */
            status_t    getBufferPosition(uint32_t *position);

    /* Forces AudioTrack buffer full condition. When playing a static buffer, this method avoids
     * rewriting the buffer before restarting playback after a stop.
     * This method must be called with the AudioTrack in paused or stopped state.
     * Not allowed in streaming mode.
     *
     * Returned status (from utils/Errors.h) can be:
     *  - NO_ERROR: successful operation
     *  - INVALID_OPERATION: the AudioTrack is not stopped or paused, or is streaming mode.
     */
            status_t    reload();

    /* Returns a handle on the audio output used by this AudioTrack.
     *
     * Parameters:
     *  none.
     *
     * Returned value:
     *  handle on audio hardware output
     */
            audio_io_handle_t    getOutput();

    /* Returns the unique session ID associated with this track.
     *
     * Parameters:
     *  none.
     *
     * Returned value:
     *  AudioTrack session ID.
     */
            int    getSessionId() const { return mSessionId; }

    /* Attach track auxiliary output to specified effect. Use effectId = 0
     * to detach track from effect.
     *
     * Parameters:
     *
     * effectId:  effectId obtained from AudioEffect::id().
     *
     * Returned status (from utils/Errors.h) can be:
     *  - NO_ERROR: successful operation
     *  - INVALID_OPERATION: the effect is not an auxiliary effect.
     *  - BAD_VALUE: The specified effect ID is invalid
     */
            status_t    attachAuxEffect(int effectId);

    /* Obtains a buffer of up to "audioBuffer->frameCount" empty slots for frames.
     * After filling these slots with data, the caller should release them with releaseBuffer().
     * If the track buffer is not full, obtainBuffer() returns as many contiguous
     * [empty slots for] frames as are available immediately.
     * If the track buffer is full and track is stopped, obtainBuffer() returns WOULD_BLOCK
     * regardless of the value of waitCount.
     * If the track buffer is full and track is not stopped, obtainBuffer() blocks with a
     * maximum timeout based on waitCount; see chart below.
     * Buffers will be returned until the pool
     * is exhausted, at which point obtainBuffer() will either block
     * or return WOULD_BLOCK depending on the value of the "waitCount"
     * parameter.
     * Each sample is 16-bit signed PCM.
     *
     * obtainBuffer() and releaseBuffer() are deprecated for direct use by applications,
     * which should use write() or callback EVENT_MORE_DATA instead.
     *
     * Interpretation of waitCount:
     *  +n  limits wait time to n * WAIT_PERIOD_MS,
     *  -1  causes an (almost) infinite wait time,
     *   0  non-blocking.
     *
     * Buffer fields
     * On entry:
     *  frameCount  number of frames requested
     * After error return:
     *  frameCount  0
     *  size        0
     *  raw         undefined
     * After successful return:
     *  frameCount  actual number of frames available, <= number requested
     *  size        actual number of bytes available
     *  raw         pointer to the buffer
     */

    /* FIXME Deprecated public API for TRANSFER_OBTAIN mode */
            status_t    obtainBuffer(Buffer* audioBuffer, int32_t waitCount)
                                __attribute__((__deprecated__));

private:
    /* If nonContig is non-NULL, it is an output parameter that will be set to the number of
     * additional non-contiguous frames that are available immediately.
     * FIXME We could pass an array of Buffers instead of only one Buffer to obtainBuffer(),
     * in case the requested amount of frames is in two or more non-contiguous regions.
     * FIXME requested and elapsed are both relative times.  Consider changing to absolute time.
     */
            status_t    obtainBuffer(Buffer* audioBuffer, const struct timespec *requested,
                                     struct timespec *elapsed = NULL, size_t *nonContig = NULL);
public:

//EL_FIXME to be reconciled with new obtainBuffer() return codes and control block proxy
//            enum {
//            NO_MORE_BUFFERS = 0x80000001,   // same name in AudioFlinger.h, ok to be different value
//            TEAR_DOWN       = 0x80000002,
//            STOPPED = 1,
//            STREAM_END_WAIT,
//            STREAM_END
//        };

    /* Release a filled buffer of "audioBuffer->frameCount" frames for AudioFlinger to process. */
    // FIXME make private when obtainBuffer() for TRANSFER_OBTAIN is removed
            void        releaseBuffer(Buffer* audioBuffer);

    /* As a convenience we provide a write() interface to the audio buffer.
     * Input parameter 'size' is in byte units.
     * This is implemented on top of obtainBuffer/releaseBuffer. For best
     * performance use callbacks. Returns actual number of bytes written >= 0,
     * or one of the following negative status codes:
     *      INVALID_OPERATION   AudioTrack is configured for static buffer or streaming mode
     *      BAD_VALUE           size is invalid
     *      WOULD_BLOCK         when obtainBuffer() returns same, or
     *                          AudioTrack was stopped during the write
     *      or any other error code returned by IAudioTrack::start() or restoreTrack_l().
     */
            ssize_t     write(const void* buffer, size_t size);

    /*
     * Dumps the state of an audio track.
     */
            status_t    dump(int fd, const Vector<String16>& args) const;

    /*
     * Return the total number of frames which AudioFlinger desired but were unavailable,
     * and thus which resulted in an underrun.  Reset to zero by stop().
     */
            uint32_t    getUnderrunFrames() const;

    /* Get the flags */
            audio_output_flags_t getFlags() const { return mFlags; }

    /* Set parameters - only possible when using direct output */
            status_t    setParameters(const String8& keyValuePairs);

    /* Get parameters */
            String8     getParameters(const String8& keys);

    /* Poll for a timestamp on demand.
     * Use if EVENT_NEW_TIMESTAMP is not delivered often enough for your needs,
     * or if you need to get the most recent timestamp outside of the event callback handler.
     * Caution: calling this method too often may be inefficient;
     * if you need a high resolution mapping between frame position and presentation time,
     * consider implementing that at application level, based on the low resolution timestamps.
     * Returns NO_ERROR if timestamp is valid.
     */
            status_t    getTimestamp(AudioTimestamp& timestamp);

protected:
    /* copying audio tracks is not allowed */
                        AudioTrack(const AudioTrack& other);
            AudioTrack& operator = (const AudioTrack& other);

    /* a small internal class to handle the callback */
    class AudioTrackThread : public Thread
    {
    public:
        AudioTrackThread(AudioTrack& receiver, bool bCanCallJava = false);

        // Do not call Thread::requestExitAndWait() without first calling requestExit().
        // Thread::requestExitAndWait() is not virtual, and the implementation doesn't do enough.
        virtual void        requestExit();

                void        pause();    // suspend thread from execution at next loop boundary
                void        resume();   // allow thread to execute, if not requested to exit

    private:
                void        pauseInternal(nsecs_t ns = 0LL);
                                        // like pause(), but only used internally within thread

        friend class AudioTrack;
        virtual bool        threadLoop();
        AudioTrack&         mReceiver;
        virtual ~AudioTrackThread();
        Mutex               mMyLock;    // Thread::mLock is private
        Condition           mMyCond;    // Thread::mThreadExitedCondition is private
        bool                mPaused;    // whether thread is requested to pause at next loop entry
        bool                mPausedInt; // whether thread internally requests pause
        nsecs_t             mPausedNs;  // if mPausedInt then associated timeout, otherwise ignored
        bool                mIgnoreNextPausedInt;   // whether to ignore next mPausedInt request
    };

            // body of AudioTrackThread::threadLoop()
            // returns the maximum amount of time before we would like to run again, where:
            //      0           immediately
            //      > 0         no later than this many nanoseconds from now
            //      NS_WHENEVER still active but no particular deadline
            //      NS_INACTIVE inactive so don't run again until re-started
            //      NS_NEVER    never again
            static const nsecs_t NS_WHENEVER = -1, NS_INACTIVE = -2, NS_NEVER = -3;
            nsecs_t processAudioBuffer(const sp<AudioTrackThread>& thread);
            status_t processStreamEnd(int32_t waitCount);


            // caller must hold lock on mLock for all _l methods

            status_t createTrack_l(audio_stream_type_t streamType,
                                 uint32_t sampleRate,
                                 audio_format_t format,
                                 size_t frameCount,
                                 audio_output_flags_t flags,
                                 const sp<IMemory>& sharedBuffer,
                                 audio_io_handle_t output,
                                 size_t epoch);

            // can only be called when mState != STATE_ACTIVE
            void flush_l();

            void setLoop_l(uint32_t loopStart, uint32_t loopEnd, int loopCount);
            audio_io_handle_t getOutput_l();

            // FIXME enum is faster than strcmp() for parameter 'from'
            status_t restoreTrack_l(const char *from);

            bool     isOffloaded() const
                { return (mFlags & AUDIO_OUTPUT_FLAG_COMPRESS_OFFLOAD) != 0; }

    // Next 3 fields may be changed if IAudioTrack is re-created, but always != 0
    sp<IAudioTrack>         mAudioTrack;
    sp<IMemory>             mCblkMemory;
    audio_track_cblk_t*     mCblk;                  // re-load after mLock.unlock()

    sp<AudioTrackThread>    mAudioTrackThread;
    float                   mVolume[2];
    float                   mSendLevel;
    uint32_t                mSampleRate;
    size_t                  mFrameCount;            // corresponds to current IAudioTrack
    size_t                  mReqFrameCount;         // frame count to request the next time a new
                                                    // IAudioTrack is needed


    // constant after constructor or set()
    audio_format_t          mFormat;                // as requested by client, not forced to 16-bit
    audio_stream_type_t     mStreamType;
    uint32_t                mChannelCount;
    audio_channel_mask_t    mChannelMask;
    transfer_type           mTransfer;

    // mFrameSize is equal to mFrameSizeAF for non-PCM or 16-bit PCM data.  For 8-bit PCM data, it's
    // twice as large as mFrameSize because data is expanded to 16-bit before it's stored in buffer.
    size_t                  mFrameSize;             // app-level frame size
    size_t                  mFrameSizeAF;           // AudioFlinger frame size

    status_t                mStatus;

    // can change dynamically when IAudioTrack invalidated
    uint32_t                mLatency;               // in ms

    // Indicates the current track state.  Protected by mLock.
    enum State {
        STATE_ACTIVE,
        STATE_STOPPED,
        STATE_PAUSED,
        STATE_PAUSED_STOPPING,
        STATE_FLUSHED,
        STATE_STOPPING,
    }                       mState;

    // for client callback handler
    callback_t              mCbf;                   // callback handler for events, or NULL
    void*                   mUserData;

    // for notification APIs
    uint32_t                mNotificationFramesReq; // requested number of frames between each
                                                    // notification callback,
                                                    // at initial source sample rate
    uint32_t                mNotificationFramesAct; // actual number of frames between each
                                                    // notification callback,
                                                    // at initial source sample rate
    bool                    mRefreshRemaining;      // processAudioBuffer() should refresh next 2

    // These are private to processAudioBuffer(), and are not protected by a lock
    uint32_t                mRemainingFrames;       // number of frames to request in obtainBuffer()
    bool                    mRetryOnPartialBuffer;  // sleep and retry after partial obtainBuffer()
    uint32_t                mObservedSequence;      // last observed value of mSequence

    sp<IMemory>             mSharedBuffer;
    uint32_t                mLoopPeriod;            // in frames, zero means looping is disabled
    uint32_t                mMarkerPosition;        // in wrapping (overflow) frame units
    bool                    mMarkerReached;
    uint32_t                mNewPosition;           // in frames
    uint32_t                mUpdatePeriod;          // in frames, zero means no EVENT_NEW_POS

    audio_output_flags_t    mFlags;
    int                     mSessionId;
    int                     mAuxEffectId;

    mutable Mutex           mLock;

    bool                    mIsTimed;
    int                     mPreviousPriority;          // before start()
    SchedPolicy             mPreviousSchedulingGroup;
    bool                    mAwaitBoost;    // thread should wait for priority boost before running

    // The proxy should only be referenced while a lock is held because the proxy isn't
    // multi-thread safe, especially the SingleStateQueue part of the proxy.
    // An exception is that a blocking ClientProxy::obtainBuffer() may be called without a lock,
    // provided that the caller also holds an extra reference to the proxy and shared memory to keep
    // them around in case they are replaced during the obtainBuffer().
    sp<StaticAudioTrackClientProxy> mStaticProxy;   // for type safety only
    sp<AudioTrackClientProxy>       mProxy;         // primary owner of the memory

    bool                    mInUnderrun;            // whether track is currently in underrun state
    String8                 mName;                  // server's name for this IAudioTrack

private:
    class DeathNotifier : public IBinder::DeathRecipient {
    public:
        DeathNotifier(AudioTrack* audioTrack) : mAudioTrack(audioTrack) { }
    protected:
        virtual void        binderDied(const wp<IBinder>& who);
    private:
        const wp<AudioTrack> mAudioTrack;
    };

    sp<DeathNotifier>       mDeathNotifier;
    uint32_t                mSequence;              // incremented for each new IAudioTrack attempt
    audio_io_handle_t       mOutput;                // cached output io handle
<<<<<<< HEAD
=======
    int                     mClientUid;
>>>>>>> 2381f06f
};

class TimedAudioTrack : public AudioTrack
{
public:
    TimedAudioTrack();

    /* allocate a shared memory buffer that can be passed to queueTimedBuffer */
    status_t allocateTimedBuffer(size_t size, sp<IMemory>* buffer);

    /* queue a buffer obtained via allocateTimedBuffer for playback at the
       given timestamp.  PTS units are microseconds on the media time timeline.
       The media time transform (set with setMediaTimeTransform) set by the
       audio producer will handle converting from media time to local time
       (perhaps going through the common time timeline in the case of
       synchronized multiroom audio case) */
    status_t queueTimedBuffer(const sp<IMemory>& buffer, int64_t pts);

    /* define a transform between media time and either common time or
       local time */
    enum TargetTimeline {LOCAL_TIME, COMMON_TIME};
    status_t setMediaTimeTransform(const LinearTransform& xform,
                                   TargetTimeline target);
};

}; // namespace android

#endif // ANDROID_AUDIOTRACK_H<|MERGE_RESOLUTION|>--- conflicted
+++ resolved
@@ -187,12 +187,8 @@
                                     int notificationFrames = 0,
                                     int sessionId        = 0,
                                     transfer_type transferType = TRANSFER_DEFAULT,
-<<<<<<< HEAD
-                                    const audio_offload_info_t *offloadInfo = NULL);
-=======
                                     const audio_offload_info_t *offloadInfo = NULL,
                                     int uid = -1);
->>>>>>> 2381f06f
 
     /* Creates an audio track and registers it with AudioFlinger.
      * With this constructor, the track is configured for static buffer mode.
@@ -216,12 +212,8 @@
                                     int notificationFrames = 0,
                                     int sessionId       = 0,
                                     transfer_type transferType = TRANSFER_DEFAULT,
-<<<<<<< HEAD
-                                    const audio_offload_info_t *offloadInfo = NULL);
-=======
                                     const audio_offload_info_t *offloadInfo = NULL,
                                     int uid = -1);
->>>>>>> 2381f06f
 
     /* Terminates the AudioTrack and unregisters it from AudioFlinger.
      * Also destroys all resources associated with the AudioTrack.
@@ -258,12 +250,8 @@
                             bool threadCanCallJava = false,
                             int sessionId       = 0,
                             transfer_type transferType = TRANSFER_DEFAULT,
-<<<<<<< HEAD
-                            const audio_offload_info_t *offloadInfo = NULL);
-=======
                             const audio_offload_info_t *offloadInfo = NULL,
                             int uid = -1);
->>>>>>> 2381f06f
 
     /* Result of constructing the AudioTrack. This must be checked for successful initialization
      * before using any AudioTrack API (except for set()), because using
@@ -766,10 +754,7 @@
     sp<DeathNotifier>       mDeathNotifier;
     uint32_t                mSequence;              // incremented for each new IAudioTrack attempt
     audio_io_handle_t       mOutput;                // cached output io handle
-<<<<<<< HEAD
-=======
     int                     mClientUid;
->>>>>>> 2381f06f
 };
 
 class TimedAudioTrack : public AudioTrack
